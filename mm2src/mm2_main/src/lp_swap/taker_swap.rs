--- conflicted
+++ resolved
@@ -2383,13 +2383,8 @@
                 .await
                 .mm_err(|e| CheckBalanceError::from_trade_preimage_error(e, my_coin.ticker()))?;
             let preimage_value = TradePreimageValue::Exact(volume.to_decimal());
-<<<<<<< HEAD
             let funding_fee = my_coin
-                .get_sender_trade_fee(preimage_value, stage)
-=======
-            let taker_payment_trade_fee = my_coin
                 .get_sender_trade_fee(preimage_value, stage, INCLUDE_REFUND_FEE)
->>>>>>> 2e21532a
                 .await
                 .mm_err(|e| CheckBalanceError::from_trade_preimage_error(e, my_coin.ticker()))?;
             let maker_payment_spend_fee = other_coin
