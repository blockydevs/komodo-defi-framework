--- conflicted
+++ resolved
@@ -1274,11 +1274,7 @@
             dex_fee_amount_from_taker_coin(self.taker_coin.deref(), &self.r().data.maker_coin, &self.taker_amount);
         let fee_tx = self
             .taker_coin
-<<<<<<< HEAD
-            .send_taker_fee(fee_amount, self.uuid.as_bytes())
-=======
-            .send_taker_fee(&DEX_FEE_ADDR_RAW_PUBKEY, fee_amount, self.uuid.as_bytes(), expire_at)
->>>>>>> 52326c4b
+            .send_taker_fee(fee_amount, self.uuid.as_bytes(), expire_at)
             .compat()
             .await;
         let transaction = match fee_tx {
