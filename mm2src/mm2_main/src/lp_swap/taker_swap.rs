use super::check_balance::{check_my_coin_balance_for_swap, CheckBalanceError, CheckBalanceResult,
                           TakerFeeAdditionalInfo};
use super::pubkey_banning::ban_pubkey_on_failed_swap;
use super::swap_lock::{SwapLock, SwapLockOps};
use super::swap_watcher::{watcher_topic, SwapWatcherMsg};
use super::trade_preimage::{TradePreimageRequest, TradePreimageRpcError, TradePreimageRpcResult};
use super::{broadcast_my_swap_status, broadcast_swap_message, broadcast_swap_msg_every,
            check_other_coin_balance_for_swap, dex_fee_amount_from_taker_coin, dex_fee_rate, get_locked_amount,
            recv_swap_msg, swap_topic, wait_for_maker_payment_conf_until, AtomicSwap, LockedAmount, MySwapInfo,
            NegotiationDataMsg, NegotiationDataV2, NegotiationDataV3, RecoveredSwap, RecoveredSwapAction, SavedSwap,
            SavedSwapIo, SavedTradeFee, SwapConfirmationsSettings, SwapError, SwapMsg, SwapPubkeys, SwapTxDataMsg,
            SwapsContext, TransactionIdentifier, WAIT_CONFIRM_INTERVAL_SEC};
use crate::mm2::lp_network::subscribe_to_topic;
use crate::mm2::lp_ordermatch::TakerOrderBuilder;
use crate::mm2::lp_swap::swap_v2_common::mark_swap_as_finished;
use crate::mm2::lp_swap::taker_restart::get_command_based_on_maker_or_watcher_activity;
use crate::mm2::lp_swap::{broadcast_p2p_tx_msg, broadcast_swap_msg_every_delayed, tx_helper_topic,
                          wait_for_maker_payment_conf_duration, TakerSwapWatcherData, MAX_STARTED_AT_DIFF};
use coins::lp_price::fetch_swap_coins_price;
use coins::{lp_coinfind, CanRefundHtlc, CheckIfMyPaymentSentArgs, ConfirmPaymentInput, FeeApproxStage,
            FoundSwapTxSpend, MmCoin, MmCoinEnum, PaymentInstructionArgs, PaymentInstructions, PaymentInstructionsErr,
            RefundPaymentArgs, SearchForSwapTxSpendInput, SendPaymentArgs, SpendPaymentArgs, SwapTxTypeWithSecretHash,
            TradeFee, TradePreimageValue, ValidatePaymentInput, WaitForHTLCTxSpendArgs};
use common::executor::Timer;
use common::log::{debug, error, info, warn};
use common::{bits256, now_ms, now_sec, wait_until_sec, DEX_FEE_ADDR_RAW_PUBKEY};
use crypto::{privkey::SerializableSecp256k1Keypair, CryptoCtx};
use futures::{compat::Future01CompatExt, future::try_join, select, FutureExt};
use http::Response;
use keys::KeyPair;
use mm2_core::mm_ctx::MmArc;
use mm2_err_handle::prelude::*;
use mm2_number::{BigDecimal, MmNumber};
use mm2_rpc::data::legacy::{MatchBy, OrderConfirmationsSettings, TakerAction};
use parking_lot::Mutex as PaMutex;
use primitives::hash::H264;
use rpc::v1::types::{Bytes as BytesJson, H256 as H256Json, H264 as H264Json};
use serde_json::{self as json, Value as Json};
use std::ops::Deref;
use std::path::PathBuf;
use std::sync::atomic::{AtomicBool, AtomicU64, Ordering};
use std::sync::{Arc, RwLock, RwLockReadGuard, RwLockWriteGuard};
use uuid::Uuid;

const TAKER_PAYMENT_SPEND_SEARCH_INTERVAL: f64 = 10.;

pub const TAKER_SUCCESS_EVENTS: [&str; 11] = [
    "Started",
    "Negotiated",
    "TakerFeeSent",
    "TakerPaymentInstructionsReceived",
    "MakerPaymentReceived",
    "MakerPaymentWaitConfirmStarted",
    "MakerPaymentValidatedAndConfirmed",
    "TakerPaymentSent",
    "TakerPaymentSpent",
    "MakerPaymentSpent",
    "Finished",
];

pub const TAKER_USING_WATCHERS_SUCCESS_EVENTS: [&str; 13] = [
    "Started",
    "Negotiated",
    "TakerFeeSent",
    "TakerPaymentInstructionsReceived",
    "MakerPaymentReceived",
    "MakerPaymentWaitConfirmStarted",
    "MakerPaymentValidatedAndConfirmed",
    "TakerPaymentSent",
    "WatcherMessageSent",
    "TakerPaymentSpent",
    "MakerPaymentSpent",
    "MakerPaymentSpentByWatcher",
    "Finished",
];

pub const TAKER_ERROR_EVENTS: [&str; 16] = [
    "StartFailed",
    "NegotiateFailed",
    "TakerFeeSendFailed",
    "MakerPaymentValidateFailed",
    "MakerPaymentWaitConfirmFailed",
    "TakerPaymentTransactionFailed",
    "TakerPaymentWaitConfirmFailed",
    "TakerPaymentDataSendFailed",
    "TakerPaymentWaitForSpendFailed",
    "MakerPaymentSpendFailed",
    "TakerPaymentWaitRefundStarted",
    "TakerPaymentRefundStarted",
    "TakerPaymentRefunded",
    "TakerPaymentRefundedByWatcher",
    "TakerPaymentRefundFailed",
    "TakerPaymentRefundFinished",
];

pub const REFUND_TEST_FAILURE_LOG: &str = "Explicit refund test failure...";
pub const WATCHER_MESSAGE_SENT_LOG: &str = "Watcher message sent...";
pub const MAKER_PAYMENT_SPENT_BY_WATCHER_LOG: &str = "Maker payment is spent by the watcher...";

#[cfg(not(target_arch = "wasm32"))]
pub fn stats_taker_swap_dir(ctx: &MmArc, db_id: Option<&str>) -> PathBuf {
    ctx.dbdir(db_id).join("SWAPS").join("STATS").join("TAKER")
}

#[cfg(not(target_arch = "wasm32"))]
pub fn stats_taker_swap_file_path(ctx: &MmArc, db_id: Option<&str>, uuid: &Uuid) -> PathBuf {
    stats_taker_swap_dir(ctx, db_id).join(format!("{}.json", uuid))
}

async fn save_my_taker_swap_event(ctx: &MmArc, swap: &TakerSwap, event: TakerSavedEvent) -> Result<(), String> {
    let db_id = swap.taker_coin.account_db_id();
    let swap = match SavedSwap::load_my_swap_from_db(ctx, db_id.as_deref(), swap.uuid).await {
        Ok(Some(swap)) => swap,
        Ok(None) => SavedSwap::Taker(TakerSavedSwap {
            uuid: swap.uuid,
            my_order_uuid: swap.my_order_uuid,
            maker_amount: Some(swap.maker_amount.to_decimal()),
            maker_coin: Some(swap.maker_coin.ticker().to_owned()),
            maker_coin_usd_price: None,
            taker_amount: Some(swap.taker_amount.to_decimal()),
            taker_coin: Some(swap.taker_coin.ticker().to_owned()),
            taker_coin_usd_price: None,
            gui: ctx.gui().map(|g| g.to_owned()),
            mm_version: Some(ctx.mm_version.to_owned()),
            events: vec![],
            success_events: if ctx.use_watchers()
                && swap.taker_coin.is_supported_by_watchers()
                && swap.maker_coin.is_supported_by_watchers()
            {
                TAKER_USING_WATCHERS_SUCCESS_EVENTS
                    .iter()
                    .map(<&str>::to_string)
                    .collect()
            } else {
                TAKER_SUCCESS_EVENTS.iter().map(<&str>::to_string).collect()
            },
            error_events: TAKER_ERROR_EVENTS.iter().map(<&str>::to_string).collect(),
        }),
        Err(e) => return ERR!("{}", e),
    };

    if let SavedSwap::Taker(mut taker_swap) = swap {
        taker_swap.events.push(event);
        if taker_swap.is_success().unwrap_or(false) {
            taker_swap.fetch_and_set_usd_prices().await;
        }
        let new_swap = SavedSwap::Taker(taker_swap);
        try_s!(new_swap.save_to_db(ctx, db_id.as_deref()).await);
        Ok(())
    } else {
        ERR!("Expected SavedSwap::Taker, got {:?}", swap)
    }
}

#[derive(Clone, Debug, Deserialize, PartialEq, Serialize)]
pub struct TakerSavedEvent {
    pub timestamp: u64,
    pub event: TakerSwapEvent,
}

impl TakerSavedEvent {
    /// get the next swap command that must be executed after swap restore
    fn get_command(&self) -> Option<TakerSwapCommand> {
        match self.event {
            TakerSwapEvent::Started(_) => Some(TakerSwapCommand::Negotiate),
            TakerSwapEvent::StartFailed(_) => Some(TakerSwapCommand::Finish),
            TakerSwapEvent::Negotiated(_) => Some(TakerSwapCommand::SendTakerFee),
            TakerSwapEvent::NegotiateFailed(_) => Some(TakerSwapCommand::Finish),
            TakerSwapEvent::TakerFeeSent(_) => Some(TakerSwapCommand::WaitForMakerPayment),
            TakerSwapEvent::TakerFeeSendFailed(_) => Some(TakerSwapCommand::Finish),
            TakerSwapEvent::TakerPaymentInstructionsReceived(_) => Some(TakerSwapCommand::ValidateMakerPayment),
            TakerSwapEvent::MakerPaymentReceived(_) => Some(TakerSwapCommand::ValidateMakerPayment),
            TakerSwapEvent::MakerPaymentWaitConfirmStarted => Some(TakerSwapCommand::ValidateMakerPayment),
            TakerSwapEvent::MakerPaymentValidatedAndConfirmed => Some(TakerSwapCommand::SendTakerPayment),
            TakerSwapEvent::MakerPaymentValidateFailed(_) => Some(TakerSwapCommand::Finish),
            TakerSwapEvent::MakerPaymentWaitConfirmFailed(_) => Some(TakerSwapCommand::Finish),
            TakerSwapEvent::TakerPaymentSent(_) => Some(TakerSwapCommand::WaitForTakerPaymentSpend),
            TakerSwapEvent::WatcherMessageSent(_, _) => Some(TakerSwapCommand::WaitForTakerPaymentSpend),
            TakerSwapEvent::TakerPaymentTransactionFailed(_) => Some(TakerSwapCommand::Finish),
            TakerSwapEvent::TakerPaymentDataSendFailed(_) => Some(TakerSwapCommand::PrepareForTakerPaymentRefund),
            TakerSwapEvent::TakerPaymentSpent(_) => Some(TakerSwapCommand::SpendMakerPayment),
            TakerSwapEvent::TakerPaymentWaitForSpendFailed(_) => Some(TakerSwapCommand::PrepareForTakerPaymentRefund),
            TakerSwapEvent::TakerPaymentWaitConfirmFailed(_) => Some(TakerSwapCommand::PrepareForTakerPaymentRefund),
            TakerSwapEvent::MakerPaymentSpent(_) => Some(TakerSwapCommand::Finish),
            TakerSwapEvent::MakerPaymentSpentByWatcher(_) => Some(TakerSwapCommand::Finish),
            TakerSwapEvent::MakerPaymentSpendFailed(_) => Some(TakerSwapCommand::PrepareForTakerPaymentRefund),
            TakerSwapEvent::TakerPaymentWaitRefundStarted { .. } => {
                Some(TakerSwapCommand::PrepareForTakerPaymentRefund)
            },
            TakerSwapEvent::TakerPaymentRefundStarted => Some(TakerSwapCommand::RefundTakerPayment),
            TakerSwapEvent::TakerPaymentRefunded(_) => Some(TakerSwapCommand::FinalizeTakerPaymentRefund),
            TakerSwapEvent::TakerPaymentRefundFailed(_) => Some(TakerSwapCommand::Finish),
            TakerSwapEvent::TakerPaymentRefundFinished => Some(TakerSwapCommand::Finish),
            TakerSwapEvent::TakerPaymentRefundedByWatcher(_) => Some(TakerSwapCommand::Finish),
            TakerSwapEvent::Finished => None,
        }
    }
}

#[derive(Clone, Debug, Deserialize, PartialEq, Serialize)]
pub struct TakerSavedSwap {
    pub uuid: Uuid,
    pub my_order_uuid: Option<Uuid>,
    pub events: Vec<TakerSavedEvent>,
    pub maker_amount: Option<BigDecimal>,
    pub maker_coin: Option<String>,
    pub maker_coin_usd_price: Option<BigDecimal>,
    pub taker_amount: Option<BigDecimal>,
    pub taker_coin: Option<String>,
    pub taker_coin_usd_price: Option<BigDecimal>,
    pub gui: Option<String>,
    pub mm_version: Option<String>,
    pub success_events: Vec<String>,
    pub error_events: Vec<String>,
}

impl TakerSavedSwap {
    pub fn maker_coin(&self) -> Result<String, String> {
        match self.events.first() {
            Some(event) => match &event.event {
                TakerSwapEvent::Started(data) => Ok(data.maker_coin.clone()),
                _ => ERR!("First swap event must be Started"),
            },
            None => ERR!("Can't get maker coin, events are empty"),
        }
    }

    pub fn taker_coin(&self) -> Result<String, String> {
        match self.events.first() {
            Some(event) => match &event.event {
                TakerSwapEvent::Started(data) => Ok(data.taker_coin.clone()),
                _ => ERR!("First swap event must be Started"),
            },
            None => ERR!("Can't get maker coin, events are empty"),
        }
    }

    pub fn is_finished(&self) -> bool {
        match self.events.last() {
            Some(event) => event.event == TakerSwapEvent::Finished,
            None => false,
        }
    }

    pub fn get_my_info(&self) -> Option<MySwapInfo> {
        match self.events.first() {
            Some(event) => match &event.event {
                TakerSwapEvent::Started(data) => Some(MySwapInfo {
                    my_coin: data.taker_coin.clone(),
                    other_coin: data.maker_coin.clone(),
                    my_amount: data.taker_amount.clone(),
                    other_amount: data.maker_amount.clone(),
                    started_at: data.started_at,
                }),
                _ => None,
            },
            None => None,
        }
    }

    pub fn is_recoverable(&self) -> bool {
        if !self.is_finished() {
            return false;
        };
        for event in self.events.iter() {
            match event.event {
                TakerSwapEvent::StartFailed(_)
                | TakerSwapEvent::NegotiateFailed(_)
                | TakerSwapEvent::TakerFeeSendFailed(_)
                | TakerSwapEvent::MakerPaymentValidateFailed(_)
                | TakerSwapEvent::TakerPaymentRefunded(_)
                | TakerSwapEvent::TakerPaymentRefundedByWatcher(_)
                | TakerSwapEvent::MakerPaymentSpent(_)
                | TakerSwapEvent::MakerPaymentSpentByWatcher(_)
                | TakerSwapEvent::MakerPaymentWaitConfirmFailed(_) => {
                    return false;
                },
                _ => (),
            }
        }
        true
    }

    pub fn swap_data(&self) -> Result<&TakerSwapData, String> {
        match self.events.first() {
            Some(event) => match &event.event {
                TakerSwapEvent::Started(data) => Ok(data),
                _ => ERR!("First swap event must be Started"),
            },
            None => ERR!("Can't get swap_data, events are empty"),
        }
    }

    pub fn finished_at(&self) -> Result<u64, String> {
        match self.events.last() {
            Some(event) => match &event.event {
                TakerSwapEvent::Finished => Ok(event.timestamp / 1000),
                _ => ERR!("Last swap event must be Finished"),
            },
            None => ERR!("Can't get finished_at, events are empty"),
        }
    }

    pub fn is_success(&self) -> Result<bool, String> {
        if !self.is_finished() {
            return ERR!("Can not determine is_success state for not finished swap");
        }
        for event in self.events.iter() {
            if event.event.is_error() {
                return Ok(false);
            }
        }
        Ok(true)
    }

    pub fn watcher_message_sent(&self) -> bool {
        self.events
            .iter()
            .any(|e| matches!(e.event, TakerSwapEvent::WatcherMessageSent(_, _)))
    }

    pub async fn fetch_and_set_usd_prices(&mut self) {
        if let Some(rates) = fetch_swap_coins_price(self.maker_coin.clone(), self.taker_coin.clone()).await {
            self.maker_coin_usd_price = Some(rates.base);
            self.taker_coin_usd_price = Some(rates.rel);
        }
    }

    // TODO: Adjust for private coins when/if they are broadcasted
    // TODO: Adjust for HD wallet when completed
    pub fn swap_pubkeys(&self) -> Result<SwapPubkeys, String> {
        let taker = match &self.events.first() {
            Some(event) => match &event.event {
                TakerSwapEvent::Started(started) => started.my_persistent_pub.to_string(),
                _ => return ERR!("First swap event must be Started"),
            },
            None => return ERR!("Can't get taker's pubkey while events are empty"),
        };

        let maker = match self.events.get(1) {
            Some(event) => match &event.event {
                TakerSwapEvent::Negotiated(neg) => {
                    let Some(key) = neg.maker_coin_htlc_pubkey else {
                        return ERR!("maker's pubkey is empty");
                    };
                    key.to_string()
                },
                _ => return ERR!("Swap must be negotiated to get maker's pubkey"),
            },
            None => return ERR!("Can't get maker's pubkey while there's no Negotiated event"),
        };

        Ok(SwapPubkeys { maker, taker })
    }

    pub fn db_id(&self) -> Option<String> {
        if let Some(events) = self.events.first() {
            if let TakerSwapEvent::Started(data) = &events.event {
                return data.db_id.clone();
            }
        }
        None
    }
}

#[allow(clippy::large_enum_variant)]
pub enum RunTakerSwapInput {
    StartNew(TakerSwap),
    KickStart {
        maker_coin: MmCoinEnum,
        taker_coin: MmCoinEnum,
        swap_uuid: Uuid,
    },
}

impl RunTakerSwapInput {
    fn uuid(&self) -> &Uuid {
        match self {
            RunTakerSwapInput::StartNew(swap) => &swap.uuid,
            RunTakerSwapInput::KickStart { swap_uuid, .. } => swap_uuid,
        }
    }

    fn db_id(&self) -> Option<String> {
        match self {
            RunTakerSwapInput::StartNew(swap) => swap.db_id(),
            RunTakerSwapInput::KickStart { taker_coin, .. } => taker_coin.account_db_id(),
        }
    }
}

/// Starts the taker swap and drives it to completion (until None next command received).
/// Panics in case of command or event apply fails, not sure yet how to handle such situations
/// because it's usually means that swap is in invalid state which is possible only if there's developer error
/// Every produced event is saved to local DB. Swap status is broadcast to P2P network after completion.
pub async fn run_taker_swap(swap: RunTakerSwapInput, ctx: MmArc) {
    let uuid = swap.uuid().to_owned();
    let db_id = swap.db_id().to_owned();
    let mut attempts = 0;
    let swap_lock = loop {
        match SwapLock::lock(&ctx, uuid, 40., db_id.as_deref()).await {
            Ok(Some(l)) => break l,
            Ok(None) => {
                if attempts >= 1 {
                    warn!(
                        "Swap {} file lock is acquired by another process/thread, aborting",
                        uuid
                    );
                    return;
                } else {
                    attempts += 1;
                    Timer::sleep(40.).await;
                }
            },
            Err(e) => {
                error!("Swap {} file lock error: {}", uuid, e);
                return;
            },
        }
    };

    let (swap, mut command) = match swap {
        RunTakerSwapInput::StartNew(swap) => (swap, TakerSwapCommand::Start),
        RunTakerSwapInput::KickStart {
            maker_coin,
            taker_coin,
            swap_uuid,
        } => match TakerSwap::load_from_db_by_uuid(ctx, maker_coin, taker_coin, &swap_uuid).await {
            Ok((swap, command)) => match command {
                Some(c) => {
                    info!("Swap {} kick started.", uuid);
                    (swap, c)
                },
                None => {
                    warn!("Swap {} has been finished already, aborting.", uuid);
                    return;
                },
            },
            Err(e) => {
                error!("Error loading swap {}: {}", uuid, e);
                return;
            },
        },
    };

    let mut touch_loop = Box::pin(
        async move {
            loop {
                match swap_lock.touch().await {
                    Ok(_) => (),
                    Err(e) => warn!("Swap {} file lock error: {}", uuid, e),
                };
                Timer::sleep(30.).await;
            }
        }
        .fuse(),
    );

    let ctx = swap.ctx.clone();
    subscribe_to_topic(&ctx, swap_topic(&swap.uuid));
    let mut status = ctx.log.status_handle();
    let uuid = swap.uuid.to_string();
    let to_broadcast = !(swap.maker_coin.is_privacy() || swap.taker_coin.is_privacy());
    let running_swap = Arc::new(swap);
    let weak_ref = Arc::downgrade(&running_swap);
    let swap_ctx = SwapsContext::from_ctx(&ctx).unwrap();
    swap_ctx.init_msg_store(running_swap.uuid, running_swap.maker);
    swap_ctx.running_swaps.lock().unwrap().push(weak_ref);

    let mut swap_fut = Box::pin(
        async move {
            let mut events;
            loop {
                let res = running_swap.handle_command(command).await.expect("!handle_command");
                events = res.1;
                for event in events {
                    let to_save = TakerSavedEvent {
                        timestamp: now_ms(),
                        event: event.clone(),
                    };

                    save_my_taker_swap_event(&ctx, &running_swap, to_save)
                        .await
                        .expect("!save_my_taker_swap_event");
                    if event.should_ban_maker() {
                        ban_pubkey_on_failed_swap(
                            &ctx,
                            running_swap.maker.bytes.into(),
                            &running_swap.uuid,
                            event.clone().into(),
                        )
                    }

                    if event.is_error() {
                        error!("[swap uuid={uuid}] {event:?}");
                    }

                    status.status(&[&"swap", &("uuid", uuid.as_str())], &event.status_str());
                    running_swap.apply_event(event);
                }
                match res.0 {
                    Some(c) => {
                        command = c;
                    },
                    None => {
                        if let Err(e) = mark_swap_as_finished(ctx.clone(), running_swap.uuid, db_id.as_deref()).await {
                            error!("!mark_swap_finished({}): {}", uuid, e);
                        }

                        if to_broadcast {
                            if let Err(e) = broadcast_my_swap_status(&ctx, running_swap.uuid, db_id.as_deref()).await {
                                error!("!broadcast_my_swap_status({}): {}", uuid, e);
                            }
                        }
                        break;
                    },
                }
            }
        }
        .fuse(),
    );
    select! {
        _swap = swap_fut => (), // swap finished normally
        _touch = touch_loop => unreachable!("Touch loop can not stop!"),
    };
}

#[derive(Clone, Debug, Default, Deserialize, PartialEq, Serialize)]
pub struct TakerSwapData {
    pub taker_coin: String,
    pub maker_coin: String,
    pub maker: H256Json,
    pub my_persistent_pub: H264Json,
    pub lock_duration: u64,
    pub maker_amount: BigDecimal,
    pub taker_amount: BigDecimal,
    pub maker_payment_confirmations: u64,
    pub maker_payment_requires_nota: Option<bool>,
    pub taker_payment_confirmations: u64,
    pub taker_payment_requires_nota: Option<bool>,
    pub taker_payment_lock: u64,
    /// Allows to recognize one SWAP from the other in the logs. #274.
    pub uuid: Uuid,
    pub started_at: u64,
    pub maker_payment_wait: u64,
    pub maker_coin_start_block: u64,
    pub taker_coin_start_block: u64,
    /// A transaction fee that should be paid to send a `TakerFee`.
    /// Note this value is used to calculate locked amount only.
    pub fee_to_send_taker_fee: Option<SavedTradeFee>,
    /// A `TakerPayment` transaction fee.
    /// Note this value is used to calculate locked amount only.
    pub taker_payment_trade_fee: Option<SavedTradeFee>,
    /// A transaction fee that should be paid to spend a `MakerPayment`.
    /// Note this value is used to calculate locked amount only.
    pub maker_payment_spend_trade_fee: Option<SavedTradeFee>,
    #[serde(skip_serializing_if = "Option::is_none")]
    pub maker_coin_swap_contract_address: Option<BytesJson>,
    #[serde(skip_serializing_if = "Option::is_none")]
    pub taker_coin_swap_contract_address: Option<BytesJson>,
    /// Temporary pubkey used in HTLC redeem script when applicable for maker coin
    pub maker_coin_htlc_pubkey: Option<H264Json>,
    /// Temporary pubkey used in HTLC redeem script when applicable for taker coin
    pub taker_coin_htlc_pubkey: Option<H264Json>,
    /// Temporary privkey used to sign P2P messages when applicable
    pub p2p_privkey: Option<SerializableSecp256k1Keypair>,
    // dynamic database id for taker from it's coin rmd160
    pub db_id: Option<String>,
}

pub struct TakerSwapMut {
    pub data: TakerSwapData,
    pub other_maker_coin_htlc_pub: H264,
    pub other_taker_coin_htlc_pub: H264,
    taker_fee: Option<TransactionIdentifier>,
    pub maker_payment: Option<TransactionIdentifier>,
    pub taker_payment: Option<TransactionIdentifier>,
    maker_payment_spend: Option<TransactionIdentifier>,
    taker_payment_spend: Option<TransactionIdentifier>,
    maker_payment_spend_preimage: Option<Vec<u8>>,
    taker_payment_refund_preimage: Option<Vec<u8>>,
    taker_payment_refund: Option<TransactionIdentifier>,
    pub secret_hash: BytesJson,
    secret: H256Json,
    pub watcher_reward: bool,
    reward_amount: Option<BigDecimal>,
    payment_instructions: Option<PaymentInstructions>,
}

#[cfg(any(test, feature = "run-docker-tests"))]
#[derive(Eq, PartialEq, Debug)]
pub enum FailAt {
    TakerPayment,
    WaitForTakerPaymentSpendPanic,
    MakerPaymentSpend,
    MakerPaymentSpendPanic,
    TakerPaymentRefund,
    TakerPaymentRefundPanic,
}

#[cfg(any(test, feature = "run-docker-tests"))]
impl From<String> for FailAt {
    fn from(str: String) -> Self {
        match str.as_str() {
            "taker_payment" => FailAt::TakerPayment,
            "wait_for_taker_payment_spend_panic" => FailAt::WaitForTakerPaymentSpendPanic,
            "maker_payment_spend" => FailAt::MakerPaymentSpend,
            "maker_payment_spend_panic" => FailAt::MakerPaymentSpendPanic,
            "taker_payment_refund" => FailAt::TakerPaymentRefund,
            "taker_payment_refund_panic" => FailAt::TakerPaymentRefundPanic,
            _ => panic!("Invalid TAKER_FAIL_AT value"),
        }
    }
}

pub struct TakerSwap {
    ctx: MmArc,
    pub maker_coin: MmCoinEnum,
    pub taker_coin: MmCoinEnum,
    pub maker_amount: MmNumber,
    pub taker_amount: MmNumber,
    my_persistent_pub: H264,
    maker: bits256,
    uuid: Uuid,
    my_order_uuid: Option<Uuid>,
    pub maker_payment_lock: AtomicU64,
    maker_payment_confirmed: AtomicBool,
    errors: PaMutex<Vec<SwapError>>,
    finished_at: AtomicU64,
    mutable: RwLock<TakerSwapMut>,
    conf_settings: SwapConfirmationsSettings,
    payment_locktime: u64,
    p2p_privkey: Option<KeyPair>,
    #[cfg(any(test, feature = "run-docker-tests"))]
    pub(super) fail_at: Option<FailAt>,
}

#[derive(Clone, Debug, Deserialize, PartialEq, Serialize)]
pub struct TakerPaymentSpentData {
    pub transaction: TransactionIdentifier,
    pub secret: H256Json,
}

#[derive(Clone, Debug, Deserialize, PartialEq, Serialize)]
pub struct MakerNegotiationData {
    pub maker_payment_locktime: u64,
    pub maker_pubkey: H264Json,
    pub secret_hash: BytesJson,
    pub maker_coin_swap_contract_addr: Option<BytesJson>,
    pub taker_coin_swap_contract_addr: Option<BytesJson>,
    pub maker_coin_htlc_pubkey: Option<H264Json>,
    pub taker_coin_htlc_pubkey: Option<H264Json>,
}

impl MakerNegotiationData {
    fn other_maker_coin_htlc_pub(&self) -> H264 { self.maker_coin_htlc_pubkey.unwrap_or(self.maker_pubkey).into() }

    fn other_taker_coin_htlc_pub(&self) -> H264 { self.taker_coin_htlc_pubkey.unwrap_or(self.maker_pubkey).into() }
}

#[derive(Clone, Debug, Deserialize, PartialEq, Serialize)]
#[serde(tag = "type", content = "data")]
#[allow(clippy::large_enum_variant)]
pub enum TakerSwapEvent {
    Started(TakerSwapData),
    StartFailed(SwapError),
    Negotiated(MakerNegotiationData),
    NegotiateFailed(SwapError),
    TakerFeeSent(TransactionIdentifier),
    TakerFeeSendFailed(SwapError),
    TakerPaymentInstructionsReceived(Option<PaymentInstructions>),
    MakerPaymentReceived(TransactionIdentifier),
    MakerPaymentWaitConfirmStarted,
    MakerPaymentValidatedAndConfirmed,
    MakerPaymentValidateFailed(SwapError),
    MakerPaymentWaitConfirmFailed(SwapError),
    TakerPaymentSent(TransactionIdentifier),
    WatcherMessageSent(Option<Vec<u8>>, Option<Vec<u8>>),
    TakerPaymentTransactionFailed(SwapError),
    TakerPaymentDataSendFailed(SwapError),
    TakerPaymentWaitConfirmFailed(SwapError),
    TakerPaymentSpent(TakerPaymentSpentData),
    TakerPaymentWaitForSpendFailed(SwapError),
    MakerPaymentSpent(TransactionIdentifier),
    MakerPaymentSpentByWatcher(TransactionIdentifier),
    MakerPaymentSpendFailed(SwapError),
    TakerPaymentWaitRefundStarted { wait_until: u64 },
    TakerPaymentRefundStarted,
    TakerPaymentRefunded(Option<TransactionIdentifier>),
    TakerPaymentRefundFailed(SwapError),
    TakerPaymentRefundFinished,
    TakerPaymentRefundedByWatcher(Option<TransactionIdentifier>),
    Finished,
}

impl TakerSwapEvent {
    pub fn status_str(&self) -> String {
        match self {
            TakerSwapEvent::Started(_) => "Started...".to_owned(),
            TakerSwapEvent::StartFailed(_) => "Start failed...".to_owned(),
            TakerSwapEvent::Negotiated(_) => "Negotiated...".to_owned(),
            TakerSwapEvent::NegotiateFailed(_) => "Negotiate failed...".to_owned(),
            TakerSwapEvent::TakerFeeSent(_) => "Taker fee sent...".to_owned(),
            TakerSwapEvent::TakerFeeSendFailed(_) => "Taker fee send failed...".to_owned(),
            TakerSwapEvent::TakerPaymentInstructionsReceived(_) => "Taker payment instructions received...".to_owned(),
            TakerSwapEvent::MakerPaymentReceived(_) => "Maker payment received...".to_owned(),
            TakerSwapEvent::MakerPaymentWaitConfirmStarted => "Maker payment wait confirm started...".to_owned(),
            TakerSwapEvent::MakerPaymentValidatedAndConfirmed => "Maker payment validated and confirmed...".to_owned(),
            TakerSwapEvent::MakerPaymentValidateFailed(_) => "Maker payment validate failed...".to_owned(),
            TakerSwapEvent::MakerPaymentWaitConfirmFailed(_) => {
                "Maker payment wait for confirmation failed...".to_owned()
            },
            TakerSwapEvent::TakerPaymentSent(_) => "Taker payment sent...".to_owned(),
            TakerSwapEvent::WatcherMessageSent(_, _) => WATCHER_MESSAGE_SENT_LOG.to_owned(),
            TakerSwapEvent::TakerPaymentTransactionFailed(_) => "Taker payment transaction failed...".to_owned(),
            TakerSwapEvent::TakerPaymentDataSendFailed(_) => "Taker payment data send failed...".to_owned(),
            TakerSwapEvent::TakerPaymentWaitConfirmFailed(_) => {
                "Taker payment wait for confirmation failed...".to_owned()
            },
            TakerSwapEvent::TakerPaymentSpent(_) => "Taker payment spent...".to_owned(),
            TakerSwapEvent::TakerPaymentWaitForSpendFailed(_) => "Taker payment wait for spend failed...".to_owned(),
            TakerSwapEvent::MakerPaymentSpent(_) => "Maker payment spent...".to_owned(),
            TakerSwapEvent::MakerPaymentSpentByWatcher(_) => "Maker payment spent by watcher...".to_owned(),
            TakerSwapEvent::MakerPaymentSpendFailed(_) => "Maker payment spend failed...".to_owned(),
            TakerSwapEvent::TakerPaymentWaitRefundStarted { wait_until } => {
                format!("Taker payment wait refund till {} started...", wait_until)
            },
            TakerSwapEvent::TakerPaymentRefundStarted => "Taker payment refund started...".to_owned(),
            TakerSwapEvent::TakerPaymentRefunded(_) => "Taker payment refunded...".to_owned(),
            TakerSwapEvent::TakerPaymentRefundFailed(_) => "Taker payment refund failed...".to_owned(),
            TakerSwapEvent::TakerPaymentRefundFinished => "Taker payment refund finished...".to_owned(),
            TakerSwapEvent::TakerPaymentRefundedByWatcher(_) => "Taker payment refunded by watcher...".to_owned(),
            TakerSwapEvent::Finished => "Finished".to_owned(),
        }
    }

    fn should_ban_maker(&self) -> bool {
        matches!(
            self,
            TakerSwapEvent::MakerPaymentValidateFailed(_) | TakerSwapEvent::TakerPaymentWaitForSpendFailed(_)
        )
    }

    fn is_success(&self) -> bool {
        matches!(
            self,
            TakerSwapEvent::Started(_)
                | TakerSwapEvent::Negotiated(_)
                | TakerSwapEvent::TakerFeeSent(_)
                | TakerSwapEvent::TakerPaymentInstructionsReceived(_)
                | TakerSwapEvent::MakerPaymentReceived(_)
                | TakerSwapEvent::MakerPaymentWaitConfirmStarted
                | TakerSwapEvent::WatcherMessageSent(_, _)
                | TakerSwapEvent::MakerPaymentValidatedAndConfirmed
                | TakerSwapEvent::TakerPaymentSent(_)
                | TakerSwapEvent::TakerPaymentSpent(_)
                | TakerSwapEvent::MakerPaymentSpent(_)
                | TakerSwapEvent::MakerPaymentSpentByWatcher(_)
                | TakerSwapEvent::Finished
        )
    }

    fn is_error(&self) -> bool { !self.is_success() }
}

#[derive(Debug)]
pub enum TakerSwapCommand {
    Start,
    Negotiate,
    SendTakerFee,
    WaitForMakerPayment,
    ValidateMakerPayment,
    SendTakerPayment,
    WaitForTakerPaymentSpend,
    SpendMakerPayment,
    PrepareForTakerPaymentRefund,
    RefundTakerPayment,
    FinalizeTakerPaymentRefund,
    Finish,
}

impl TakerSwap {
    #[inline]
    fn w(&self) -> RwLockWriteGuard<TakerSwapMut> { self.mutable.write().unwrap() }

    #[inline]
    pub fn r(&self) -> RwLockReadGuard<TakerSwapMut> { self.mutable.read().unwrap() }

    #[inline]
    fn my_maker_coin_htlc_pub(&self) -> H264Json {
        self.r()
            .data
            .maker_coin_htlc_pubkey
            .unwrap_or_else(|| self.my_persistent_pub.into())
    }

    #[inline]
    fn my_taker_coin_htlc_pub(&self) -> H264Json {
        self.r()
            .data
            .taker_coin_htlc_pubkey
            .unwrap_or_else(|| self.my_persistent_pub.into())
    }

    #[inline]
    fn wait_refund_until(&self) -> u64 { self.r().data.taker_payment_lock + 3700 }

<<<<<<< HEAD
    #[inline]
    fn db_id(&self) -> Option<String> { self.taker_coin.account_db_id() }

    fn apply_event(&self, event: TakerSwapEvent) {
=======
    pub(crate) fn apply_event(&self, event: TakerSwapEvent) {
>>>>>>> 9a82349f
        match event {
            TakerSwapEvent::Started(data) => {
                self.w().data = data;
                log_tag!(
                    self.ctx,
                    "";
                    fmt = "Taker swap {} has successfully started",
                    self.uuid
                );
            },
            TakerSwapEvent::StartFailed(err) => self.errors.lock().push(err),
            TakerSwapEvent::Negotiated(data) => {
                self.maker_payment_lock
                    .store(data.maker_payment_locktime, Ordering::Relaxed);
                self.w().other_maker_coin_htlc_pub = data.other_maker_coin_htlc_pub();
                self.w().other_taker_coin_htlc_pub = data.other_taker_coin_htlc_pub();
                self.w().secret_hash = data.secret_hash;

                if data.maker_coin_swap_contract_addr.is_some() {
                    self.w().data.maker_coin_swap_contract_address = data.maker_coin_swap_contract_addr;
                }

                if data.taker_coin_swap_contract_addr.is_some() {
                    self.w().data.taker_coin_swap_contract_address = data.taker_coin_swap_contract_addr;
                }
            },
            TakerSwapEvent::NegotiateFailed(err) => self.errors.lock().push(err),
            TakerSwapEvent::TakerFeeSent(tx) => self.w().taker_fee = Some(tx),
            TakerSwapEvent::TakerFeeSendFailed(err) => self.errors.lock().push(err),
            TakerSwapEvent::TakerPaymentInstructionsReceived(instructions) => {
                self.w().payment_instructions = instructions
            },
            TakerSwapEvent::MakerPaymentReceived(tx) => self.w().maker_payment = Some(tx),
            TakerSwapEvent::MakerPaymentWaitConfirmStarted => (),
            TakerSwapEvent::MakerPaymentValidatedAndConfirmed => {
                self.maker_payment_confirmed.store(true, Ordering::Relaxed)
            },
            TakerSwapEvent::MakerPaymentValidateFailed(err) => self.errors.lock().push(err),
            TakerSwapEvent::MakerPaymentWaitConfirmFailed(err) => self.errors.lock().push(err),
            TakerSwapEvent::TakerPaymentSent(tx) => self.w().taker_payment = Some(tx),
            TakerSwapEvent::WatcherMessageSent(maker_payment_spend_preimage, taker_payment_refund_preimage) => {
                self.w().maker_payment_spend_preimage = maker_payment_spend_preimage;
                self.w().taker_payment_refund_preimage = taker_payment_refund_preimage;
            },
            TakerSwapEvent::TakerPaymentTransactionFailed(err) => self.errors.lock().push(err),
            TakerSwapEvent::TakerPaymentDataSendFailed(err) => self.errors.lock().push(err),
            TakerSwapEvent::TakerPaymentWaitConfirmFailed(err) => self.errors.lock().push(err),
            TakerSwapEvent::TakerPaymentSpent(data) => {
                self.w().taker_payment_spend = Some(data.transaction);
                self.w().secret = data.secret;
            },
            TakerSwapEvent::TakerPaymentWaitForSpendFailed(err) => self.errors.lock().push(err),
            TakerSwapEvent::MakerPaymentSpent(tx) => self.w().maker_payment_spend = Some(tx),
            TakerSwapEvent::MakerPaymentSpentByWatcher(tx) => self.w().maker_payment_spend = Some(tx),
            TakerSwapEvent::MakerPaymentSpendFailed(err) => self.errors.lock().push(err),
            TakerSwapEvent::TakerPaymentWaitRefundStarted { .. } => (),
            TakerSwapEvent::TakerPaymentRefundStarted => (),
            TakerSwapEvent::TakerPaymentRefunded(tx) => self.w().taker_payment_refund = tx,
            TakerSwapEvent::TakerPaymentRefundFailed(err) => self.errors.lock().push(err),
            TakerSwapEvent::TakerPaymentRefundFinished => (),
            TakerSwapEvent::TakerPaymentRefundedByWatcher(tx) => self.w().taker_payment_refund = tx,
            TakerSwapEvent::Finished => self.finished_at.store(now_sec(), Ordering::Relaxed),
        }
    }

    async fn handle_command(
        &self,
        command: TakerSwapCommand,
    ) -> Result<(Option<TakerSwapCommand>, Vec<TakerSwapEvent>), String> {
        match command {
            TakerSwapCommand::Start => self.start().await,
            TakerSwapCommand::Negotiate => self.negotiate().await,
            TakerSwapCommand::SendTakerFee => self.send_taker_fee().await,
            TakerSwapCommand::WaitForMakerPayment => self.wait_for_maker_payment().await,
            TakerSwapCommand::ValidateMakerPayment => self.validate_maker_payment().await,
            TakerSwapCommand::SendTakerPayment => self.send_taker_payment().await,
            TakerSwapCommand::WaitForTakerPaymentSpend => self.wait_for_taker_payment_spend().await,
            TakerSwapCommand::SpendMakerPayment => self.spend_maker_payment().await,
            TakerSwapCommand::PrepareForTakerPaymentRefund => self.prepare_for_taker_payment_refund().await,
            TakerSwapCommand::RefundTakerPayment => self.refund_taker_payment().await,
            TakerSwapCommand::FinalizeTakerPaymentRefund => self.finalize_taker_payment_refund().await,
            TakerSwapCommand::Finish => Ok((None, vec![TakerSwapEvent::Finished])),
        }
    }

    #[allow(clippy::too_many_arguments)]
    pub fn new(
        ctx: MmArc,
        maker: bits256,
        maker_amount: MmNumber,
        taker_amount: MmNumber,
        my_persistent_pub: H264,
        uuid: Uuid,
        my_order_uuid: Option<Uuid>,
        conf_settings: SwapConfirmationsSettings,
        maker_coin: MmCoinEnum,
        taker_coin: MmCoinEnum,
        payment_locktime: u64,
        p2p_privkey: Option<KeyPair>,
        #[cfg(any(test, feature = "run-docker-tests"))] fail_at: Option<FailAt>,
    ) -> Self {
        TakerSwap {
            maker_coin,
            taker_coin,
            maker_amount,
            taker_amount,
            my_persistent_pub,
            maker,
            uuid,
            my_order_uuid,
            maker_payment_confirmed: AtomicBool::new(false),
            finished_at: AtomicU64::new(0),
            maker_payment_lock: AtomicU64::new(0),
            errors: PaMutex::new(Vec::new()),
            conf_settings,
            payment_locktime,
            p2p_privkey,
            mutable: RwLock::new(TakerSwapMut {
                data: TakerSwapData::default(),
                other_maker_coin_htlc_pub: H264::default(),
                other_taker_coin_htlc_pub: H264::default(),
                taker_fee: None,
                maker_payment: None,
                taker_payment: None,
                taker_payment_spend: None,
                maker_payment_spend_preimage: None,
                taker_payment_refund_preimage: None,
                maker_payment_spend: None,
                taker_payment_refund: None,
                secret_hash: BytesJson::default(),
                secret: H256Json::default(),
                watcher_reward: false,
                reward_amount: None,
                payment_instructions: None,
            }),
            ctx,
            #[cfg(any(test, feature = "run-docker-tests"))]
            fail_at,
        }
    }

    fn get_my_negotiation_data(
        &self,
        secret_hash: Vec<u8>,
        maker_coin_swap_contract: Vec<u8>,
        taker_coin_swap_contract: Vec<u8>,
    ) -> NegotiationDataMsg {
        let r = self.r();

        let equal = r.data.maker_coin_htlc_pubkey == r.data.taker_coin_htlc_pubkey;
        let same_as_persistent = r.data.maker_coin_htlc_pubkey == Some(r.data.my_persistent_pub);

        if equal && same_as_persistent {
            NegotiationDataMsg::V2(NegotiationDataV2 {
                started_at: r.data.started_at,
                secret_hash,
                payment_locktime: r.data.taker_payment_lock,
                persistent_pubkey: self.my_persistent_pub.to_vec(),
                maker_coin_swap_contract,
                taker_coin_swap_contract,
            })
        } else {
            NegotiationDataMsg::V3(NegotiationDataV3 {
                started_at: r.data.started_at,
                payment_locktime: r.data.taker_payment_lock,
                secret_hash,
                maker_coin_swap_contract,
                taker_coin_swap_contract,
                maker_coin_htlc_pub: self.my_maker_coin_htlc_pub().into(),
                taker_coin_htlc_pub: self.my_taker_coin_htlc_pub().into(),
            })
        }
    }

    /// # Panic
    ///
    /// Panic if taker_fee of [`TakerSwapMut`] is [`Option::None`].
    async fn get_taker_fee_data(&self) -> Result<SwapTxDataMsg, MmError<PaymentInstructionsErr>> {
        // If taker fee is a lightning payment the payment hash will be sent in the message
        let taker_fee_data = self
            .r()
            .taker_fee
            .as_ref()
            .expect("TakerSwapMut::taker_fee must be some value to use get_taker_fee_data")
            .tx_hex
            .0
            .clone();
        let secret_hash = self.r().secret_hash.0.clone();
        let maker_amount = self.maker_amount.clone().into();
        let maker_lock_duration =
            (self.r().data.lock_duration as f64 * self.taker_coin.maker_locktime_multiplier()).ceil() as u64;
        let expires_in = wait_for_maker_payment_conf_duration(self.r().data.lock_duration);

        let watcher_reward = self.r().watcher_reward && self.taker_coin.is_eth();
        let wait_until = wait_for_maker_payment_conf_until(self.r().data.started_at, self.r().data.lock_duration);
        let instructions = self
            .maker_coin
            .maker_payment_instructions(PaymentInstructionArgs {
                secret_hash: &secret_hash,
                amount: maker_amount,
                maker_lock_duration,
                expires_in,
                watcher_reward,
                wait_until,
            })
            .await?;
        Ok(SwapTxDataMsg::new(taker_fee_data, instructions))
    }

    async fn start(&self) -> Result<(Option<TakerSwapCommand>, Vec<TakerSwapEvent>), String> {
        // do not use self.r().data here as it is not initialized at this step yet
        let stage = FeeApproxStage::StartSwap;
        let dex_fee =
            dex_fee_amount_from_taker_coin(self.taker_coin.deref(), self.maker_coin.ticker(), &self.taker_amount);
        let preimage_value = TradePreimageValue::Exact(self.taker_amount.to_decimal());

        let fee_to_send_dex_fee_fut = self.taker_coin.get_fee_to_send_taker_fee(dex_fee.clone(), stage);
        let fee_to_send_dex_fee = match fee_to_send_dex_fee_fut.await {
            Ok(fee) => fee,
            Err(e) => {
                return Ok((Some(TakerSwapCommand::Finish), vec![TakerSwapEvent::StartFailed(
                    ERRL!("!taker_coin.get_fee_to_send_taker_fee {}", e).into(),
                )]));
            },
        };
        let get_sender_trade_fee_fut = self.taker_coin.get_sender_trade_fee(preimage_value, stage);
        let taker_payment_trade_fee = match get_sender_trade_fee_fut.await {
            Ok(fee) => fee,
            Err(e) => {
                return Ok((Some(TakerSwapCommand::Finish), vec![TakerSwapEvent::StartFailed(
                    ERRL!("!taker_coin.get_sender_trade_fee {}", e).into(),
                )]));
            },
        };
        let maker_payment_spend_trade_fee_fut = self.maker_coin.get_receiver_trade_fee(stage);
        let maker_payment_spend_trade_fee = match maker_payment_spend_trade_fee_fut.compat().await {
            Ok(fee) => fee,
            Err(e) => {
                return Ok((Some(TakerSwapCommand::Finish), vec![TakerSwapEvent::StartFailed(
                    ERRL!("!maker_coin.get_receiver_trade_fee {}", e).into(),
                )]));
            },
        };

        let params = TakerSwapPreparedParams {
            dex_fee: dex_fee.total_spend_amount(),
            fee_to_send_dex_fee: fee_to_send_dex_fee.clone(),
            taker_payment_trade_fee: taker_payment_trade_fee.clone(),
            maker_payment_spend_trade_fee: maker_payment_spend_trade_fee.clone(),
        };
        let check_balance_f = check_balance_for_taker_swap(
            &self.ctx,
            self.taker_coin.deref(),
            self.maker_coin.deref(),
            self.taker_amount.clone(),
            Some(&self.uuid),
            Some(params),
            stage,
        );
        if let Err(e) = check_balance_f.await {
            return Ok((Some(TakerSwapCommand::Finish), vec![TakerSwapEvent::StartFailed(
                ERRL!("!check_balance_for_taker_swap {}", e).into(),
            )]));
        }

        let started_at = now_sec();

        let maker_coin_start_block = match self.maker_coin.current_block().compat().await {
            Ok(b) => b,
            Err(e) => {
                return Ok((Some(TakerSwapCommand::Finish), vec![TakerSwapEvent::StartFailed(
                    ERRL!("!maker_coin.current_block {}", e).into(),
                )]));
            },
        };

        let taker_coin_start_block = match self.taker_coin.current_block().compat().await {
            Ok(b) => b,
            Err(e) => {
                return Ok((Some(TakerSwapCommand::Finish), vec![TakerSwapEvent::StartFailed(
                    ERRL!("!taker_coin.current_block {}", e).into(),
                )]));
            },
        };

        let maker_coin_swap_contract_address = self.maker_coin.swap_contract_address();
        let taker_coin_swap_contract_address = self.taker_coin.swap_contract_address();

        let unique_data = self.unique_swap_data();
        let maker_coin_htlc_pubkey = self.maker_coin.derive_htlc_pubkey(&unique_data);
        let taker_coin_htlc_pubkey = self.taker_coin.derive_htlc_pubkey(&unique_data);

        let data = TakerSwapData {
            taker_coin: self.taker_coin.ticker().to_owned(),
            maker_coin: self.maker_coin.ticker().to_owned(),
            maker: self.maker.bytes.into(),
            started_at,
            lock_duration: self.payment_locktime,
            maker_amount: self.maker_amount.to_decimal(),
            taker_amount: self.taker_amount.to_decimal(),
            maker_payment_confirmations: self.conf_settings.maker_coin_confs,
            maker_payment_requires_nota: Some(self.conf_settings.maker_coin_nota),
            taker_payment_confirmations: self.conf_settings.taker_coin_confs,
            taker_payment_requires_nota: Some(self.conf_settings.taker_coin_nota),
            taker_payment_lock: started_at + self.payment_locktime,
            my_persistent_pub: self.my_persistent_pub.into(),
            uuid: self.uuid,
            maker_payment_wait: wait_for_maker_payment_conf_until(started_at, self.payment_locktime),
            maker_coin_start_block,
            taker_coin_start_block,
            fee_to_send_taker_fee: Some(SavedTradeFee::from(fee_to_send_dex_fee)),
            taker_payment_trade_fee: Some(SavedTradeFee::from(taker_payment_trade_fee)),
            maker_payment_spend_trade_fee: Some(SavedTradeFee::from(maker_payment_spend_trade_fee)),
            maker_coin_swap_contract_address,
            taker_coin_swap_contract_address,
            maker_coin_htlc_pubkey: Some(maker_coin_htlc_pubkey.as_slice().into()),
            taker_coin_htlc_pubkey: Some(taker_coin_htlc_pubkey.as_slice().into()),
            p2p_privkey: self.p2p_privkey.map(SerializableSecp256k1Keypair::from),
            db_id: self.taker_coin.account_db_id(),
        };

        // This will be done during order match
        self.w().watcher_reward = std::env::var("USE_WATCHER_REWARD").is_ok();

        Ok((Some(TakerSwapCommand::Negotiate), vec![TakerSwapEvent::Started(data)]))
    }

    async fn negotiate(&self) -> Result<(Option<TakerSwapCommand>, Vec<TakerSwapEvent>), String> {
        const NEGOTIATE_TIMEOUT_SEC: u64 = 90;

        let recv_fut = recv_swap_msg(
            self.ctx.clone(),
            |store| store.negotiation.take(),
            &self.uuid,
            NEGOTIATE_TIMEOUT_SEC,
        );
        let maker_data = match recv_fut.await {
            Ok(d) => d,
            Err(e) => {
                return Ok((Some(TakerSwapCommand::Finish), vec![TakerSwapEvent::NegotiateFailed(
                    ERRL!("{:?}", e).into(),
                )]));
            },
        };

        debug!("Received maker negotiation data {:?}", maker_data);
        let time_dif = self.r().data.started_at.abs_diff(maker_data.started_at());
        if time_dif > MAX_STARTED_AT_DIFF {
            return Ok((Some(TakerSwapCommand::Finish), vec![TakerSwapEvent::NegotiateFailed(
                ERRL!("The time difference between you and the maker cannot be longer than 60 seconds. Current difference: {}. Please make sure that your system clock is synced to the correct time before starting another swap!", time_dif).into(),
            )]));
        }

        let customized_lock_duration =
            (self.r().data.lock_duration as f64 * self.taker_coin.maker_locktime_multiplier()).ceil() as u64;
        let expected_lock_time = maker_data.started_at().checked_add(customized_lock_duration);
        if Some(maker_data.payment_locktime()) != expected_lock_time {
            return Ok((Some(TakerSwapCommand::Finish), vec![TakerSwapEvent::NegotiateFailed(
                ERRL!(
                    "maker_data.payment_locktime {:?} not equal to expected {:?}",
                    maker_data.payment_locktime(),
                    expected_lock_time
                )
                .into(),
            )]));
        }

        let maker_coin_swap_contract_addr = match self
            .maker_coin
            .negotiate_swap_contract_addr(maker_data.maker_coin_swap_contract())
        {
            Ok(addr) => addr,
            Err(e) => match self.maker_coin.fallback_swap_contract() {
                // try to negotiate using fallback
                Some(addr) => Some(addr),
                None => {
                    return Ok((Some(TakerSwapCommand::Finish), vec![TakerSwapEvent::NegotiateFailed(
                        ERRL!("!maker_coin.negotiate_swap_contract_addr {}", e).into(),
                    )]));
                },
            },
        };

        let taker_coin_swap_contract_addr = match self
            .taker_coin
            .negotiate_swap_contract_addr(maker_data.taker_coin_swap_contract())
        {
            Ok(addr) => addr,
            Err(e) => match self.taker_coin.fallback_swap_contract() {
                // try to negotiate using fallback
                Some(addr) => Some(addr),
                None => {
                    return Ok((Some(TakerSwapCommand::Finish), vec![TakerSwapEvent::NegotiateFailed(
                        ERRL!("!taker_coin.negotiate_swap_contract_addr {}", e).into(),
                    )]));
                },
            },
        };

        // Validate maker_coin_htlc_pubkey realness
        if let Err(err) = self.maker_coin.validate_other_pubkey(maker_data.maker_coin_htlc_pub()) {
            return Ok((Some(TakerSwapCommand::Finish), vec![TakerSwapEvent::NegotiateFailed(
                ERRL!("!maker_data.maker_coin_htlc_pub {}", err).into(),
            )]));
        };

        // Validate taker_coin_htlc_pubkey realness
        if let Err(err) = self.taker_coin.validate_other_pubkey(maker_data.taker_coin_htlc_pub()) {
            return Ok((Some(TakerSwapCommand::Finish), vec![TakerSwapEvent::NegotiateFailed(
                ERRL!("!maker_data.taker_coin_htlc_pub {}", err).into(),
            )]));
        };

        if !(maker_data.secret_hash().len() == 20 || maker_data.secret_hash().len() == 32) {
            return Ok((Some(TakerSwapCommand::Finish), vec![TakerSwapEvent::NegotiateFailed(
                ERRL!("!maker_data.secret_hash: secret_hash validation failed").into(),
            )]));
        }

        let maker_coin_swap_contract_bytes = maker_coin_swap_contract_addr
            .clone()
            .map_or_else(Vec::new, |bytes| bytes.0);
        let taker_coin_swap_contract_bytes = taker_coin_swap_contract_addr
            .clone()
            .map_or_else(Vec::new, |bytes| bytes.0);

        let my_negotiation_data = self.get_my_negotiation_data(
            maker_data.secret_hash().to_vec(),
            maker_coin_swap_contract_bytes,
            taker_coin_swap_contract_bytes,
        );

        let taker_data = SwapMsg::NegotiationReply(my_negotiation_data);
        debug!("Sending taker negotiation data {:?}", taker_data);
        let send_abort_handle = broadcast_swap_msg_every(
            self.ctx.clone(),
            swap_topic(&self.uuid),
            taker_data,
            NEGOTIATE_TIMEOUT_SEC as f64 / 6.,
            self.p2p_privkey,
        );
        let recv_fut = recv_swap_msg(
            self.ctx.clone(),
            |store| store.negotiated.take(),
            &self.uuid,
            NEGOTIATE_TIMEOUT_SEC,
        );
        let negotiated = match recv_fut.await {
            Ok(d) => d,
            Err(e) => {
                return Ok((Some(TakerSwapCommand::Finish), vec![TakerSwapEvent::NegotiateFailed(
                    ERRL!("{:?}", e).into(),
                )]));
            },
        };
        drop(send_abort_handle);

        if !negotiated {
            return Ok((Some(TakerSwapCommand::Finish), vec![TakerSwapEvent::NegotiateFailed(
                ERRL!("Maker sent negotiated = false").into(),
            )]));
        }

        Ok((Some(TakerSwapCommand::SendTakerFee), vec![TakerSwapEvent::Negotiated(
            MakerNegotiationData {
                maker_payment_locktime: maker_data.payment_locktime(),
                // using default to avoid misuse of this field
                // maker_coin_htlc_pubkey and taker_coin_htlc_pubkey must be used instead
                maker_pubkey: H264Json::default(),
                secret_hash: maker_data.secret_hash().into(),
                maker_coin_swap_contract_addr,
                taker_coin_swap_contract_addr,
                maker_coin_htlc_pubkey: Some(maker_data.maker_coin_htlc_pub().into()),
                taker_coin_htlc_pubkey: Some(maker_data.taker_coin_htlc_pub().into()),
            },
        )]))
    }

    async fn send_taker_fee(&self) -> Result<(Option<TakerSwapCommand>, Vec<TakerSwapEvent>), String> {
        let timeout = self.r().data.started_at + self.r().data.lock_duration / 3;
        let now = now_sec();
        if now > timeout {
            return Ok((Some(TakerSwapCommand::Finish), vec![
                TakerSwapEvent::TakerFeeSendFailed(ERRL!("Timeout {} > {}", now, timeout).into()),
            ]));
        }

        let fee_amount =
            dex_fee_amount_from_taker_coin(self.taker_coin.deref(), &self.r().data.maker_coin, &self.taker_amount);
        let fee_tx = self
            .taker_coin
            .send_taker_fee(&DEX_FEE_ADDR_RAW_PUBKEY, fee_amount, self.uuid.as_bytes())
            .compat()
            .await;
        let transaction = match fee_tx {
            Ok(t) => t,
            Err(err) => {
                return Ok((Some(TakerSwapCommand::Finish), vec![
                    TakerSwapEvent::TakerFeeSendFailed(ERRL!("{}", err.get_plain_text_format()).into()),
                ]));
            },
        };

        let tx_hash = transaction.tx_hash();
        info!("Taker fee tx hash {:02x}", tx_hash);
        let tx_ident = TransactionIdentifier {
            tx_hex: BytesJson::from(transaction.tx_hex()),
            tx_hash,
        };

        Ok((Some(TakerSwapCommand::WaitForMakerPayment), vec![
            TakerSwapEvent::TakerFeeSent(tx_ident),
        ]))
    }

    async fn wait_for_maker_payment(&self) -> Result<(Option<TakerSwapCommand>, Vec<TakerSwapEvent>), String> {
        const MAKER_PAYMENT_WAIT_TIMEOUT_SEC: u64 = 600;

        let payment_data_msg = match self.get_taker_fee_data().await {
            Ok(data) => data,
            Err(e) => {
                return Ok((Some(TakerSwapCommand::Finish), vec![
                    TakerSwapEvent::MakerPaymentValidateFailed(e.to_string().into()),
                ]));
            },
        };

        let msg = SwapMsg::TakerFee(payment_data_msg);
        let abort_send_handle = broadcast_swap_msg_every(
            self.ctx.clone(),
            swap_topic(&self.uuid),
            msg,
            MAKER_PAYMENT_WAIT_TIMEOUT_SEC as f64 / 6.,
            self.p2p_privkey,
        );

        let recv_fut = recv_swap_msg(
            self.ctx.clone(),
            |store| store.maker_payment.take(),
            &self.uuid,
            MAKER_PAYMENT_WAIT_TIMEOUT_SEC,
        );
        let payload = match recv_fut.await {
            Ok(p) => p,
            Err(e) => {
                return Ok((Some(TakerSwapCommand::Finish), vec![
                    TakerSwapEvent::MakerPaymentValidateFailed(
                        ERRL!("Error waiting for 'maker-payment' data: {}", e).into(),
                    ),
                ]));
            },
        };
        drop(abort_send_handle);

        let mut swap_events = Vec::with_capacity(3);
        let instructions = match payload.instructions() {
            Some(instructions) => {
                match self
                    .taker_coin
                    .validate_taker_payment_instructions(instructions, PaymentInstructionArgs {
                        secret_hash: &self.r().secret_hash.0,
                        amount: self.taker_amount.to_decimal(),
                        ..Default::default()
                    }) {
                    Ok(instructions) => Some(instructions),
                    Err(e) => {
                        return Ok((Some(TakerSwapCommand::Finish), vec![
                            TakerSwapEvent::MakerPaymentValidateFailed(e.to_string().into()),
                        ]));
                    },
                }
            },
            None => None,
        };
        swap_events.push(TakerSwapEvent::TakerPaymentInstructionsReceived(instructions));

        let maker_payment = match self.maker_coin.tx_enum_from_bytes(payload.data()) {
            Ok(p) => p,
            Err(e) => {
                return Ok((Some(TakerSwapCommand::Finish), vec![
                    TakerSwapEvent::MakerPaymentValidateFailed(
                        ERRL!("Error parsing the 'maker-payment': {:?}", e).into(),
                    ),
                ]));
            },
        };

        let tx_hash = maker_payment.tx_hash();
        info!("Got maker payment {:02x}", tx_hash);
        let tx_ident = TransactionIdentifier {
            tx_hex: BytesJson::from(maker_payment.tx_hex()),
            tx_hash,
        };

        swap_events.push(TakerSwapEvent::MakerPaymentReceived(tx_ident));
        swap_events.push(TakerSwapEvent::MakerPaymentWaitConfirmStarted);

        Ok((Some(TakerSwapCommand::ValidateMakerPayment), swap_events))
    }

    async fn validate_maker_payment(&self) -> Result<(Option<TakerSwapCommand>, Vec<TakerSwapEvent>), String> {
        info!("Before wait confirm");
        let confirmations = self.r().data.maker_payment_confirmations;
        let confirm_maker_payment_input = ConfirmPaymentInput {
            payment_tx: self.r().maker_payment.clone().unwrap().tx_hex.0,
            confirmations,
            requires_nota: self.r().data.maker_payment_requires_nota.unwrap_or(false),
            wait_until: self.r().data.maker_payment_wait,
            check_every: WAIT_CONFIRM_INTERVAL_SEC,
        };

        let f = self.maker_coin.wait_for_confirmations(confirm_maker_payment_input);
        if let Err(err) = f.compat().await {
            return Ok((Some(TakerSwapCommand::Finish), vec![
                TakerSwapEvent::MakerPaymentWaitConfirmFailed(
                    ERRL!("!wait for maker payment confirmations: {}", err).into(),
                ),
            ]));
        }
        info!("After wait confirm");

        let reward_amount = self.r().reward_amount.clone();
        let wait_maker_payment_until = self.r().data.maker_payment_wait;
        let watcher_reward = if self.r().watcher_reward {
            match self
                .maker_coin
                .get_maker_watcher_reward(&self.taker_coin, reward_amount, wait_maker_payment_until)
                .await
            {
                Ok(reward) => reward,
                Err(err) => {
                    return Ok((Some(TakerSwapCommand::Finish), vec![
                        TakerSwapEvent::TakerPaymentTransactionFailed(err.into_inner().to_string().into()),
                    ]));
                },
            }
        } else {
            None
        };

        let validate_input = ValidatePaymentInput {
            payment_tx: self.r().maker_payment.clone().unwrap().tx_hex.0,
            time_lock_duration: self.r().data.lock_duration,
            time_lock: self.maker_payment_lock.load(Ordering::Relaxed),
            other_pub: self.r().other_maker_coin_htlc_pub.to_vec(),
            secret_hash: self.r().secret_hash.0.to_vec(),
            amount: self.maker_amount.to_decimal(),
            swap_contract_address: self.r().data.maker_coin_swap_contract_address.clone(),
            try_spv_proof_until: self.r().data.maker_payment_wait,
            confirmations,
            unique_swap_data: self.unique_swap_data(),
            watcher_reward,
        };
        let validated = self.maker_coin.validate_maker_payment(validate_input).await;

        if let Err(e) = validated {
            return Ok((Some(TakerSwapCommand::Finish), vec![
                TakerSwapEvent::MakerPaymentValidateFailed(ERRL!("!validate maker payment: {}", e).into()),
            ]));
        }

        Ok((Some(TakerSwapCommand::SendTakerPayment), vec![
            TakerSwapEvent::MakerPaymentValidatedAndConfirmed,
        ]))
    }

    fn create_watcher_data(
        &self,
        taker_payment_hash: Vec<u8>,
        maker_payment_spend_preimage: Vec<u8>,
        taker_payment_refund_preimage: Vec<u8>,
    ) -> TakerSwapWatcherData {
        TakerSwapWatcherData {
            uuid: self.uuid,
            secret_hash: self.r().secret_hash.clone().into(),
            maker_payment_spend_preimage,
            taker_payment_refund_preimage,
            swap_started_at: self.r().data.started_at,
            lock_duration: self.r().data.lock_duration,
            taker_coin: self.r().data.taker_coin.clone(),
            taker_fee_hash: self.r().taker_fee.as_ref().unwrap().tx_hash.0.clone(),
            taker_payment_hash,
            taker_coin_start_block: self.r().data.taker_coin_start_block,
            taker_payment_confirmations: self.r().data.taker_payment_confirmations,
            taker_payment_requires_nota: self.r().data.taker_payment_requires_nota,
            maker_coin: self.r().data.maker_coin.clone(),
            maker_pub: self.r().other_maker_coin_htlc_pub.to_vec(),
            maker_payment_hash: self.r().maker_payment.as_ref().unwrap().tx_hash.0.clone(),
            maker_coin_start_block: self.r().data.maker_coin_start_block,
        }
    }

    async fn send_taker_payment(&self) -> Result<(Option<TakerSwapCommand>, Vec<TakerSwapEvent>), String> {
        #[cfg(test)]
        if self.fail_at == Some(FailAt::TakerPayment) {
            return Ok((Some(TakerSwapCommand::Finish), vec![
                TakerSwapEvent::TakerPaymentTransactionFailed("Explicit test failure".into()),
            ]));
        }

        let timeout = self.r().data.maker_payment_wait;
        let now = now_sec();
        if now > timeout {
            return Ok((Some(TakerSwapCommand::Finish), vec![
                TakerSwapEvent::TakerPaymentTransactionFailed(ERRL!("Timeout {} > {}", now, timeout).into()),
            ]));
        }

        let unique_data = self.unique_swap_data();
        let f = self.taker_coin.check_if_my_payment_sent(CheckIfMyPaymentSentArgs {
            time_lock: self.r().data.taker_payment_lock,
            other_pub: self.r().other_taker_coin_htlc_pub.as_slice(),
            secret_hash: &self.r().secret_hash.0,
            search_from_block: self.r().data.taker_coin_start_block,
            swap_contract_address: &self.r().data.taker_coin_swap_contract_address,
            swap_unique_data: &unique_data,
            amount: &self.taker_amount.to_decimal(),
            payment_instructions: &self.r().payment_instructions,
        });

        let reward_amount = self.r().reward_amount.clone();
        let wait_until = self.r().data.taker_payment_lock;
        let watcher_reward = if self.r().watcher_reward {
            match self
                .taker_coin
                .get_taker_watcher_reward(
                    &self.maker_coin,
                    Some(self.taker_amount.clone().into()),
                    Some(self.maker_amount.clone().into()),
                    reward_amount,
                    wait_until,
                )
                .await
            {
                Ok(reward) => Some(reward),
                Err(err) => {
                    return Ok((Some(TakerSwapCommand::Finish), vec![
                        TakerSwapEvent::TakerPaymentTransactionFailed(
                            ERRL!("Watcher reward error: {}", err.to_string()).into(),
                        ),
                    ]));
                },
            }
        } else {
            None
        };

        let transaction = match f.compat().await {
            Ok(res) => match res {
                Some(tx) => tx,
                None => {
                    let time_lock = match std::env::var("USE_TEST_LOCKTIME") {
                        Ok(_) => self.r().data.started_at,
                        Err(_) => self.r().data.taker_payment_lock,
                    };
                    let payment_fut = self.taker_coin.send_taker_payment(SendPaymentArgs {
                        time_lock_duration: self.r().data.lock_duration,
                        time_lock,
                        other_pubkey: &*self.r().other_taker_coin_htlc_pub,
                        secret_hash: &self.r().secret_hash.0,
                        amount: self.taker_amount.to_decimal(),
                        swap_contract_address: &self.r().data.taker_coin_swap_contract_address,
                        swap_unique_data: &unique_data,
                        payment_instructions: &self.r().payment_instructions,
                        watcher_reward,
                        wait_for_confirmation_until: self.r().data.taker_payment_lock,
                    });

                    match payment_fut.compat().await {
                        Ok(t) => t,
                        Err(err) => {
                            return Ok((Some(TakerSwapCommand::Finish), vec![
                                TakerSwapEvent::TakerPaymentTransactionFailed(
                                    ERRL!("{}", err.get_plain_text_format()).into(),
                                ),
                            ]));
                        },
                    }
                },
            },
            Err(e) => {
                return Ok((Some(TakerSwapCommand::Finish), vec![
                    TakerSwapEvent::TakerPaymentTransactionFailed(ERRL!("{}", e).into()),
                ]));
            },
        };

        let tx_hash = transaction.tx_hash();
        let tx_hex = BytesJson::from(transaction.tx_hex());
        info!("Taker payment tx hash {:02x}", tx_hash);
        let tx_ident = TransactionIdentifier {
            tx_hex: tx_hex.clone(),
            tx_hash,
        };

        let mut swap_events = vec![TakerSwapEvent::TakerPaymentSent(tx_ident)];
        if self.ctx.use_watchers()
            && self.taker_coin.is_supported_by_watchers()
            && self.maker_coin.is_supported_by_watchers()
        {
            let maker_payment_spend_preimage_fut = self.maker_coin.create_maker_payment_spend_preimage(
                &self.r().maker_payment.as_ref().unwrap().tx_hex,
                self.maker_payment_lock.load(Ordering::Relaxed),
                self.r().other_maker_coin_htlc_pub.as_slice(),
                &self.r().secret_hash.0,
                &self.unique_swap_data()[..],
            );

            let time_lock = match std::env::var("USE_TEST_LOCKTIME") {
                Ok(_) => self.r().data.started_at,
                Err(_) => self.r().data.taker_payment_lock,
            };
            let taker_payment_refund_preimage_fut = self.taker_coin.create_taker_payment_refund_preimage(
                &transaction.tx_hex(),
                time_lock,
                &*self.r().other_taker_coin_htlc_pub,
                &self.r().secret_hash.0,
                &self.r().data.taker_coin_swap_contract_address,
                &self.unique_swap_data(),
            );
            let payment_fut_pair = try_join(
                maker_payment_spend_preimage_fut.compat(),
                taker_payment_refund_preimage_fut.compat(),
            );

            match payment_fut_pair.await {
                Ok((maker_payment_spend, taker_payment_refund)) => {
                    let watcher_data = self.create_watcher_data(
                        transaction.tx_hash().into_vec(),
                        maker_payment_spend.tx_hex(),
                        taker_payment_refund.tx_hex(),
                    );
                    let swpmsg_watcher = SwapWatcherMsg::TakerSwapWatcherMsg(watcher_data);

                    let htlc_keypair = self.taker_coin.derive_htlc_key_pair(&self.unique_swap_data());
                    broadcast_swap_message(
                        &self.ctx,
                        watcher_topic(&self.r().data.taker_coin),
                        swpmsg_watcher,
                        &Some(htlc_keypair),
                    );

                    swap_events.push(TakerSwapEvent::WatcherMessageSent(
                        Some(maker_payment_spend.tx_hex()),
                        Some(taker_payment_refund.tx_hex()),
                    ));
                    info!("{}", WATCHER_MESSAGE_SENT_LOG);
                },
                Err(e) => error!(
                    "The watcher message could not be sent, error creating at least one of the preimages: {}",
                    e.get_plain_text_format()
                ),
            }
        }

        Ok((Some(TakerSwapCommand::WaitForTakerPaymentSpend), swap_events))
    }

    async fn wait_for_taker_payment_spend(&self) -> Result<(Option<TakerSwapCommand>, Vec<TakerSwapEvent>), String> {
        const BROADCAST_MSG_INTERVAL_SEC: f64 = 600.;

        let tx_hex = self.r().taker_payment.as_ref().unwrap().tx_hex.0.clone();
        let mut watcher_broadcast_abort_handle = None;
        // Watchers cannot be used for lightning swaps for now
        // Todo: Check if watchers can work in some cases with lightning and implement it if it's possible, this part will probably work if only the taker is lightning since the preimage is available
        if self.ctx.use_watchers()
            && self.taker_coin.is_supported_by_watchers()
            && self.maker_coin.is_supported_by_watchers()
        {
            if let (Some(maker_payment_spend), Some(taker_payment_refund)) = (
                self.r().maker_payment_spend_preimage.clone(),
                self.r().taker_payment_refund_preimage.clone(),
            ) {
                let watcher_data = self.create_watcher_data(
                    self.r().taker_payment.as_ref().unwrap().tx_hash.0.clone(),
                    maker_payment_spend,
                    taker_payment_refund,
                );
                let swpmsg_watcher = SwapWatcherMsg::TakerSwapWatcherMsg(watcher_data);
                let htlc_keypair = self.taker_coin.derive_htlc_key_pair(&self.unique_swap_data());
                watcher_broadcast_abort_handle = Some(broadcast_swap_msg_every_delayed(
                    self.ctx.clone(),
                    watcher_topic(&self.r().data.taker_coin),
                    swpmsg_watcher,
                    BROADCAST_MSG_INTERVAL_SEC,
                    Some(htlc_keypair),
                ));
            }
        }

        // Todo: taker_payment should be a message on lightning network not a swap message
        let msg = SwapMsg::TakerPayment(tx_hex);
        let send_abort_handle = broadcast_swap_msg_every(
            self.ctx.clone(),
            swap_topic(&self.uuid),
            msg,
            BROADCAST_MSG_INTERVAL_SEC,
            self.p2p_privkey,
        );

        let confirm_taker_payment_input = ConfirmPaymentInput {
            payment_tx: self.r().taker_payment.clone().unwrap().tx_hex.0,
            confirmations: self.r().data.taker_payment_confirmations,
            requires_nota: self.r().data.taker_payment_requires_nota.unwrap_or(false),
            wait_until: self.r().data.taker_payment_lock,
            check_every: WAIT_CONFIRM_INTERVAL_SEC,
        };
        let wait_f = self
            .taker_coin
            .wait_for_confirmations(confirm_taker_payment_input)
            .compat();
        if let Err(err) = wait_f.await {
            return Ok((Some(TakerSwapCommand::PrepareForTakerPaymentRefund), vec![
                TakerSwapEvent::TakerPaymentWaitConfirmFailed(
                    ERRL!("!taker_coin.wait_for_confirmations: {}", err).into(),
                ),
                TakerSwapEvent::TakerPaymentWaitRefundStarted {
                    wait_until: self.wait_refund_until(),
                },
            ]));
        }

        #[cfg(any(test, feature = "run-docker-tests"))]
        if self.fail_at == Some(FailAt::WaitForTakerPaymentSpendPanic) {
            panic!("Taker panicked unexpectedly at wait for taker payment spend");
        }

        info!("Taker payment confirmed");

        let wait_until = match std::env::var("USE_TEST_LOCKTIME") {
            Ok(_) => self.r().data.started_at,
            Err(_) => self.r().data.taker_payment_lock,
        };

        let f = self.taker_coin.wait_for_htlc_tx_spend(WaitForHTLCTxSpendArgs {
            tx_bytes: &self.r().taker_payment.clone().unwrap().tx_hex,
            secret_hash: &self.r().secret_hash.0,
            wait_until,
            from_block: self.r().data.taker_coin_start_block,
            swap_contract_address: &self.r().data.taker_coin_swap_contract_address,
            check_every: TAKER_PAYMENT_SPEND_SEARCH_INTERVAL,
            watcher_reward: self.r().watcher_reward,
        });
        let tx = match f.compat().await {
            Ok(t) => t,
            Err(err) => {
                return Ok((Some(TakerSwapCommand::PrepareForTakerPaymentRefund), vec![
                    TakerSwapEvent::TakerPaymentWaitForSpendFailed(err.get_plain_text_format().into()),
                    TakerSwapEvent::TakerPaymentWaitRefundStarted {
                        wait_until: self.wait_refund_until(),
                    },
                ]));
            },
        };
        drop(send_abort_handle);
        drop(watcher_broadcast_abort_handle);
        let tx_hash = tx.tx_hash();
        info!("Taker payment spend tx {:02x}", tx_hash);
        let tx_ident = TransactionIdentifier {
            tx_hex: BytesJson::from(tx.tx_hex()),
            tx_hash,
        };

        let secret_hash = self.r().secret_hash.clone();
        let watcher_reward = self.r().watcher_reward;
        let secret = match self
            .taker_coin
            .extract_secret(&secret_hash.0, &tx_ident.tx_hex, watcher_reward)
            .await
        {
            Ok(bytes) => H256Json::from(bytes.as_slice()),
            Err(e) => {
                return Ok((Some(TakerSwapCommand::Finish), vec![
                    TakerSwapEvent::TakerPaymentWaitForSpendFailed(ERRL!("{}", e).into()),
                ]));
            },
        };

        Ok((Some(TakerSwapCommand::SpendMakerPayment), vec![
            TakerSwapEvent::TakerPaymentSpent(TakerPaymentSpentData {
                transaction: tx_ident,
                secret,
            }),
        ]))
    }

    async fn spend_maker_payment(&self) -> Result<(Option<TakerSwapCommand>, Vec<TakerSwapEvent>), String> {
        #[cfg(any(test, feature = "run-docker-tests"))]
        if self.fail_at == Some(FailAt::MakerPaymentSpend) {
            return Ok((Some(TakerSwapCommand::Finish), vec![
                TakerSwapEvent::MakerPaymentSpendFailed("Explicit test failure".into()),
            ]));
        } else if self.fail_at == Some(FailAt::MakerPaymentSpendPanic) {
            panic!("Taker panicked unexpectedly at maker payment spend");
        }

        let other_maker_coin_htlc_pub = self.r().other_maker_coin_htlc_pub;
        let secret = self.r().secret;
        let taker_spends_payment_args = SpendPaymentArgs {
            other_payment_tx: &self.r().maker_payment.clone().unwrap().tx_hex,
            time_lock: self.maker_payment_lock.load(Ordering::Relaxed),
            other_pubkey: &*other_maker_coin_htlc_pub,
            secret: &secret.0,
            secret_hash: &self.r().secret_hash.clone().0,
            swap_contract_address: &self.r().data.maker_coin_swap_contract_address.clone(),
            swap_unique_data: &self.unique_swap_data(),
            watcher_reward: self.r().watcher_reward,
        };
        let maybe_spend_tx = self
            .maker_coin
            .send_taker_spends_maker_payment(taker_spends_payment_args)
            .await;
        let transaction = match maybe_spend_tx {
            Ok(t) => t,
            Err(err) => {
                if let Some(tx) = err.get_tx() {
                    broadcast_p2p_tx_msg(
                        &self.ctx,
                        tx_helper_topic(self.maker_coin.ticker()),
                        &tx,
                        &self.p2p_privkey,
                    );
                };

                return Ok((Some(TakerSwapCommand::Finish), vec![
                    TakerSwapEvent::MakerPaymentSpendFailed(ERRL!("{}", err.get_plain_text_format()).into()),
                ]));
            },
        };

        broadcast_p2p_tx_msg(
            &self.ctx,
            tx_helper_topic(self.maker_coin.ticker()),
            &transaction,
            &self.p2p_privkey,
        );

        let tx_hash = transaction.tx_hash();
        info!("Maker payment spend tx {:02x}", tx_hash);
        let tx_ident = TransactionIdentifier {
            tx_hex: BytesJson::from(transaction.tx_hex()),
            tx_hash,
        };

        Ok((Some(TakerSwapCommand::Finish), vec![TakerSwapEvent::MakerPaymentSpent(
            tx_ident,
        )]))
    }

    async fn prepare_for_taker_payment_refund(
        &self,
    ) -> Result<(Option<TakerSwapCommand>, Vec<TakerSwapEvent>), String> {
        let maker_payment = self.r().maker_payment.clone().unwrap().tx_hex;
        if let Err(e) = self.maker_coin.on_taker_payment_refund_start(&maker_payment).await {
            error!("Error {} on calling on_taker_payment_refund_start!", e)
        }

        Ok((Some(TakerSwapCommand::RefundTakerPayment), vec![
            TakerSwapEvent::TakerPaymentRefundStarted,
        ]))
    }

    async fn refund_taker_payment(&self) -> Result<(Option<TakerSwapCommand>, Vec<TakerSwapEvent>), String> {
        #[cfg(any(test, feature = "run-docker-tests"))]
        if self.fail_at == Some(FailAt::TakerPaymentRefund) {
            return Ok((Some(TakerSwapCommand::Finish), vec![
                TakerSwapEvent::TakerPaymentRefundFailed("Explicit test failure".into()),
            ]));
        } else if self.fail_at == Some(FailAt::TakerPaymentRefundPanic) {
            panic!("{}", REFUND_TEST_FAILURE_LOG);
        }

        let taker_payment = self.r().taker_payment.clone().unwrap().tx_hex;
        let locktime = self.r().data.taker_payment_lock;
        if self.taker_coin.is_auto_refundable() {
            return match self.taker_coin.wait_for_htlc_refund(&taker_payment, locktime).await {
                Ok(()) => Ok((Some(TakerSwapCommand::FinalizeTakerPaymentRefund), vec![
                    TakerSwapEvent::TakerPaymentRefunded(None),
                ])),
                Err(err) => Ok((Some(TakerSwapCommand::Finish), vec![
                    TakerSwapEvent::TakerPaymentRefundFailed(
                        ERRL!("!taker_coin.wait_for_htlc_refund: {}", err.to_string()).into(),
                    ),
                ])),
            };
        }

        loop {
            match self.taker_coin.can_refund_htlc(locktime).compat().await {
                Ok(CanRefundHtlc::CanRefundNow) => break,
                Ok(CanRefundHtlc::HaveToWait(to_sleep)) => Timer::sleep(to_sleep as f64).await,
                Err(e) => {
                    error!("Error {} on can_refund_htlc, retrying in 30 seconds", e);
                    Timer::sleep(30.).await;
                },
            }
        }

        let other_taker_coin_htlc_pub = self.r().other_taker_coin_htlc_pub;
        let secret_hash = self.r().secret_hash.clone();
        let swap_contract_address = self.r().data.taker_coin_swap_contract_address.clone();
        let watcher_reward = self.r().watcher_reward;
        let refund_result = self
            .taker_coin
            .send_taker_refunds_payment(RefundPaymentArgs {
                payment_tx: &taker_payment,
                time_lock: locktime,
                other_pubkey: other_taker_coin_htlc_pub.as_slice(),
                tx_type_with_secret_hash: SwapTxTypeWithSecretHash::TakerOrMakerPayment {
                    maker_secret_hash: &secret_hash,
                },
                swap_contract_address: &swap_contract_address,
                swap_unique_data: &self.unique_swap_data(),
                watcher_reward,
            })
            .await;

        let transaction = match refund_result {
            Ok(t) => t,
            Err(err) => {
                if let Some(tx) = err.get_tx() {
                    broadcast_p2p_tx_msg(
                        &self.ctx,
                        tx_helper_topic(self.taker_coin.ticker()),
                        &tx,
                        &self.p2p_privkey,
                    );
                }

                return Ok((Some(TakerSwapCommand::Finish), vec![
                    TakerSwapEvent::TakerPaymentRefundFailed(ERRL!("{:?}", err.get_plain_text_format()).into()),
                ]));
            },
        };

        broadcast_p2p_tx_msg(
            &self.ctx,
            tx_helper_topic(self.taker_coin.ticker()),
            &transaction,
            &self.p2p_privkey,
        );

        let tx_hash = transaction.tx_hash();
        info!("Taker refund tx hash {:02x}", tx_hash);
        let tx_ident = TransactionIdentifier {
            tx_hex: BytesJson::from(transaction.tx_hex()),
            tx_hash,
        };

        Ok((Some(TakerSwapCommand::FinalizeTakerPaymentRefund), vec![
            TakerSwapEvent::TakerPaymentRefunded(Some(tx_ident)),
        ]))
    }

    async fn finalize_taker_payment_refund(&self) -> Result<(Option<TakerSwapCommand>, Vec<TakerSwapEvent>), String> {
        let maker_payment = self.r().maker_payment.clone().unwrap().tx_hex;
        if let Err(e) = self.maker_coin.on_taker_payment_refund_success(&maker_payment).await {
            error!("Error {} on calling on_taker_payment_refund_success!", e)
        }

        Ok((Some(TakerSwapCommand::Finish), vec![
            TakerSwapEvent::TakerPaymentRefundFinished,
        ]))
    }

    pub async fn load_from_db_by_uuid(
        ctx: MmArc,
        maker_coin: MmCoinEnum,
        taker_coin: MmCoinEnum,
        swap_uuid: &Uuid,
    ) -> Result<(Self, Option<TakerSwapCommand>), String> {
        let account_key = taker_coin.account_db_id();
        let saved = match SavedSwap::load_my_swap_from_db(&ctx, account_key.as_deref(), *swap_uuid).await {
            Ok(Some(saved)) => saved,
            Ok(None) => return ERR!("Couldn't find a swap with the uuid '{}'", swap_uuid),
            Err(e) => return ERR!("{}", e),
        };
        let saved = match saved {
            SavedSwap::Taker(swap) => swap,
            SavedSwap::Maker(_) => return ERR!("Can not load TakerSwap from SavedSwap::Maker uuid: {}", swap_uuid),
        };
        Self::load_from_saved(ctx, maker_coin, taker_coin, saved).await
    }

    pub async fn load_from_saved(
        ctx: MmArc,
        maker_coin: MmCoinEnum,
        taker_coin: MmCoinEnum,
        mut saved: TakerSavedSwap,
    ) -> Result<(Self, Option<TakerSwapCommand>), String> {
        if saved.events.is_empty() {
            return ERR!("Can't restore swap from empty events set");
        };

        let data = match saved.events[0].event {
            TakerSwapEvent::Started(ref mut data) => data,
            _ => return ERR!("First swap event must be Started"),
        };

        // refresh swap contract addresses if the swap file is out-dated (doesn't contain the fields yet)
        if data.maker_coin_swap_contract_address.is_none() {
            data.maker_coin_swap_contract_address = maker_coin.swap_contract_address();
        }
        if data.taker_coin_swap_contract_address.is_none() {
            data.taker_coin_swap_contract_address = taker_coin.swap_contract_address();
        }

        let crypto_ctx = try_s!(CryptoCtx::from_ctx(&ctx));
        let my_persistent_pub = H264::from(&**crypto_ctx.mm2_internal_key_pair().public());

        let mut maker = bits256::from([0; 32]);
        maker.bytes = data.maker.0;
        let conf_settings = SwapConfirmationsSettings {
            maker_coin_confs: data.maker_payment_confirmations,
            maker_coin_nota: data
                .maker_payment_requires_nota
                .unwrap_or_else(|| maker_coin.requires_notarization()),
            taker_coin_confs: data.taker_payment_confirmations,
            taker_coin_nota: data
                .taker_payment_requires_nota
                .unwrap_or_else(|| taker_coin.requires_notarization()),
        };

        #[cfg(any(test, feature = "run-docker-tests"))]
        let fail_at = std::env::var("TAKER_FAIL_AT").map(FailAt::from).ok();

        let swap = TakerSwap::new(
            ctx.clone(),
            maker,
            data.maker_amount.clone().into(),
            data.taker_amount.clone().into(),
            my_persistent_pub,
            saved.uuid,
            Some(saved.uuid),
            conf_settings,
            maker_coin.clone(),
            taker_coin.clone(),
            data.lock_duration,
            data.p2p_privkey.map(SerializableSecp256k1Keypair::into_inner),
            #[cfg(any(test, feature = "run-docker-tests"))]
            fail_at,
        );

        for saved_event in &saved.events {
            swap.apply_event(saved_event.event.clone());
        }

        let mut command = match saved.events.last().unwrap().get_command() {
            Some(command) => command,
            None => return Ok((swap, None)),
        };

        if taker_coin.is_supported_by_watchers()
            && maker_coin.is_supported_by_watchers()
            && saved.watcher_message_sent()
        {
            // discover events occurred while taker was offline, due to maker or watcher activity
            command = get_command_based_on_maker_or_watcher_activity(&ctx, &swap, saved, command).await?;
        }
        drop_mutability!(command);

        Ok((swap, Some(command)))
    }

    pub async fn recover_funds(&self) -> Result<RecoveredSwap, String> {
        if self.finished_at.load(Ordering::Relaxed) == 0 {
            return ERR!("Swap must be finished before recover funds attempt");
        }

        if self.r().taker_payment_refund.is_some() {
            return ERR!("Taker payment is refunded, swap is not recoverable");
        }

        if self.r().maker_payment_spend.is_some() {
            return ERR!("Maker payment is spent, swap is not recoverable");
        }

        let maker_payment = match &self.r().maker_payment {
            Some(tx) => tx.tx_hex.0.clone(),
            None => return ERR!("No info about maker payment, swap is not recoverable"),
        };

        // have to do this because std::sync::RwLockReadGuard returned by r() is not Send,
        // so it can't be used across await
        let other_maker_coin_htlc_pub = self.r().other_maker_coin_htlc_pub;
        let other_taker_coin_htlc_pub = self.r().other_taker_coin_htlc_pub;
        let secret_hash = self.r().secret_hash.0.clone();
        let maker_coin_start_block = self.r().data.maker_coin_start_block;
        let maker_coin_swap_contract_address = self.r().data.maker_coin_swap_contract_address.clone();

        let taker_payment_lock = self.r().data.taker_payment_lock;
        let taker_coin_start_block = self.r().data.taker_coin_start_block;
        let taker_coin_swap_contract_address = self.r().data.taker_coin_swap_contract_address.clone();
        let watcher_reward = self.r().watcher_reward;

        let unique_data = self.unique_swap_data();
        macro_rules! check_maker_payment_is_not_spent {
            // validate that maker payment is not spent
            () => {
                let search_input = SearchForSwapTxSpendInput {
                    time_lock: self.maker_payment_lock.load(Ordering::Relaxed),
                    other_pub: other_maker_coin_htlc_pub.as_slice(),
                    secret_hash: &secret_hash,
                    tx: &maker_payment,
                    search_from_block: maker_coin_start_block,
                    swap_contract_address: &maker_coin_swap_contract_address,
                    swap_unique_data: &unique_data,
                    watcher_reward,
                };

                match self.maker_coin.search_for_swap_tx_spend_other(search_input).await {
                    Ok(Some(FoundSwapTxSpend::Spent(tx))) => {
                        return ERR!(
                            "Maker payment was already spent by {} tx {:02x}",
                            self.maker_coin.ticker(),
                            tx.tx_hash()
                        );
                    },
                    Ok(Some(FoundSwapTxSpend::Refunded(tx))) => {
                        return ERR!(
                            "Maker payment was already refunded by {} tx {:02x}",
                            self.maker_coin.ticker(),
                            tx.tx_hash()
                        );
                    },
                    Err(e) => return ERR!("Error {} when trying to find maker payment spend", e),
                    Ok(None) => (), // payment is not spent, continue
                }
            };
        }

        let maybe_taker_payment = self.r().taker_payment.clone();
        let payment_instructions = self.r().payment_instructions.clone();

        let taker_payment = match maybe_taker_payment {
            Some(tx) => tx.tx_hex.0,
            None => {
                let maybe_sent = try_s!(
                    self.taker_coin
                        .check_if_my_payment_sent(CheckIfMyPaymentSentArgs {
                            time_lock: taker_payment_lock,
                            other_pub: other_taker_coin_htlc_pub.as_slice(),
                            secret_hash: &secret_hash,
                            search_from_block: taker_coin_start_block,
                            swap_contract_address: &taker_coin_swap_contract_address,
                            swap_unique_data: &unique_data,
                            amount: &self.taker_amount.to_decimal(),
                            payment_instructions: &payment_instructions,
                        })
                        .compat()
                        .await
                );
                match maybe_sent {
                    Some(tx) => tx.tx_hex(),
                    None => return ERR!("Taker payment is not found, swap is not recoverable"),
                }
            },
        };

        if self.r().taker_payment_spend.is_some() {
            check_maker_payment_is_not_spent!();
            // has to do this because std::sync::RwLockReadGuard returned by r() is not Send,
            // so it can't be used across await
            let other_maker_coin_htlc_pub = self.r().other_maker_coin_htlc_pub;
            let secret = self.r().secret.0;
            let maker_coin_swap_contract_address = self.r().data.maker_coin_swap_contract_address.clone();
            let watcher_reward = self.r().watcher_reward;

            let maybe_spend_tx = self
                .maker_coin
                .send_taker_spends_maker_payment(SpendPaymentArgs {
                    other_payment_tx: &maker_payment,
                    time_lock: self.maker_payment_lock.load(Ordering::Relaxed),
                    other_pubkey: other_maker_coin_htlc_pub.as_slice(),
                    secret: &secret,
                    secret_hash: &secret_hash,
                    swap_contract_address: &maker_coin_swap_contract_address,
                    swap_unique_data: &unique_data,
                    watcher_reward,
                })
                .await;

            let transaction = match maybe_spend_tx {
                Ok(t) => t,
                Err(err) => {
                    if let Some(tx) = err.get_tx() {
                        broadcast_p2p_tx_msg(
                            &self.ctx,
                            tx_helper_topic(self.maker_coin.ticker()),
                            &tx,
                            &self.p2p_privkey,
                        );
                    }

                    return ERR!("{}", err.get_plain_text_format());
                },
            };

            return Ok(RecoveredSwap {
                action: RecoveredSwapAction::SpentOtherPayment,
                coin: self.maker_coin.ticker().to_string(),
                transaction,
            });
        }

        let search_input = SearchForSwapTxSpendInput {
            time_lock: taker_payment_lock,
            other_pub: other_taker_coin_htlc_pub.as_slice(),
            secret_hash: &secret_hash,
            tx: &taker_payment,
            search_from_block: taker_coin_start_block,
            swap_contract_address: &taker_coin_swap_contract_address,
            swap_unique_data: &unique_data,
            watcher_reward,
        };
        let taker_payment_spend = try_s!(self.taker_coin.search_for_swap_tx_spend_my(search_input).await);

        match taker_payment_spend {
            Some(spend) => match spend {
                FoundSwapTxSpend::Spent(tx) => {
                    check_maker_payment_is_not_spent!();
                    let secret_hash = self.r().secret_hash.clone();
                    let tx_hex = tx.tx_hex();
                    let secret = try_s!(
                        self.taker_coin
                            .extract_secret(&secret_hash.0, &tx_hex, watcher_reward)
                            .await
                    );

                    let taker_spends_payment_args = SpendPaymentArgs {
                        other_payment_tx: &maker_payment,
                        time_lock: self.maker_payment_lock.load(Ordering::Relaxed),
                        other_pubkey: other_maker_coin_htlc_pub.as_slice(),
                        secret: &secret,
                        secret_hash: &secret_hash,
                        swap_contract_address: &maker_coin_swap_contract_address,
                        swap_unique_data: &unique_data,
                        watcher_reward: self.r().watcher_reward,
                    };
                    let maybe_spend_tx = self
                        .maker_coin
                        .send_taker_spends_maker_payment(taker_spends_payment_args)
                        .await;

                    let transaction = match maybe_spend_tx {
                        Ok(t) => t,
                        Err(err) => {
                            if let Some(tx) = err.get_tx() {
                                broadcast_p2p_tx_msg(
                                    &self.ctx,
                                    tx_helper_topic(self.maker_coin.ticker()),
                                    &tx,
                                    &self.p2p_privkey,
                                );
                            }

                            return ERR!("{}", err.get_plain_text_format());
                        },
                    };

                    Ok(RecoveredSwap {
                        action: RecoveredSwapAction::SpentOtherPayment,
                        coin: self.maker_coin.ticker().to_string(),
                        transaction,
                    })
                },
                FoundSwapTxSpend::Refunded(tx) => ERR!(
                    "Taker payment has been refunded already by transaction {:02x}",
                    tx.tx_hash()
                ),
            },
            None => {
                if self.taker_coin.is_auto_refundable() {
                    return ERR!("Taker payment will be refunded automatically!");
                }

                let can_refund = try_s!(self.taker_coin.can_refund_htlc(taker_payment_lock).compat().await);
                if let CanRefundHtlc::HaveToWait(seconds_to_wait) = can_refund {
                    return ERR!("Too early to refund, wait until {}", wait_until_sec(seconds_to_wait));
                }

                let fut = self.taker_coin.send_taker_refunds_payment(RefundPaymentArgs {
                    payment_tx: &taker_payment,
                    time_lock: taker_payment_lock,
                    other_pubkey: other_taker_coin_htlc_pub.as_slice(),
                    tx_type_with_secret_hash: SwapTxTypeWithSecretHash::TakerOrMakerPayment {
                        maker_secret_hash: secret_hash.as_slice(),
                    },
                    swap_contract_address: &taker_coin_swap_contract_address,
                    swap_unique_data: &unique_data,
                    watcher_reward,
                });

                let transaction = match fut.await {
                    Ok(t) => t,
                    Err(err) => {
                        if let Some(tx) = err.get_tx() {
                            broadcast_p2p_tx_msg(
                                &self.ctx,
                                tx_helper_topic(self.taker_coin.ticker()),
                                &tx,
                                &self.p2p_privkey,
                            );
                        }

                        return ERR!("{:?}", err.get_plain_text_format());
                    },
                };

                Ok(RecoveredSwap {
                    action: RecoveredSwapAction::RefundedMyPayment,
                    coin: self.taker_coin.ticker().to_string(),
                    transaction,
                })
            },
        }
    }
}

impl AtomicSwap for TakerSwap {
    fn locked_amount(&self) -> Vec<LockedAmount> {
        let mut result = Vec::new();

        // if taker fee is not sent yet it must be virtually locked
        let taker_fee_amount =
            dex_fee_amount_from_taker_coin(self.taker_coin.deref(), &self.r().data.maker_coin, &self.taker_amount);
        let trade_fee = self.r().data.fee_to_send_taker_fee.clone().map(TradeFee::from);
        if self.r().taker_fee.is_none() {
            result.push(LockedAmount {
                coin: self.taker_coin.ticker().to_owned(),
                amount: taker_fee_amount.total_spend_amount(),
                trade_fee,
            });
        }

        // if taker payment is not sent yet it must be virtually locked
        if self.r().taker_payment.is_none() {
            let trade_fee = self.r().data.taker_payment_trade_fee.clone().map(TradeFee::from);
            result.push(LockedAmount {
                coin: self.taker_coin.ticker().to_owned(),
                amount: self.taker_amount.clone(),
                trade_fee,
            });
        }

        // if maker payment is not spent yet the `MakerPaymentSpend` tx fee must be virtually locked
        if self.r().maker_payment_spend.is_none() {
            let trade_fee = self.r().data.maker_payment_spend_trade_fee.clone().map(TradeFee::from);
            result.push(LockedAmount {
                coin: self.maker_coin.ticker().to_owned(),
                amount: 0.into(),
                trade_fee,
            });
        }

        result
    }

    #[inline]
    fn uuid(&self) -> &Uuid { &self.uuid }

    #[inline]
    fn maker_coin(&self) -> &str { self.maker_coin.ticker() }

    #[inline]
    fn taker_coin(&self) -> &str { self.taker_coin.ticker() }

    #[inline]
    fn unique_swap_data(&self) -> Vec<u8> {
        // Taker generates swap UUID so it's safe for him to use it for privkey derivation
        self.uuid.as_bytes().to_vec()
    }
}

pub struct TakerSwapPreparedParams {
    pub(super) dex_fee: MmNumber,
    pub(super) fee_to_send_dex_fee: TradeFee,
    pub(super) taker_payment_trade_fee: TradeFee,
    pub(super) maker_payment_spend_trade_fee: TradeFee,
}

pub async fn check_balance_for_taker_swap(
    ctx: &MmArc,
    my_coin: &dyn MmCoin,
    other_coin: &dyn MmCoin,
    volume: MmNumber,
    swap_uuid: Option<&Uuid>,
    prepared_params: Option<TakerSwapPreparedParams>,
    stage: FeeApproxStage,
) -> CheckBalanceResult<()> {
    let params = match prepared_params {
        Some(params) => params,
        None => {
            let dex_fee = dex_fee_amount_from_taker_coin(my_coin, other_coin.ticker(), &volume);
            let fee_to_send_dex_fee = my_coin
                .get_fee_to_send_taker_fee(dex_fee.clone(), stage)
                .await
                .mm_err(|e| CheckBalanceError::from_trade_preimage_error(e, my_coin.ticker()))?;
            let preimage_value = TradePreimageValue::Exact(volume.to_decimal());
            let taker_payment_trade_fee = my_coin
                .get_sender_trade_fee(preimage_value, stage)
                .await
                .mm_err(|e| CheckBalanceError::from_trade_preimage_error(e, my_coin.ticker()))?;
            let maker_payment_spend_trade_fee = other_coin
                .get_receiver_trade_fee(stage)
                .compat()
                .await
                .mm_err(|e| CheckBalanceError::from_trade_preimage_error(e, other_coin.ticker()))?;
            TakerSwapPreparedParams {
                dex_fee: dex_fee.total_spend_amount(),
                fee_to_send_dex_fee,
                taker_payment_trade_fee,
                maker_payment_spend_trade_fee,
            }
        },
    };

    let taker_fee = TakerFeeAdditionalInfo {
        dex_fee: params.dex_fee,
        fee_to_send_dex_fee: params.fee_to_send_dex_fee,
    };

    check_my_coin_balance_for_swap(
        ctx,
        my_coin,
        swap_uuid,
        volume,
        params.taker_payment_trade_fee,
        Some(taker_fee),
    )
    .await?;
    if !params.maker_payment_spend_trade_fee.paid_from_trading_vol {
        check_other_coin_balance_for_swap(ctx, other_coin, swap_uuid, params.maker_payment_spend_trade_fee).await?;
    }
    Ok(())
}

pub struct TakerTradePreimage {
    /// The fee is paid per swap concerning the `base` coin.
    pub base_coin_fee: TradeFee,
    /// The fee is paid per swap concerning the `rel` coin.
    pub rel_coin_fee: TradeFee,
    /// The dex fee to be paid by taker coin.
    pub taker_fee: TradeFee,
    /// The miner fee is paid to send the dex fee.
    pub fee_to_send_taker_fee: TradeFee,
}

pub async fn taker_swap_trade_preimage(
    ctx: &MmArc,
    req: TradePreimageRequest,
    base_coin: MmCoinEnum,
    rel_coin: MmCoinEnum,
) -> TradePreimageRpcResult<TakerTradePreimage> {
    let action = req
        .swap_method
        .to_taker_action()
        .map_to_mm(TradePreimageRpcError::InternalError)?;
    let (my_coin, other_coin) = match action {
        TakerAction::Sell => (base_coin.clone(), rel_coin.clone()),
        TakerAction::Buy => (rel_coin.clone(), base_coin.clone()),
    };
    let my_coin_ticker = my_coin.ticker();
    let other_coin_ticker = other_coin.ticker();

    if req.max {
        return MmError::err(TradePreimageRpcError::InvalidParam {
            param: "max".to_owned(),
            reason: "'max' cannot be used with 'sell' or 'buy' method".to_owned(),
        });
    }

    let base_amount = req.volume.clone();
    let rel_amount = &req.price * &req.volume;

    let stage = FeeApproxStage::TradePreimage;
    let my_coin_volume = match action {
        TakerAction::Sell => base_amount.clone(),
        TakerAction::Buy => rel_amount.clone(),
    };

    let dex_amount = dex_fee_amount_from_taker_coin(my_coin.deref(), other_coin_ticker, &my_coin_volume);
    let taker_fee = TradeFee {
        coin: my_coin_ticker.to_owned(),
        amount: dex_amount.total_spend_amount(),
        paid_from_trading_vol: false,
    };

    let fee_to_send_taker_fee = my_coin
        .get_fee_to_send_taker_fee(dex_amount.clone(), stage)
        .await
        .mm_err(|e| TradePreimageRpcError::from_trade_preimage_error(e, my_coin_ticker))?;

    let preimage_value = TradePreimageValue::Exact(my_coin_volume.to_decimal());
    let my_coin_trade_fee = my_coin
        .get_sender_trade_fee(preimage_value, stage)
        .await
        .mm_err(|e| TradePreimageRpcError::from_trade_preimage_error(e, my_coin_ticker))?;
    let other_coin_trade_fee = other_coin
        .get_receiver_trade_fee(stage)
        .compat()
        .await
        .mm_err(|e| TradePreimageRpcError::from_trade_preimage_error(e, other_coin_ticker))?;

    let prepared_params = TakerSwapPreparedParams {
        dex_fee: dex_amount.total_spend_amount(),
        fee_to_send_dex_fee: fee_to_send_taker_fee.clone(),
        taker_payment_trade_fee: my_coin_trade_fee.clone(),
        maker_payment_spend_trade_fee: other_coin_trade_fee.clone(),
    };
    check_balance_for_taker_swap(
        ctx,
        my_coin.deref(),
        other_coin.deref(),
        my_coin_volume.clone(),
        None,
        Some(prepared_params),
        stage,
    )
    .await?;

    let conf_settings = OrderConfirmationsSettings {
        base_confs: base_coin.required_confirmations(),
        base_nota: base_coin.requires_notarization(),
        rel_confs: rel_coin.required_confirmations(),
        rel_nota: rel_coin.requires_notarization(),
    };
    let our_public_id = CryptoCtx::from_ctx(ctx)?.mm2_internal_public_id();
    let order_builder = TakerOrderBuilder::new(&base_coin, &rel_coin)
        .with_base_amount(base_amount)
        .with_rel_amount(rel_amount)
        .with_action(action.clone())
        .with_match_by(MatchBy::Any)
        .with_conf_settings(conf_settings)
        .with_sender_pubkey(H256Json::from(our_public_id.bytes));
    let _ = order_builder
        .build()
        .map_to_mm(|e| TradePreimageRpcError::from_taker_order_build_error(e, &req.base, &req.rel))?;

    let (base_coin_fee, rel_coin_fee) = match action {
        TakerAction::Sell => (my_coin_trade_fee, other_coin_trade_fee),
        TakerAction::Buy => (other_coin_trade_fee, my_coin_trade_fee),
    };
    Ok(TakerTradePreimage {
        base_coin_fee,
        rel_coin_fee,
        taker_fee,
        fee_to_send_taker_fee,
    })
}

#[derive(Deserialize)]
struct MaxTakerVolRequest {
    coin: String,
    trade_with: Option<String>,
}

pub async fn max_taker_vol(ctx: MmArc, req: Json) -> Result<Response<Vec<u8>>, String> {
    let req: MaxTakerVolRequest = try_s!(json::from_value(req));
    let coin = match lp_coinfind(&ctx, &req.coin).await {
        Ok(Some(t)) => t,
        Ok(None) => return ERR!("No such coin: {}", req.coin),
        Err(err) => return ERR!("!lp_coinfind({}): {}", req.coin, err),
    };
    let other_coin = req.trade_with.as_ref().unwrap_or(&req.coin);
    let fut = calc_max_taker_vol(&ctx, &coin, other_coin, FeeApproxStage::TradePreimage);
    let max_vol = match fut.await {
        Ok(max_vol) => max_vol,
        Err(e) if e.get_inner().not_sufficient_balance() => {
            warn!("{}", e);
            MmNumber::from(0)
        },
        Err(err) => {
            return ERR!("{}", err);
        },
    };

    let res = try_s!(json::to_vec(&json!({
        "result": max_vol.to_fraction(),
        "coin": coin.ticker(),
    })));
    Ok(try_s!(Response::builder().body(res)))
}

/// If we want to calculate the maximum taker volume, we should solve the following equation:
/// `max_vol = balance - locked_amount - trade_fee(max_vol) - fee_to_send_taker_fee(dex_fee(max_vol)) - dex_fee(max_vol)`
///
/// 1) If the `trade_fee` and `fee_to_send_taker_fee` should be paid in base coin, the equation can be simplified:
/// `max_vol = balance - locked_amount - dex_fee(max_vol)`,
/// where we can calculate the exact `max_vol` since the function inverse to `dex_fee(x)` can be obtained.
///
/// 2) Otherwise we cannot express the `max_vol` from the equation above, but we can find smallest of the largest `max_vol`.
/// It means if we find the largest `trade_fee` and `fee_to_send_taker_fee` values and pass them into the equation, we will get:
/// `min_max_vol = balance - locked_amount - max_trade_fee - max_fee_to_send_taker_fee - dex_fee(max_vol)`
/// and then `min_max_vol` can be calculated as in the first case.
///
/// Please note the following condition is satisfied for any `x` and `y`:
/// `if x < y then trade_fee(x) <= trade_fee(y) and fee_to_send_taker_fee(x) <= fee_to_send_taker_fee(y) and dex_fee(x) <= dex_fee(y)`
/// Let `real_max_vol` is a real desired volume.
/// Performing the following steps one by one, we will get an approximate maximum volume:
/// - `max_possible = balance - locked_amount` is a largest possible max volume. Hint, we've replaced unknown subtracted `trade_fee`, `fee_to_send_taker_fee`, `dex_fee` variables with zeros.
/// - `max_trade_fee = trade_fee(max_possible)` is a largest possible `trade_fee` value.
/// - `max_possible_2 = balance - locked_amount - max_trade_fee` is more accurate max volume than `max_possible`. Please note `real_max_vol <= max_possible_2 <= max_possible`.
/// - `max_dex_fee = dex_fee(max_possible_2)` is an intermediate value that will be passed into the `fee_to_send_taker_fee`.
/// - `max_fee_to_send_taker_fee = fee_to_send_taker_fee(max_dex_fee)`
/// After that `min_max_vol = balance - locked_amount - max_trade_fee - max_fee_to_send_taker_fee - dex_fee(max_vol)` can be solved as in the first case.
pub async fn calc_max_taker_vol(
    ctx: &MmArc,
    coin: &MmCoinEnum,
    other_coin: &str,
    stage: FeeApproxStage,
) -> CheckBalanceResult<MmNumber> {
    let my_coin = coin.ticker();
    let balance: MmNumber = coin.my_spendable_balance().compat().await?.into();
    let locked = get_locked_amount(ctx, my_coin);
    let min_tx_amount = MmNumber::from(coin.min_tx_amount());

    let max_possible = &balance - &locked;
    let preimage_value = TradePreimageValue::UpperBound(max_possible.to_decimal());
    let max_trade_fee = coin
        .get_sender_trade_fee(preimage_value, stage)
        .await
        .mm_err(|e| CheckBalanceError::from_trade_preimage_error(e, my_coin))?;

    let max_vol = if my_coin == max_trade_fee.coin {
        // second case
        let max_possible_2 = &max_possible - &max_trade_fee.amount;
        let max_dex_fee = dex_fee_amount_from_taker_coin(coin.deref(), other_coin, &max_possible_2);
        let max_fee_to_send_taker_fee = coin
            .get_fee_to_send_taker_fee(max_dex_fee.clone(), stage)
            .await
            .mm_err(|e| CheckBalanceError::from_trade_preimage_error(e, my_coin))?;
        let min_max_possible = &max_possible_2 - &max_fee_to_send_taker_fee.amount;

        debug!(
            "max_taker_vol case 2: min_max_possible {:?}, balance {:?}, locked {:?}, max_trade_fee {:?}, max_dex_fee {:?}, max_fee_to_send_taker_fee {:?}",
            min_max_possible.to_fraction(),
            balance.to_fraction(),
            locked.to_fraction(),
            max_trade_fee.amount.to_fraction(),
            max_dex_fee.total_spend_amount().to_fraction(),
            max_fee_to_send_taker_fee.amount.to_fraction()
        );
        max_taker_vol_from_available(min_max_possible, my_coin, other_coin, &min_tx_amount)
            .mm_err(|e| CheckBalanceError::from_max_taker_vol_error(e, my_coin.to_owned(), locked.to_decimal()))?
    } else {
        // first case
        debug!(
            "max_taker_vol case 1: balance {:?}, locked {:?}",
            balance.to_fraction(),
            locked.to_fraction()
        );
        max_taker_vol_from_available(max_possible, my_coin, other_coin, &min_tx_amount)
            .mm_err(|e| CheckBalanceError::from_max_taker_vol_error(e, my_coin.to_owned(), locked.to_decimal()))?
    };
    // do not check if `max_vol < min_tx_amount`, because it is checked within `max_taker_vol_from_available` already
    Ok(max_vol)
}

#[derive(Debug)]
pub struct MaxTakerVolumeLessThanDust {
    pub max_vol: MmNumber,
    pub min_tx_amount: MmNumber,
}

#[allow(clippy::result_large_err)]
pub fn max_taker_vol_from_available(
    available: MmNumber,
    base: &str,
    rel: &str,
    min_tx_amount: &MmNumber,
) -> Result<MmNumber, MmError<MaxTakerVolumeLessThanDust>> {
    let dex_fee_rate = dex_fee_rate(base, rel);
    let threshold_coef = &(&MmNumber::from(1) + &dex_fee_rate) / &dex_fee_rate;
    let max_vol = if available > min_tx_amount * &threshold_coef {
        available / (MmNumber::from(1) + dex_fee_rate)
    } else {
        &available - min_tx_amount
    };

    if &max_vol <= min_tx_amount {
        return MmError::err(MaxTakerVolumeLessThanDust {
            max_vol,
            min_tx_amount: min_tx_amount.clone(),
        });
    }
    Ok(max_vol)
}

#[cfg(all(test, not(target_arch = "wasm32")))]
mod taker_swap_tests {
    use super::*;
    use crate::mm2::lp_swap::{dex_fee_amount, get_locked_amount_by_other_swaps};
    use coins::eth::{addr_from_str, signed_eth_tx_from_bytes, SignedEthTx};
    use coins::utxo::UtxoTx;
    use coins::{FoundSwapTxSpend, MarketCoinOps, MmCoin, SwapOps, TestCoin};
    use common::{block_on, new_uuid};
    use mm2_test_helpers::for_tests::{mm_ctx_with_iguana, ETH_SEPOLIA_SWAP_CONTRACT};
    use mocktopus::mocking::*;

    const PASSPHRASE: Option<&str> =
        Some("spice describe gravity federal blast come thank unfair canal monkey style afraid");

    fn eth_tx_for_test() -> SignedEthTx {
        // raw transaction bytes of https://etherscan.io/tx/0x0869be3e5d4456a29d488a533ad6c118620fef450f36778aecf31d356ff8b41f
        let tx_bytes = [
            248, 240, 3, 133, 1, 42, 5, 242, 0, 131, 2, 73, 240, 148, 133, 0, 175, 192, 188, 82, 20, 114, 128, 130, 22,
            51, 38, 194, 255, 12, 115, 244, 168, 113, 135, 110, 205, 245, 24, 127, 34, 254, 184, 132, 21, 44, 243, 175,
            73, 33, 143, 82, 117, 16, 110, 27, 133, 82, 200, 114, 233, 42, 140, 198, 35, 21, 201, 249, 187, 180, 20,
            46, 148, 40, 9, 228, 193, 130, 71, 199, 0, 0, 0, 0, 0, 0, 0, 0, 0, 0, 0, 0, 152, 41, 132, 9, 201, 73, 19,
            94, 237, 137, 35, 61, 4, 194, 207, 239, 152, 75, 175, 245, 157, 174, 10, 214, 161, 207, 67, 70, 87, 246,
            231, 212, 47, 216, 119, 68, 237, 197, 125, 141, 0, 0, 0, 0, 0, 0, 0, 0, 0, 0, 0, 0, 0, 0, 0, 0, 0, 0, 0, 0,
            0, 0, 0, 0, 0, 0, 0, 0, 0, 0, 0, 0, 0, 0, 0, 0, 0, 0, 0, 0, 93, 72, 125, 102, 28, 159, 180, 237, 198, 97,
            87, 80, 82, 200, 104, 40, 245, 221, 7, 28, 122, 104, 91, 99, 1, 159, 140, 25, 131, 101, 74, 87, 50, 168,
            146, 187, 90, 160, 51, 1, 123, 247, 6, 108, 165, 181, 188, 40, 56, 47, 211, 229, 221, 73, 5, 15, 89, 81,
            117, 225, 216, 108, 98, 226, 119, 232, 94, 184, 42, 106,
        ];
        signed_eth_tx_from_bytes(&tx_bytes).unwrap()
    }

    #[test]
    fn test_recover_funds_taker_swap_maker_payment_spend_errored() {
        let ctx = mm_ctx_with_iguana(PASSPHRASE);

        let taker_saved_json = r#"{"error_events":["StartFailed","NegotiateFailed","TakerFeeSendFailed","MakerPaymentValidateFailed","TakerPaymentTransactionFailed","TakerPaymentDataSendFailed","TakerPaymentWaitForSpendFailed","MakerPaymentSpendFailed","TakerPaymentRefunded","TakerPaymentRefundedByWatcher","TakerPaymentRefundFailed"],"events":[{"event":{"data":{"lock_duration":7800,"maker":"1bb83b58ec130e28e0a6d5d2acf2eb01b0d3f1670e021d47d31db8a858219da8","maker_amount":"0.12596566232185483","maker_coin":"KMD","maker_coin_start_block":1458035,"maker_payment_confirmations":1,"maker_payment_wait":1564053079,"my_persistent_pub":"0326846707a52a233cfc49a61ef51b1698bbe6aa78fa8b8d411c02743c09688f0a","started_at":1564050479,"taker_amount":"50.000000000000001504212457800000","taker_coin":"DOGE","taker_coin_start_block":2823448,"taker_payment_confirmations":1,"taker_payment_lock":1564058279,"uuid":"41383f43-46a5-478c-9386-3b2cce0aca20"},"type":"Started"},"timestamp":1564050480269},{"event":{"data":{"maker_payment_locktime":1564066080,"maker_pubkey":"031bb83b58ec130e28e0a6d5d2acf2eb01b0d3f1670e021d47d31db8a858219da8","secret_hash":"3669eb83a007a3c507448d79f45a9f06ec2f36a8"},"type":"Negotiated"},"timestamp":1564050540991},{"event":{"data":{"tx_hash":"bdde828b492d6d1cc25cd2322fd592dafd722fcc7d8b0fedce4d3bb4a1a8c8ff","tx_hex":"0100000002c7efa995c8b7be0a8b6c2d526c6c444c1634d65584e9ee89904e9d8675eac88c010000006a473044022051f34d5e3b7d0b9098d5e35333f3550f9cb9e57df83d5e4635b7a8d2986d6d5602200288c98da05de6950e01229a637110a1800ba643e75cfec59d4eb1021ad9b40801210326846707a52a233cfc49a61ef51b1698bbe6aa78fa8b8d411c02743c09688f0affffffffae6c233989efa7c7d2aa6534adc96078917ff395b7f09f734a147b2f44ade164000000006a4730440220393a784c2da74d0e2a28ec4f7df6c8f9d8b2af6ae6957f1e68346d744223a8fd02201b7a96954ac06815a43a6c7668d829ae9cbb5de76fa77189ddfd9e3038df662c01210326846707a52a233cfc49a61ef51b1698bbe6aa78fa8b8d411c02743c09688f0affffffff02115f5800000000001976a914ca1e04745e8ca0c60d8c5881531d51bec470743f88ac41a84641020000001976a914444f0e1099709ba4d742454a7d98a5c9c162ceab88ac6d84395d"},"type":"TakerFeeSent"},"timestamp":1564050545296},{"event":{"data":{"tx_hash":"0a0f11fa82802c2c30862c50ab2162185dae8de7f7235f32c506f814c142b382","tx_hex":"0400008085202f8902ace337db2dd4c56b0697f58fb8cfb6bd1cd6f469d925fc0376d1dcfb7581bf82000000006b483045022100d1f95be235c5c8880f5d703ace287e2768548792c58c5dbd27f5578881b30ea70220030596106e21c7e0057ee0dab283f9a1fe273f15208cba80870c447bd559ef0d0121031bb83b58ec130e28e0a6d5d2acf2eb01b0d3f1670e021d47d31db8a858219da8ffffffff9f339752567c404427fd77f2b35cecdb4c21489edc64e25e729fdb281785e423000000006a47304402203179e95877dbc107123a417f1e648e3ff13d384890f1e4a67b6dd5087235152e0220102a8ab799fadb26b5d89ceb9c7bc721a7e0c2a0d0d7e46bbe0cf3d130010d430121031bb83b58ec130e28e0a6d5d2acf2eb01b0d3f1670e021d47d31db8a858219da8ffffffff025635c0000000000017a91480a95d366d65e34a465ab17b0c9eb1d5a33bae08876cbfce05000000001976a914c3f710deb7320b0efa6edb14e3ebeeb9155fa90d88ac8d7c395d000000000000000000000000000000"},"type":"MakerPaymentReceived"},"timestamp":1564050588176},{"event":{"type":"MakerPaymentWaitConfirmStarted"},"timestamp":1564050588178},{"event":{"type":"MakerPaymentValidatedAndConfirmed"},"timestamp":1564050693585},{"event":{"data":{"tx_hash":"539cb6dbdc25465bbccc575554f05d1bb04c70efce4316e41194e747375c3659","tx_hex":"0100000001ffc8a8a1b43b4dceed0f8b7dcc2f72fdda92d52f32d25cc21c6d2d498b82debd010000006a47304402203967b7f9f5532fa47116585c7d1bcba51861ea2059cca00409f34660db18e33a0220640991911852533a12fdfeb039fb9c8ca2c45482c6993bd84636af3670d49c1501210326846707a52a233cfc49a61ef51b1698bbe6aa78fa8b8d411c02743c09688f0affffffff0200f2052a0100000017a914f2fa08ae416b576779ae5da975e5442663215fce87415173f9000000001976a914444f0e1099709ba4d742454a7d98a5c9c162ceab88ac0585395d"},"type":"TakerPaymentSent"},"timestamp":1564050695611},{"event":{"data":{"secret":"1b8886b8a2cdb62505699400b694ac20f04d7bd4abd80e1ab154aa8d861fc093","transaction":{"tx_hash":"cc5af1cf68d246419fee49c3d74c0cd173599d115b86efe274368a614951bc47","tx_hex":"010000000159365c3747e79411e41643ceef704cb01b5df0545557ccbc5b4625dcdbb69c5300000000d747304402200e78e27d2f1c18676f98ca3dfa4e4a9eeaa8209b55f57b4dd5d9e1abdf034cfa0220623b5c22b62234cec230342aa306c497e43494b44ec2425b84e236b1bf01257001201b8886b8a2cdb62505699400b694ac20f04d7bd4abd80e1ab154aa8d861fc093004c6b6304a7a2395db175210326846707a52a233cfc49a61ef51b1698bbe6aa78fa8b8d411c02743c09688f0aac6782012088a9143669eb83a007a3c507448d79f45a9f06ec2f36a88821031bb83b58ec130e28e0a6d5d2acf2eb01b0d3f1670e021d47d31db8a858219da8ac68ffffffff01008d380c010000001976a914c3f710deb7320b0efa6edb14e3ebeeb9155fa90d88ac8c77395d"}},"type":"TakerPaymentSpent"},"timestamp":1564051092890},{"event":{"data":{"error":"lp_swap:1981] utxo:891] rpc_clients:738] JsonRpcError { request: JsonRpcRequest { jsonrpc: \"2.0\", id: \"67\", method: \"blockchain.transaction.broadcast\", params: [String(\"0400008085202f890182b342c114f806c5325f23f7e78dae5d186221ab502c86302c2c8082fa110f0a00000000d7473044022035791ea5548f87484065c9e1f0bdca9ebc699f2c7f51182c84f360102e32dc3d02200612ed53bca52d9c2568437f087598531534badf26229fe0f652ea72ddf03ca501201b8886b8a2cdb62505699400b694ac20f04d7bd4abd80e1ab154aa8d861fc093004c6b630420c1395db17521031bb83b58ec130e28e0a6d5d2acf2eb01b0d3f1670e021d47d31db8a858219da8ac6782012088a9143669eb83a007a3c507448d79f45a9f06ec2f36a888210326846707a52a233cfc49a61ef51b1698bbe6aa78fa8b8d411c02743c09688f0aac68ffffffff01460ec000000000001976a914444f0e1099709ba4d742454a7d98a5c9c162ceab88ac967e395d000000000000000000000000000000\")] }, error: Transport(\"rpc_clients:668] All electrums are currently disconnected\") }"},"type":"MakerPaymentSpendFailed"},"timestamp":1564051092897},{"event":{"type":"Finished"},"timestamp":1564051092900}],"success_events":["Started","Negotiated","TakerFeeSent","MakerPaymentReceived","MakerPaymentWaitConfirmStarted","MakerPaymentValidatedAndConfirmed","TakerPaymentSent","TakerPaymentSpent","MakerPaymentSpent","Finished"],"uuid":"41383f43-46a5-478c-9386-3b2cce0aca20"}"#;
        let taker_saved_swap: TakerSavedSwap = json::from_str(taker_saved_json).unwrap();

        TestCoin::ticker.mock_safe(|_| MockResult::Return("ticker"));
        TestCoin::swap_contract_address.mock_safe(|_| MockResult::Return(None));

        static mut MAKER_PAYMENT_SPEND_CALLED: bool = false;
        TestCoin::send_taker_spends_maker_payment.mock_safe(|_, _| {
            unsafe { MAKER_PAYMENT_SPEND_CALLED = true };
            MockResult::Return(Box::pin(futures::future::ready(Ok(eth_tx_for_test().into()))))
        });
        TestCoin::search_for_swap_tx_spend_other
            .mock_safe(|_, _| MockResult::Return(Box::pin(futures::future::ready(Ok(None)))));
        let maker_coin = MmCoinEnum::Test(TestCoin::default());
        let taker_coin = MmCoinEnum::Test(TestCoin::default());
        let (taker_swap, _) = block_on(TakerSwap::load_from_saved(
            ctx,
            maker_coin,
            taker_coin,
            taker_saved_swap,
        ))
        .unwrap();
        let actual = block_on(taker_swap.recover_funds()).unwrap();
        let expected = RecoveredSwap {
            action: RecoveredSwapAction::SpentOtherPayment,
            coin: "ticker".to_string(),
            transaction: eth_tx_for_test().into(),
        };
        assert_eq!(expected, actual);
        assert!(unsafe { MAKER_PAYMENT_SPEND_CALLED });
    }

    #[test]
    fn test_recover_funds_taker_swap_taker_payment_errored_but_sent_not_spent() {
        let ctx = mm_ctx_with_iguana(PASSPHRASE);

        let taker_saved_json = r#"{"error_events":["StartFailed","NegotiateFailed","TakerFeeSendFailed","MakerPaymentValidateFailed","TakerPaymentTransactionFailed","TakerPaymentDataSendFailed","TakerPaymentWaitForSpendFailed","MakerPaymentSpendFailed","TakerPaymentRefunded","TakerPaymentRefundedByWatcher","TakerPaymentRefundFailed"],"events":[{"event":{"data":{"lock_duration":7800,"maker":"1bb83b58ec130e28e0a6d5d2acf2eb01b0d3f1670e021d47d31db8a858219da8","maker_amount":"3.54932734","maker_coin":"KMD","maker_coin_start_block":1452970,"maker_payment_confirmations":1,"maker_payment_wait":1563746537,"my_persistent_pub":"03101ace6b08605b9424b0582b5cce044b70a3c8d8d10cb2965e039b0967ae92b9","started_at":1563743937,"taker_amount":"0.02004833998671660000000000","taker_coin":"ETH","taker_coin_start_block":8196380,"taker_payment_confirmations":1,"taker_payment_lock":1563751737,"uuid":"3447b727-fe93-4357-8e5a-8cf2699b7e86"},"type":"Started"},"timestamp":1563743937741},{"event":{"data":{"maker_payment_locktime":1563759539,"maker_pubkey":"031bb83b58ec130e28e0a6d5d2acf2eb01b0d3f1670e021d47d31db8a858219da8","secret_hash":"432c8272ac59b47dea2d299b5cf1ee64ea1917b9"},"type":"Negotiated"},"timestamp":1563744003530},{"event":{"data":{"tx_hash":"a59203eb2328827de00bed699a29389792906e4f39fdea145eb40dc6b3821bd6","tx_hex":"f8690284ee6b280082520894d8997941dd1346e9231118d5685d866294f59e5b865af3107a4000801ca0743d2b7c9fad65805d882179062012261be328d7628ae12ee08eff8d7657d993a07eecbd051f49d35279416778faa4664962726d516ce65e18755c9b9406a9c2fd"},"type":"TakerFeeSent"},"timestamp":1563744020598},{"event":{"data":{"tx_hash":"0cf4acbcefde53645851c5c6053ea61fe0cbb5f828a906d69eb809e0b071a03b","tx_hex":"0400008085202f89025d5ae3e8c87418c9b735f8f2f7d29e26820c33c9f30d53f2d31f8b99ea9b1490010000006a47304402201185c06ca575261c539b287175751b7de642eb7466c59128639a19b4c2dd2f9b02201c8c4167d581864bedd4d1deb5596472e6e3ce29fe9e7996907a7b59c905d5490121031bb83b58ec130e28e0a6d5d2acf2eb01b0d3f1670e021d47d31db8a858219da8ffffffff06dbf9971c8dfd4a0c8c49f4f15c51de59ba13b2efa702682e26869843af9a87000000006a473044022012b47c12c7f6ad7d8b778fc4b5dcfd56a39325daf302f56e7b84753ba5216cfa022076bf571cf9e20facf70d2f134e8ed2de67aa08581a27ff3128bf93a9b594ac770121031bb83b58ec130e28e0a6d5d2acf2eb01b0d3f1670e021d47d31db8a858219da8ffffffff02fed727150000000017a914d5268b31131a652f9b6ddf57db62f02285cdfad1874e1d7835000000001976a914c3f710deb7320b0efa6edb14e3ebeeb9155fa90d88ac37cf345d000000000000000000000000000000"},"type":"MakerPaymentReceived"},"timestamp":1563744071778},{"event":{"type":"MakerPaymentWaitConfirmStarted"},"timestamp":1563744071781},{"event":{"type":"MakerPaymentValidatedAndConfirmed"},"timestamp":1563744118073},{"event":{"data":{"error":"lp_swap:1888] eth:654] RPC error: Error { code: ServerError(-32010), message: \"Transaction with the same hash was already imported.\", data: None }"},"type":"TakerPaymentTransactionFailed"},"timestamp":1563744118577},{"event":{"type":"Finished"},"timestamp":1563744118580}],"success_events":["Started","Negotiated","TakerFeeSent","MakerPaymentReceived","MakerPaymentWaitConfirmStarted","MakerPaymentValidatedAndConfirmed","TakerPaymentSent","TakerPaymentSpent","MakerPaymentSpent","Finished"],"uuid":"3447b727-fe93-4357-8e5a-8cf2699b7e86"}"#;
        let taker_saved_swap: TakerSavedSwap = json::from_str(taker_saved_json).unwrap();

        TestCoin::ticker.mock_safe(|_| MockResult::Return("ticker"));
        TestCoin::swap_contract_address.mock_safe(|_| MockResult::Return(None));
        TestCoin::can_refund_htlc
            .mock_safe(|_, _| MockResult::Return(Box::new(futures01::future::ok(CanRefundHtlc::CanRefundNow))));

        static mut MY_PAYMENT_SENT_CALLED: bool = false;
        TestCoin::check_if_my_payment_sent.mock_safe(|_, _| {
            unsafe { MY_PAYMENT_SENT_CALLED = true };
            MockResult::Return(Box::new(futures01::future::ok(Some(eth_tx_for_test().into()))))
        });

        static mut TX_SPEND_CALLED: bool = false;
        TestCoin::search_for_swap_tx_spend_my.mock_safe(|_, _| {
            unsafe { TX_SPEND_CALLED = true };
            MockResult::Return(Box::pin(futures::future::ready(Ok(None))))
        });

        static mut TAKER_PAYMENT_REFUND_CALLED: bool = false;
        TestCoin::send_taker_refunds_payment.mock_safe(|_, _| {
            unsafe { TAKER_PAYMENT_REFUND_CALLED = true };
            MockResult::Return(Box::pin(futures::future::ok(eth_tx_for_test().into())))
        });
        let maker_coin = MmCoinEnum::Test(TestCoin::default());
        let taker_coin = MmCoinEnum::Test(TestCoin::default());
        let (taker_swap, _) = block_on(TakerSwap::load_from_saved(
            ctx,
            maker_coin,
            taker_coin,
            taker_saved_swap,
        ))
        .unwrap();
        let actual = block_on(taker_swap.recover_funds()).unwrap();
        let expected = RecoveredSwap {
            action: RecoveredSwapAction::RefundedMyPayment,
            coin: "ticker".to_string(),
            transaction: eth_tx_for_test().into(),
        };
        assert_eq!(expected, actual);
        assert!(unsafe { MY_PAYMENT_SENT_CALLED });
        assert!(unsafe { TX_SPEND_CALLED });
        assert!(unsafe { TAKER_PAYMENT_REFUND_CALLED });
    }

    #[test]
    fn test_recover_funds_taker_swap_taker_payment_errored_but_sent_and_spent_by_maker() {
        let ctx = mm_ctx_with_iguana(PASSPHRASE);

        let taker_saved_json = r#"{"error_events":["StartFailed","NegotiateFailed","TakerFeeSendFailed","MakerPaymentValidateFailed","TakerPaymentTransactionFailed","TakerPaymentDataSendFailed","TakerPaymentWaitForSpendFailed","MakerPaymentSpendFailed","TakerPaymentRefunded","TakerPaymentRefundedByWatcher","TakerPaymentRefundFailed"],"events":[{"event":{"data":{"lock_duration":7800,"maker":"1bb83b58ec130e28e0a6d5d2acf2eb01b0d3f1670e021d47d31db8a858219da8","maker_amount":"3.54932734","maker_coin":"KMD","maker_coin_start_block":1452970,"maker_payment_confirmations":1,"maker_payment_wait":1563746537,"my_persistent_pub":"03101ace6b08605b9424b0582b5cce044b70a3c8d8d10cb2965e039b0967ae92b9","started_at":1563743937,"taker_amount":"0.02004833998671660000000000","taker_coin":"ETH","taker_coin_start_block":8196380,"taker_payment_confirmations":1,"taker_payment_lock":1563751737,"uuid":"3447b727-fe93-4357-8e5a-8cf2699b7e86"},"type":"Started"},"timestamp":1563743937741},{"event":{"data":{"maker_payment_locktime":1563759539,"maker_pubkey":"031bb83b58ec130e28e0a6d5d2acf2eb01b0d3f1670e021d47d31db8a858219da8","secret_hash":"432c8272ac59b47dea2d299b5cf1ee64ea1917b9"},"type":"Negotiated"},"timestamp":1563744003530},{"event":{"data":{"tx_hash":"a59203eb2328827de00bed699a29389792906e4f39fdea145eb40dc6b3821bd6","tx_hex":"f8690284ee6b280082520894d8997941dd1346e9231118d5685d866294f59e5b865af3107a4000801ca0743d2b7c9fad65805d882179062012261be328d7628ae12ee08eff8d7657d993a07eecbd051f49d35279416778faa4664962726d516ce65e18755c9b9406a9c2fd"},"type":"TakerFeeSent"},"timestamp":1563744020598},{"event":{"data":{"tx_hash":"0cf4acbcefde53645851c5c6053ea61fe0cbb5f828a906d69eb809e0b071a03b","tx_hex":"0400008085202f89025d5ae3e8c87418c9b735f8f2f7d29e26820c33c9f30d53f2d31f8b99ea9b1490010000006a47304402201185c06ca575261c539b287175751b7de642eb7466c59128639a19b4c2dd2f9b02201c8c4167d581864bedd4d1deb5596472e6e3ce29fe9e7996907a7b59c905d5490121031bb83b58ec130e28e0a6d5d2acf2eb01b0d3f1670e021d47d31db8a858219da8ffffffff06dbf9971c8dfd4a0c8c49f4f15c51de59ba13b2efa702682e26869843af9a87000000006a473044022012b47c12c7f6ad7d8b778fc4b5dcfd56a39325daf302f56e7b84753ba5216cfa022076bf571cf9e20facf70d2f134e8ed2de67aa08581a27ff3128bf93a9b594ac770121031bb83b58ec130e28e0a6d5d2acf2eb01b0d3f1670e021d47d31db8a858219da8ffffffff02fed727150000000017a914d5268b31131a652f9b6ddf57db62f02285cdfad1874e1d7835000000001976a914c3f710deb7320b0efa6edb14e3ebeeb9155fa90d88ac37cf345d000000000000000000000000000000"},"type":"MakerPaymentReceived"},"timestamp":1563744071778},{"event":{"type":"MakerPaymentWaitConfirmStarted"},"timestamp":1563744071781},{"event":{"type":"MakerPaymentValidatedAndConfirmed"},"timestamp":1563744118073},{"event":{"data":{"error":"lp_swap:1888] eth:654] RPC error: Error { code: ServerError(-32010), message: \"Transaction with the same hash was already imported.\", data: None }"},"type":"TakerPaymentTransactionFailed"},"timestamp":1563744118577},{"event":{"type":"Finished"},"timestamp":1563744118580}],"success_events":["Started","Negotiated","TakerFeeSent","MakerPaymentReceived","MakerPaymentWaitConfirmStarted","MakerPaymentValidatedAndConfirmed","TakerPaymentSent","TakerPaymentSpent","MakerPaymentSpent","Finished"],"uuid":"3447b727-fe93-4357-8e5a-8cf2699b7e86"}"#;
        let taker_saved_swap: TakerSavedSwap = json::from_str(taker_saved_json).unwrap();

        TestCoin::ticker.mock_safe(|_| MockResult::Return("ticker"));
        TestCoin::swap_contract_address.mock_safe(|_| MockResult::Return(None));
        TestCoin::extract_secret.mock_safe(|_, _, _, _| MockResult::Return(Box::pin(async move { Ok(vec![]) })));

        static mut MY_PAYMENT_SENT_CALLED: bool = false;
        TestCoin::check_if_my_payment_sent.mock_safe(|_, _| {
            unsafe { MY_PAYMENT_SENT_CALLED = true };
            MockResult::Return(Box::new(futures01::future::ok(Some(eth_tx_for_test().into()))))
        });

        static mut SEARCH_TX_SPEND_CALLED: bool = false;
        TestCoin::search_for_swap_tx_spend_my.mock_safe(|_, _| {
            unsafe { SEARCH_TX_SPEND_CALLED = true };
            let tx: UtxoTx = "0100000001de7aa8d29524906b2b54ee2e0281f3607f75662cbc9080df81d1047b78e21dbc00000000d7473044022079b6c50820040b1fbbe9251ced32ab334d33830f6f8d0bf0a40c7f1336b67d5b0220142ccf723ddabb34e542ed65c395abc1fbf5b6c3e730396f15d25c49b668a1a401209da937e5609680cb30bff4a7661364ca1d1851c2506fa80c443f00a3d3bf7365004c6b6304f62b0e5cb175210270e75970bb20029b3879ec76c4acd320a8d0589e003636264d01a7d566504bfbac6782012088a9142fb610d856c19fd57f2d0cffe8dff689074b3d8a882103f368228456c940ac113e53dad5c104cf209f2f102a409207269383b6ab9b03deac68ffffffff01d0dc9800000000001976a9146d9d2b554d768232320587df75c4338ecc8bf37d88ac40280e5c".into();
            MockResult::Return(Box::pin(futures::future::ready(Ok(Some(FoundSwapTxSpend::Spent(tx.into()))))))
        });

        TestCoin::search_for_swap_tx_spend_other
            .mock_safe(|_, _| MockResult::Return(Box::pin(futures::future::ready(Ok(None)))));

        static mut MAKER_PAYMENT_SPEND_CALLED: bool = false;
        TestCoin::send_taker_spends_maker_payment.mock_safe(|_, _| {
            unsafe { MAKER_PAYMENT_SPEND_CALLED = true };
            MockResult::Return(Box::pin(futures::future::ready(Ok(eth_tx_for_test().into()))))
        });
        let maker_coin = MmCoinEnum::Test(TestCoin::default());
        let taker_coin = MmCoinEnum::Test(TestCoin::default());
        let (taker_swap, _) = block_on(TakerSwap::load_from_saved(
            ctx,
            maker_coin,
            taker_coin,
            taker_saved_swap,
        ))
        .unwrap();
        let actual = block_on(taker_swap.recover_funds()).unwrap();
        let expected = RecoveredSwap {
            action: RecoveredSwapAction::SpentOtherPayment,
            coin: "ticker".to_string(),
            transaction: eth_tx_for_test().into(),
        };
        assert_eq!(expected, actual);
        assert!(unsafe { MY_PAYMENT_SENT_CALLED });
        assert!(unsafe { SEARCH_TX_SPEND_CALLED });
        assert!(unsafe { MAKER_PAYMENT_SPEND_CALLED });
    }

    #[test]
    fn test_recover_funds_taker_swap_taker_payment_refund_failed_not_spent() {
        let ctx = mm_ctx_with_iguana(PASSPHRASE);

        let taker_saved_json = r#"{"error_events":["StartFailed","NegotiateFailed","TakerFeeSendFailed","MakerPaymentValidateFailed","TakerPaymentTransactionFailed","TakerPaymentDataSendFailed","TakerPaymentWaitForSpendFailed","MakerPaymentSpendFailed","TakerPaymentRefunded","TakerPaymentRefundedByWatcher","TakerPaymentRefundFailed"],"events":[{"event":{"data":{"lock_duration":7800,"maker":"1bb83b58ec130e28e0a6d5d2acf2eb01b0d3f1670e021d47d31db8a858219da8","maker_amount":"0.58610590","maker_coin":"KMD","maker_coin_start_block":1450923,"maker_payment_confirmations":1,"maker_payment_wait":1563623475,"my_persistent_pub":"02713015d3fa4d30259e90be5f131beb593bf0131f3af2dcdb304e3322d8d52b91","started_at":1563620875,"taker_amount":"0.0077700000552410000000000","taker_coin":"LTC","taker_coin_start_block":1670837,"taker_payment_confirmations":1,"taker_payment_lock":1563628675,"uuid":"9db641f5-4300-4527-9fa6-f1c391d42c35"},"type":"Started"},"timestamp":1563620875766},{"event":{"data":{"maker_payment_locktime":1563636475,"maker_pubkey":"031bb83b58ec130e28e0a6d5d2acf2eb01b0d3f1670e021d47d31db8a858219da8","secret_hash":"7ed38daab6085c1a1e4426e61dc87a3c2c081a95"},"type":"Negotiated"},"timestamp":1563620955014},{"event":{"data":{"tx_hash":"6740136eaaa615d9d231969e3a9599d0fc59e53989237a8d31cd6fc86c160013","tx_hex":"0100000001a2586ea8294cedc55741bef625ba72c646399903391a7f6c604a58c6263135f2000000006b4830450221009c78c8ba4a7accab6b09f9a95da5bc59c81f4fc1e60b288ec3c5462b4d02ef01022056b63be1629cf17751d3cc5ffec51bcb1d7f9396e9ce9ca254d0f34104f7263a012102713015d3fa4d30259e90be5f131beb593bf0131f3af2dcdb304e3322d8d52b91ffffffff0210270000000000001976a914ca1e04745e8ca0c60d8c5881531d51bec470743f88ac78aa1900000000001976a91406ccabfd5f9075ecd5e8d0d31c0e973a54d51e8288ac5bf6325d"},"type":"TakerFeeSent"},"timestamp":1563620958220},{"event":{"data":{"tx_hash":"d0f6e664cea9d89fe7b5cf8005fdca070d1ab1d05a482aaef95c08cdaecddf0a","tx_hex":"0400008085202f89019f1cbda354342cdf982046b331bbd3791f53b692efc6e4becc36be495b2977d9000000006b483045022100fa9d4557394141f6a8b9bfb8cd594a521fd8bcd1965dbf8bc4e04abc849ac66e0220589f521814c10a7561abfd5e432f7a2ee60d4875fe4604618af3207dae531ac00121031bb83b58ec130e28e0a6d5d2acf2eb01b0d3f1670e021d47d31db8a858219da8ffffffff029e537e030000000017a9145534898009f1467191065f6890b96914b39a1c018791857702000000001976a914c3f710deb7320b0efa6edb14e3ebeeb9155fa90d88ac72ee325d000000000000000000000000000000"},"type":"MakerPaymentReceived"},"timestamp":1563620999307},{"event":{"type":"MakerPaymentWaitConfirmStarted"},"timestamp":1563620999310},{"event":{"type":"MakerPaymentValidatedAndConfirmed"},"timestamp":1563621244153},{"event":{"data":{"tx_hash":"1e883eb2f3991e84ba27f53651f89b7dda708678a5b9813d043577f222b9ca30","tx_hex":"01000000011300166cc86fcd318d7a238939e559fcd099953a9e9631d2d915a6aa6e134067010000006a47304402206781d5f2db2ff13d2ec7e266f774ea5630cc2dba4019e18e9716131b8b026051022006ebb33857b6d180f13aa6be2fc532f9734abde9d00ae14757e7d7ba3741c08c012102713015d3fa4d30259e90be5f131beb593bf0131f3af2dcdb304e3322d8d52b91ffffffff0228db0b000000000017a91483818667161bf94adda3964a81a231cbf6f5338187b0480c00000000001976a91406ccabfd5f9075ecd5e8d0d31c0e973a54d51e8288ac7cf7325d"},"type":"TakerPaymentSent"},"timestamp":1563621246370},{"event":{"data":{"error":"utxo:1145] rpc_clients:782] Waited too long until 1563628675 for output TransactionOutput { value: 777000, script_pubkey: a91483818667161bf94adda3964a81a231cbf6f5338187 } to be spent "},"type":"TakerPaymentWaitForSpendFailed"},"timestamp":1563638060370},{"event":{"data":{"error":"lp_swap:2025] utxo:938] rpc_clients:719] JsonRpcError { request: JsonRpcRequest { jsonrpc: \"2.0\", id: \"9\", method: \"blockchain.transaction.broadcast\", params: [String(\"010000000130cab922f27735043d81b9a5788670da7d9bf85136f527ba841e99f3b23e881e00000000b6473044022058a0c1da6bcf8c1418899ff8475f3ab6dddbff918528451c1fe71c2f7dad176302204c2e0bcf8f9b5f09e02ccfeb9256e9b34fb355ea655a5704a8a3fa920079b91501514c6b63048314335db1752102713015d3fa4d30259e90be5f131beb593bf0131f3af2dcdb304e3322d8d52b91ac6782012088a9147ed38daab6085c1a1e4426e61dc87a3c2c081a958821031bb83b58ec130e28e0a6d5d2acf2eb01b0d3f1670e021d47d31db8a858219da8ac68feffffff0188540a00000000001976a91406ccabfd5f9075ecd5e8d0d31c0e973a54d51e8288ac1c2b335d\")] }, error: Response(Object({\"code\": Number(1), \"message\": String(\"the transaction was rejected by network rules.\\n\\nMissing inputs\\n[010000000130cab922f27735043d81b9a5788670da7d9bf85136f527ba841e99f3b23e881e00000000b6473044022058a0c1da6bcf8c1418899ff8475f3ab6dddbff918528451c1fe71c2f7dad176302204c2e0bcf8f9b5f09e02ccfeb9256e9b34fb355ea655a5704a8a3fa920079b91501514c6b63048314335db1752102713015d3fa4d30259e90be5f131beb593bf0131f3af2dcdb304e3322d8d52b91ac6782012088a9147ed38daab6085c1a1e4426e61dc87a3c2c081a958821031bb83b58ec130e28e0a6d5d2acf2eb01b0d3f1670e021d47d31db8a858219da8ac68feffffff0188540a00000000001976a91406ccabfd5f9075ecd5e8d0d31c0e973a54d51e8288ac1c2b335d]\")})) }"},"type":"TakerPaymentRefundFailed"},"timestamp":1563638060583},{"event":{"type":"Finished"},"timestamp":1563638060585}],"success_events":["Started","Negotiated","TakerFeeSent","MakerPaymentReceived","MakerPaymentWaitConfirmStarted","MakerPaymentValidatedAndConfirmed","TakerPaymentSent","TakerPaymentSpent","MakerPaymentSpent","Finished"],"uuid":"9db641f5-4300-4527-9fa6-f1c391d42c35"}"#;
        let taker_saved_swap: TakerSavedSwap = json::from_str(taker_saved_json).unwrap();

        TestCoin::ticker.mock_safe(|_| MockResult::Return("ticker"));
        TestCoin::swap_contract_address.mock_safe(|_| MockResult::Return(None));
        TestCoin::can_refund_htlc
            .mock_safe(|_, _| MockResult::Return(Box::new(futures01::future::ok(CanRefundHtlc::CanRefundNow))));

        static mut SEARCH_TX_SPEND_CALLED: bool = false;
        TestCoin::search_for_swap_tx_spend_my.mock_safe(|_, _| {
            unsafe { SEARCH_TX_SPEND_CALLED = true };
            MockResult::Return(Box::pin(futures::future::ready(Ok(None))))
        });

        static mut REFUND_CALLED: bool = false;
        TestCoin::send_taker_refunds_payment.mock_safe(|_, _| {
            unsafe { REFUND_CALLED = true };
            MockResult::Return(Box::pin(futures::future::ok(eth_tx_for_test().into())))
        });
        let maker_coin = MmCoinEnum::Test(TestCoin::default());
        let taker_coin = MmCoinEnum::Test(TestCoin::default());
        let (taker_swap, _) = block_on(TakerSwap::load_from_saved(
            ctx,
            maker_coin,
            taker_coin,
            taker_saved_swap,
        ))
        .unwrap();
        let actual = block_on(taker_swap.recover_funds()).unwrap();
        let expected = RecoveredSwap {
            action: RecoveredSwapAction::RefundedMyPayment,
            coin: "ticker".to_string(),
            transaction: eth_tx_for_test().into(),
        };
        assert_eq!(expected, actual);
        assert!(unsafe { SEARCH_TX_SPEND_CALLED });
        assert!(unsafe { REFUND_CALLED });
    }

    #[test]
    fn test_recover_funds_taker_swap_taker_payment_refund_failed_not_spent_too_early_to_refund() {
        let ctx = mm_ctx_with_iguana(PASSPHRASE);

        let taker_saved_json = r#"{"error_events":["StartFailed","NegotiateFailed","TakerFeeSendFailed","MakerPaymentValidateFailed","TakerPaymentTransactionFailed","TakerPaymentDataSendFailed","TakerPaymentWaitForSpendFailed","MakerPaymentSpendFailed","TakerPaymentRefunded","TakerPaymentRefundedByWatcher","TakerPaymentRefundFailed"],"events":[{"event":{"data":{"lock_duration":7800,"maker":"1bb83b58ec130e28e0a6d5d2acf2eb01b0d3f1670e021d47d31db8a858219da8","maker_amount":"0.58610590","maker_coin":"KMD","maker_coin_start_block":1450923,"maker_payment_confirmations":1,"maker_payment_wait":1563623475,"my_persistent_pub":"02713015d3fa4d30259e90be5f131beb593bf0131f3af2dcdb304e3322d8d52b91","started_at":1563620875,"taker_amount":"0.0077700000552410000000000","taker_coin":"LTC","taker_coin_start_block":1670837,"taker_payment_confirmations":1,"taker_payment_lock":1563628675,"uuid":"9db641f5-4300-4527-9fa6-f1c391d42c35"},"type":"Started"},"timestamp":1563620875766},{"event":{"data":{"maker_payment_locktime":1563636475,"maker_pubkey":"031bb83b58ec130e28e0a6d5d2acf2eb01b0d3f1670e021d47d31db8a858219da8","secret_hash":"7ed38daab6085c1a1e4426e61dc87a3c2c081a95"},"type":"Negotiated"},"timestamp":1563620955014},{"event":{"data":{"tx_hash":"6740136eaaa615d9d231969e3a9599d0fc59e53989237a8d31cd6fc86c160013","tx_hex":"0100000001a2586ea8294cedc55741bef625ba72c646399903391a7f6c604a58c6263135f2000000006b4830450221009c78c8ba4a7accab6b09f9a95da5bc59c81f4fc1e60b288ec3c5462b4d02ef01022056b63be1629cf17751d3cc5ffec51bcb1d7f9396e9ce9ca254d0f34104f7263a012102713015d3fa4d30259e90be5f131beb593bf0131f3af2dcdb304e3322d8d52b91ffffffff0210270000000000001976a914ca1e04745e8ca0c60d8c5881531d51bec470743f88ac78aa1900000000001976a91406ccabfd5f9075ecd5e8d0d31c0e973a54d51e8288ac5bf6325d"},"type":"TakerFeeSent"},"timestamp":1563620958220},{"event":{"data":{"tx_hash":"d0f6e664cea9d89fe7b5cf8005fdca070d1ab1d05a482aaef95c08cdaecddf0a","tx_hex":"0400008085202f89019f1cbda354342cdf982046b331bbd3791f53b692efc6e4becc36be495b2977d9000000006b483045022100fa9d4557394141f6a8b9bfb8cd594a521fd8bcd1965dbf8bc4e04abc849ac66e0220589f521814c10a7561abfd5e432f7a2ee60d4875fe4604618af3207dae531ac00121031bb83b58ec130e28e0a6d5d2acf2eb01b0d3f1670e021d47d31db8a858219da8ffffffff029e537e030000000017a9145534898009f1467191065f6890b96914b39a1c018791857702000000001976a914c3f710deb7320b0efa6edb14e3ebeeb9155fa90d88ac72ee325d000000000000000000000000000000"},"type":"MakerPaymentReceived"},"timestamp":1563620999307},{"event":{"type":"MakerPaymentWaitConfirmStarted"},"timestamp":1563620999310},{"event":{"type":"MakerPaymentValidatedAndConfirmed"},"timestamp":1563621244153},{"event":{"data":{"tx_hash":"1e883eb2f3991e84ba27f53651f89b7dda708678a5b9813d043577f222b9ca30","tx_hex":"01000000011300166cc86fcd318d7a238939e559fcd099953a9e9631d2d915a6aa6e134067010000006a47304402206781d5f2db2ff13d2ec7e266f774ea5630cc2dba4019e18e9716131b8b026051022006ebb33857b6d180f13aa6be2fc532f9734abde9d00ae14757e7d7ba3741c08c012102713015d3fa4d30259e90be5f131beb593bf0131f3af2dcdb304e3322d8d52b91ffffffff0228db0b000000000017a91483818667161bf94adda3964a81a231cbf6f5338187b0480c00000000001976a91406ccabfd5f9075ecd5e8d0d31c0e973a54d51e8288ac7cf7325d"},"type":"TakerPaymentSent"},"timestamp":1563621246370},{"event":{"data":{"error":"utxo:1145] rpc_clients:782] Waited too long until 1563628675 for output TransactionOutput { value: 777000, script_pubkey: a91483818667161bf94adda3964a81a231cbf6f5338187 } to be spent "},"type":"TakerPaymentWaitForSpendFailed"},"timestamp":1563638060370},{"event":{"data":{"error":"lp_swap:2025] utxo:938] rpc_clients:719] JsonRpcError { request: JsonRpcRequest { jsonrpc: \"2.0\", id: \"9\", method: \"blockchain.transaction.broadcast\", params: [String(\"010000000130cab922f27735043d81b9a5788670da7d9bf85136f527ba841e99f3b23e881e00000000b6473044022058a0c1da6bcf8c1418899ff8475f3ab6dddbff918528451c1fe71c2f7dad176302204c2e0bcf8f9b5f09e02ccfeb9256e9b34fb355ea655a5704a8a3fa920079b91501514c6b63048314335db1752102713015d3fa4d30259e90be5f131beb593bf0131f3af2dcdb304e3322d8d52b91ac6782012088a9147ed38daab6085c1a1e4426e61dc87a3c2c081a958821031bb83b58ec130e28e0a6d5d2acf2eb01b0d3f1670e021d47d31db8a858219da8ac68feffffff0188540a00000000001976a91406ccabfd5f9075ecd5e8d0d31c0e973a54d51e8288ac1c2b335d\")] }, error: Response(Object({\"code\": Number(1), \"message\": String(\"the transaction was rejected by network rules.\\n\\nMissing inputs\\n[010000000130cab922f27735043d81b9a5788670da7d9bf85136f527ba841e99f3b23e881e00000000b6473044022058a0c1da6bcf8c1418899ff8475f3ab6dddbff918528451c1fe71c2f7dad176302204c2e0bcf8f9b5f09e02ccfeb9256e9b34fb355ea655a5704a8a3fa920079b91501514c6b63048314335db1752102713015d3fa4d30259e90be5f131beb593bf0131f3af2dcdb304e3322d8d52b91ac6782012088a9147ed38daab6085c1a1e4426e61dc87a3c2c081a958821031bb83b58ec130e28e0a6d5d2acf2eb01b0d3f1670e021d47d31db8a858219da8ac68feffffff0188540a00000000001976a91406ccabfd5f9075ecd5e8d0d31c0e973a54d51e8288ac1c2b335d]\")})) }"},"type":"TakerPaymentRefundFailed"},"timestamp":1563638060583},{"event":{"type":"Finished"},"timestamp":1563638060585}],"success_events":["Started","Negotiated","TakerFeeSent","MakerPaymentReceived","MakerPaymentWaitConfirmStarted","MakerPaymentValidatedAndConfirmed","TakerPaymentSent","TakerPaymentSpent","MakerPaymentSpent","Finished"],"uuid":"9db641f5-4300-4527-9fa6-f1c391d42c35"}"#;
        let taker_saved_swap: TakerSavedSwap = json::from_str(taker_saved_json).unwrap();

        TestCoin::ticker.mock_safe(|_| MockResult::Return("ticker"));
        TestCoin::swap_contract_address.mock_safe(|_| MockResult::Return(None));
        TestCoin::can_refund_htlc
            .mock_safe(|_, _| MockResult::Return(Box::new(futures01::future::ok(CanRefundHtlc::HaveToWait(1000)))));

        static mut SEARCH_TX_SPEND_CALLED: bool = false;
        TestCoin::search_for_swap_tx_spend_my.mock_safe(|_, _| {
            unsafe { SEARCH_TX_SPEND_CALLED = true };
            MockResult::Return(Box::pin(futures::future::ready(Ok(None))))
        });
        let maker_coin = MmCoinEnum::Test(TestCoin::default());
        let taker_coin = MmCoinEnum::Test(TestCoin::default());
        let (taker_swap, _) = block_on(TakerSwap::load_from_saved(
            ctx,
            maker_coin,
            taker_coin,
            taker_saved_swap,
        ))
        .unwrap();
        let error = block_on(taker_swap.recover_funds()).unwrap_err();
        assert!(error.contains("Too early to refund"));
        assert!(unsafe { SEARCH_TX_SPEND_CALLED });
    }

    #[test]
    fn test_recover_funds_taker_swap_taker_payment_refund_failed_spent_by_maker() {
        let ctx = mm_ctx_with_iguana(PASSPHRASE);

        let taker_saved_json = r#"{"error_events":["StartFailed","NegotiateFailed","TakerFeeSendFailed","MakerPaymentValidateFailed","TakerPaymentTransactionFailed","TakerPaymentDataSendFailed","TakerPaymentWaitForSpendFailed","MakerPaymentSpendFailed","TakerPaymentRefunded","TakerPaymentRefundedByWatcher","TakerPaymentRefundFailed"],"events":[{"event":{"data":{"lock_duration":7800,"maker":"1bb83b58ec130e28e0a6d5d2acf2eb01b0d3f1670e021d47d31db8a858219da8","maker_amount":"0.58610590","maker_coin":"KMD","maker_coin_start_block":1450923,"maker_payment_confirmations":1,"maker_payment_wait":1563623475,"my_persistent_pub":"02713015d3fa4d30259e90be5f131beb593bf0131f3af2dcdb304e3322d8d52b91","started_at":1563620875,"taker_amount":"0.0077700000552410000000000","taker_coin":"LTC","taker_coin_start_block":1670837,"taker_payment_confirmations":1,"taker_payment_lock":1563628675,"uuid":"9db641f5-4300-4527-9fa6-f1c391d42c35"},"type":"Started"},"timestamp":1563620875766},{"event":{"data":{"maker_payment_locktime":1563636475,"maker_pubkey":"031bb83b58ec130e28e0a6d5d2acf2eb01b0d3f1670e021d47d31db8a858219da8","secret_hash":"7ed38daab6085c1a1e4426e61dc87a3c2c081a95"},"type":"Negotiated"},"timestamp":1563620955014},{"event":{"data":{"tx_hash":"6740136eaaa615d9d231969e3a9599d0fc59e53989237a8d31cd6fc86c160013","tx_hex":"0100000001a2586ea8294cedc55741bef625ba72c646399903391a7f6c604a58c6263135f2000000006b4830450221009c78c8ba4a7accab6b09f9a95da5bc59c81f4fc1e60b288ec3c5462b4d02ef01022056b63be1629cf17751d3cc5ffec51bcb1d7f9396e9ce9ca254d0f34104f7263a012102713015d3fa4d30259e90be5f131beb593bf0131f3af2dcdb304e3322d8d52b91ffffffff0210270000000000001976a914ca1e04745e8ca0c60d8c5881531d51bec470743f88ac78aa1900000000001976a91406ccabfd5f9075ecd5e8d0d31c0e973a54d51e8288ac5bf6325d"},"type":"TakerFeeSent"},"timestamp":1563620958220},{"event":{"data":{"tx_hash":"d0f6e664cea9d89fe7b5cf8005fdca070d1ab1d05a482aaef95c08cdaecddf0a","tx_hex":"0400008085202f89019f1cbda354342cdf982046b331bbd3791f53b692efc6e4becc36be495b2977d9000000006b483045022100fa9d4557394141f6a8b9bfb8cd594a521fd8bcd1965dbf8bc4e04abc849ac66e0220589f521814c10a7561abfd5e432f7a2ee60d4875fe4604618af3207dae531ac00121031bb83b58ec130e28e0a6d5d2acf2eb01b0d3f1670e021d47d31db8a858219da8ffffffff029e537e030000000017a9145534898009f1467191065f6890b96914b39a1c018791857702000000001976a914c3f710deb7320b0efa6edb14e3ebeeb9155fa90d88ac72ee325d000000000000000000000000000000"},"type":"MakerPaymentReceived"},"timestamp":1563620999307},{"event":{"type":"MakerPaymentWaitConfirmStarted"},"timestamp":1563620999310},{"event":{"type":"MakerPaymentValidatedAndConfirmed"},"timestamp":1563621244153},{"event":{"data":{"tx_hash":"1e883eb2f3991e84ba27f53651f89b7dda708678a5b9813d043577f222b9ca30","tx_hex":"01000000011300166cc86fcd318d7a238939e559fcd099953a9e9631d2d915a6aa6e134067010000006a47304402206781d5f2db2ff13d2ec7e266f774ea5630cc2dba4019e18e9716131b8b026051022006ebb33857b6d180f13aa6be2fc532f9734abde9d00ae14757e7d7ba3741c08c012102713015d3fa4d30259e90be5f131beb593bf0131f3af2dcdb304e3322d8d52b91ffffffff0228db0b000000000017a91483818667161bf94adda3964a81a231cbf6f5338187b0480c00000000001976a91406ccabfd5f9075ecd5e8d0d31c0e973a54d51e8288ac7cf7325d"},"type":"TakerPaymentSent"},"timestamp":1563621246370},{"event":{"data":{"error":"utxo:1145] rpc_clients:782] Waited too long until 1563628675 for output TransactionOutput { value: 777000, script_pubkey: a91483818667161bf94adda3964a81a231cbf6f5338187 } to be spent "},"type":"TakerPaymentWaitForSpendFailed"},"timestamp":1563638060370},{"event":{"data":{"error":"lp_swap:2025] utxo:938] rpc_clients:719] JsonRpcError { request: JsonRpcRequest { jsonrpc: \"2.0\", id: \"9\", method: \"blockchain.transaction.broadcast\", params: [String(\"010000000130cab922f27735043d81b9a5788670da7d9bf85136f527ba841e99f3b23e881e00000000b6473044022058a0c1da6bcf8c1418899ff8475f3ab6dddbff918528451c1fe71c2f7dad176302204c2e0bcf8f9b5f09e02ccfeb9256e9b34fb355ea655a5704a8a3fa920079b91501514c6b63048314335db1752102713015d3fa4d30259e90be5f131beb593bf0131f3af2dcdb304e3322d8d52b91ac6782012088a9147ed38daab6085c1a1e4426e61dc87a3c2c081a958821031bb83b58ec130e28e0a6d5d2acf2eb01b0d3f1670e021d47d31db8a858219da8ac68feffffff0188540a00000000001976a91406ccabfd5f9075ecd5e8d0d31c0e973a54d51e8288ac1c2b335d\")] }, error: Response(Object({\"code\": Number(1), \"message\": String(\"the transaction was rejected by network rules.\\n\\nMissing inputs\\n[010000000130cab922f27735043d81b9a5788670da7d9bf85136f527ba841e99f3b23e881e00000000b6473044022058a0c1da6bcf8c1418899ff8475f3ab6dddbff918528451c1fe71c2f7dad176302204c2e0bcf8f9b5f09e02ccfeb9256e9b34fb355ea655a5704a8a3fa920079b91501514c6b63048314335db1752102713015d3fa4d30259e90be5f131beb593bf0131f3af2dcdb304e3322d8d52b91ac6782012088a9147ed38daab6085c1a1e4426e61dc87a3c2c081a958821031bb83b58ec130e28e0a6d5d2acf2eb01b0d3f1670e021d47d31db8a858219da8ac68feffffff0188540a00000000001976a91406ccabfd5f9075ecd5e8d0d31c0e973a54d51e8288ac1c2b335d]\")})) }"},"type":"TakerPaymentRefundFailed"},"timestamp":1563638060583},{"event":{"type":"Finished"},"timestamp":1563638060585}],"success_events":["Started","Negotiated","TakerFeeSent","MakerPaymentReceived","MakerPaymentWaitConfirmStarted","MakerPaymentValidatedAndConfirmed","TakerPaymentSent","TakerPaymentSpent","MakerPaymentSpent","Finished"],"uuid":"9db641f5-4300-4527-9fa6-f1c391d42c35"}"#;
        let taker_saved_swap: TakerSavedSwap = json::from_str(taker_saved_json).unwrap();

        TestCoin::ticker.mock_safe(|_| MockResult::Return("ticker"));
        TestCoin::swap_contract_address.mock_safe(|_| MockResult::Return(None));
        TestCoin::extract_secret.mock_safe(|_, _, _, _| MockResult::Return(Box::pin(async move { Ok(vec![]) })));

        static mut SEARCH_TX_SPEND_CALLED: bool = false;
        TestCoin::search_for_swap_tx_spend_my.mock_safe(|_, _| {
            unsafe { SEARCH_TX_SPEND_CALLED = true };
            let tx: UtxoTx = "0100000001de7aa8d29524906b2b54ee2e0281f3607f75662cbc9080df81d1047b78e21dbc00000000d7473044022079b6c50820040b1fbbe9251ced32ab334d33830f6f8d0bf0a40c7f1336b67d5b0220142ccf723ddabb34e542ed65c395abc1fbf5b6c3e730396f15d25c49b668a1a401209da937e5609680cb30bff4a7661364ca1d1851c2506fa80c443f00a3d3bf7365004c6b6304f62b0e5cb175210270e75970bb20029b3879ec76c4acd320a8d0589e003636264d01a7d566504bfbac6782012088a9142fb610d856c19fd57f2d0cffe8dff689074b3d8a882103f368228456c940ac113e53dad5c104cf209f2f102a409207269383b6ab9b03deac68ffffffff01d0dc9800000000001976a9146d9d2b554d768232320587df75c4338ecc8bf37d88ac40280e5c".into();
            MockResult::Return(Box::pin(futures::future::ready(Ok(Some(FoundSwapTxSpend::Spent(tx.into()))))))
        });

        TestCoin::search_for_swap_tx_spend_other
            .mock_safe(|_, _| MockResult::Return(Box::pin(futures::future::ready(Ok(None)))));

        static mut MAKER_PAYMENT_SPEND_CALLED: bool = false;
        TestCoin::send_taker_spends_maker_payment.mock_safe(|_, _| {
            unsafe { MAKER_PAYMENT_SPEND_CALLED = true };
            MockResult::Return(Box::pin(futures::future::ready(Ok(eth_tx_for_test().into()))))
        });
        let maker_coin = MmCoinEnum::Test(TestCoin::default());
        let taker_coin = MmCoinEnum::Test(TestCoin::default());
        let (taker_swap, _) = block_on(TakerSwap::load_from_saved(
            ctx,
            maker_coin,
            taker_coin,
            taker_saved_swap,
        ))
        .unwrap();
        let actual = block_on(taker_swap.recover_funds()).unwrap();
        let expected = RecoveredSwap {
            action: RecoveredSwapAction::SpentOtherPayment,
            coin: "ticker".to_string(),
            transaction: eth_tx_for_test().into(),
        };
        assert_eq!(expected, actual);
        assert!(unsafe { SEARCH_TX_SPEND_CALLED });
        assert!(unsafe { MAKER_PAYMENT_SPEND_CALLED });
    }

    #[test]
    fn test_recover_funds_taker_swap_not_finished() {
        let ctx = mm_ctx_with_iguana(PASSPHRASE);

        // the json doesn't have Finished event at the end
        let taker_saved_json = r#"{"error_events":["StartFailed","NegotiateFailed","TakerFeeSendFailed","MakerPaymentValidateFailed","TakerPaymentTransactionFailed","TakerPaymentDataSendFailed","TakerPaymentWaitForSpendFailed","MakerPaymentSpendFailed","TakerPaymentRefunded","TakerPaymentRefundedByWatcher","TakerPaymentRefundFailed"],"events":[{"event":{"data":{"lock_duration":7800,"maker":"1bb83b58ec130e28e0a6d5d2acf2eb01b0d3f1670e021d47d31db8a858219da8","maker_amount":"0.12596566232185483","maker_coin":"KMD","maker_coin_start_block":1458035,"maker_payment_confirmations":1,"maker_payment_wait":1564053079,"my_persistent_pub":"0326846707a52a233cfc49a61ef51b1698bbe6aa78fa8b8d411c02743c09688f0a","started_at":1564050479,"taker_amount":"50.000000000000001504212457800000","taker_coin":"DOGE","taker_coin_start_block":2823448,"taker_payment_confirmations":1,"taker_payment_lock":1564058279,"uuid":"41383f43-46a5-478c-9386-3b2cce0aca20"},"type":"Started"},"timestamp":1564050480269},{"event":{"data":{"maker_payment_locktime":1564066080,"maker_pubkey":"031bb83b58ec130e28e0a6d5d2acf2eb01b0d3f1670e021d47d31db8a858219da8","secret_hash":"3669eb83a007a3c507448d79f45a9f06ec2f36a8"},"type":"Negotiated"},"timestamp":1564050540991},{"event":{"data":{"tx_hash":"bdde828b492d6d1cc25cd2322fd592dafd722fcc7d8b0fedce4d3bb4a1a8c8ff","tx_hex":"0100000002c7efa995c8b7be0a8b6c2d526c6c444c1634d65584e9ee89904e9d8675eac88c010000006a473044022051f34d5e3b7d0b9098d5e35333f3550f9cb9e57df83d5e4635b7a8d2986d6d5602200288c98da05de6950e01229a637110a1800ba643e75cfec59d4eb1021ad9b40801210326846707a52a233cfc49a61ef51b1698bbe6aa78fa8b8d411c02743c09688f0affffffffae6c233989efa7c7d2aa6534adc96078917ff395b7f09f734a147b2f44ade164000000006a4730440220393a784c2da74d0e2a28ec4f7df6c8f9d8b2af6ae6957f1e68346d744223a8fd02201b7a96954ac06815a43a6c7668d829ae9cbb5de76fa77189ddfd9e3038df662c01210326846707a52a233cfc49a61ef51b1698bbe6aa78fa8b8d411c02743c09688f0affffffff02115f5800000000001976a914ca1e04745e8ca0c60d8c5881531d51bec470743f88ac41a84641020000001976a914444f0e1099709ba4d742454a7d98a5c9c162ceab88ac6d84395d"},"type":"TakerFeeSent"},"timestamp":1564050545296},{"event":{"data":{"tx_hash":"0a0f11fa82802c2c30862c50ab2162185dae8de7f7235f32c506f814c142b382","tx_hex":"0400008085202f8902ace337db2dd4c56b0697f58fb8cfb6bd1cd6f469d925fc0376d1dcfb7581bf82000000006b483045022100d1f95be235c5c8880f5d703ace287e2768548792c58c5dbd27f5578881b30ea70220030596106e21c7e0057ee0dab283f9a1fe273f15208cba80870c447bd559ef0d0121031bb83b58ec130e28e0a6d5d2acf2eb01b0d3f1670e021d47d31db8a858219da8ffffffff9f339752567c404427fd77f2b35cecdb4c21489edc64e25e729fdb281785e423000000006a47304402203179e95877dbc107123a417f1e648e3ff13d384890f1e4a67b6dd5087235152e0220102a8ab799fadb26b5d89ceb9c7bc721a7e0c2a0d0d7e46bbe0cf3d130010d430121031bb83b58ec130e28e0a6d5d2acf2eb01b0d3f1670e021d47d31db8a858219da8ffffffff025635c0000000000017a91480a95d366d65e34a465ab17b0c9eb1d5a33bae08876cbfce05000000001976a914c3f710deb7320b0efa6edb14e3ebeeb9155fa90d88ac8d7c395d000000000000000000000000000000"},"type":"MakerPaymentReceived"},"timestamp":1564050588176},{"event":{"type":"MakerPaymentWaitConfirmStarted"},"timestamp":1564050588178},{"event":{"type":"MakerPaymentValidatedAndConfirmed"},"timestamp":1564050693585},{"event":{"data":{"tx_hash":"539cb6dbdc25465bbccc575554f05d1bb04c70efce4316e41194e747375c3659","tx_hex":"0100000001ffc8a8a1b43b4dceed0f8b7dcc2f72fdda92d52f32d25cc21c6d2d498b82debd010000006a47304402203967b7f9f5532fa47116585c7d1bcba51861ea2059cca00409f34660db18e33a0220640991911852533a12fdfeb039fb9c8ca2c45482c6993bd84636af3670d49c1501210326846707a52a233cfc49a61ef51b1698bbe6aa78fa8b8d411c02743c09688f0affffffff0200f2052a0100000017a914f2fa08ae416b576779ae5da975e5442663215fce87415173f9000000001976a914444f0e1099709ba4d742454a7d98a5c9c162ceab88ac0585395d"},"type":"TakerPaymentSent"},"timestamp":1564050695611},{"event":{"data":{"secret":"1b8886b8a2cdb62505699400b694ac20f04d7bd4abd80e1ab154aa8d861fc093","transaction":{"tx_hash":"cc5af1cf68d246419fee49c3d74c0cd173599d115b86efe274368a614951bc47","tx_hex":"010000000159365c3747e79411e41643ceef704cb01b5df0545557ccbc5b4625dcdbb69c5300000000d747304402200e78e27d2f1c18676f98ca3dfa4e4a9eeaa8209b55f57b4dd5d9e1abdf034cfa0220623b5c22b62234cec230342aa306c497e43494b44ec2425b84e236b1bf01257001201b8886b8a2cdb62505699400b694ac20f04d7bd4abd80e1ab154aa8d861fc093004c6b6304a7a2395db175210326846707a52a233cfc49a61ef51b1698bbe6aa78fa8b8d411c02743c09688f0aac6782012088a9143669eb83a007a3c507448d79f45a9f06ec2f36a88821031bb83b58ec130e28e0a6d5d2acf2eb01b0d3f1670e021d47d31db8a858219da8ac68ffffffff01008d380c010000001976a914c3f710deb7320b0efa6edb14e3ebeeb9155fa90d88ac8c77395d"}},"type":"TakerPaymentSpent"},"timestamp":1564051092890},{"event":{"data":{"error":"lp_swap:1981] utxo:891] rpc_clients:738] JsonRpcError { request: JsonRpcRequest { jsonrpc: \"2.0\", id: \"67\", method: \"blockchain.transaction.broadcast\", params: [String(\"0400008085202f890182b342c114f806c5325f23f7e78dae5d186221ab502c86302c2c8082fa110f0a00000000d7473044022035791ea5548f87484065c9e1f0bdca9ebc699f2c7f51182c84f360102e32dc3d02200612ed53bca52d9c2568437f087598531534badf26229fe0f652ea72ddf03ca501201b8886b8a2cdb62505699400b694ac20f04d7bd4abd80e1ab154aa8d861fc093004c6b630420c1395db17521031bb83b58ec130e28e0a6d5d2acf2eb01b0d3f1670e021d47d31db8a858219da8ac6782012088a9143669eb83a007a3c507448d79f45a9f06ec2f36a888210326846707a52a233cfc49a61ef51b1698bbe6aa78fa8b8d411c02743c09688f0aac68ffffffff01460ec000000000001976a914444f0e1099709ba4d742454a7d98a5c9c162ceab88ac967e395d000000000000000000000000000000\")] }, error: Transport(\"rpc_clients:668] All electrums are currently disconnected\") }"},"type":"MakerPaymentSpendFailed"},"timestamp":1564051092897}],"success_events":["Started","Negotiated","TakerFeeSent","MakerPaymentReceived","MakerPaymentWaitConfirmStarted","MakerPaymentValidatedAndConfirmed","TakerPaymentSent","TakerPaymentSpent","MakerPaymentSpent","Finished"],"uuid":"41383f43-46a5-478c-9386-3b2cce0aca20"}"#;
        let taker_saved_swap: TakerSavedSwap = json::from_str(taker_saved_json).unwrap();

        TestCoin::ticker.mock_safe(|_| MockResult::Return("ticker"));
        TestCoin::swap_contract_address.mock_safe(|_| MockResult::Return(None));
        let maker_coin = MmCoinEnum::Test(TestCoin::default());
        let taker_coin = MmCoinEnum::Test(TestCoin::default());
        let (taker_swap, _) = block_on(TakerSwap::load_from_saved(
            ctx,
            maker_coin,
            taker_coin,
            taker_saved_swap,
        ))
        .unwrap();
        assert!(block_on(taker_swap.recover_funds()).is_err());
    }

    #[test]
    fn test_taker_swap_event_should_ban() {
        let event = TakerSwapEvent::TakerPaymentWaitConfirmFailed("err".into());
        assert!(!event.should_ban_maker());

        let event = TakerSwapEvent::MakerPaymentWaitConfirmFailed("err".into());
        assert!(!event.should_ban_maker());

        let event = TakerSwapEvent::MakerPaymentValidateFailed("err".into());
        assert!(event.should_ban_maker());

        let event = TakerSwapEvent::TakerPaymentWaitForSpendFailed("err".into());
        assert!(event.should_ban_maker());
    }

    #[test]
    fn test_recheck_swap_contract_address_if_none() {
        let ctx = mm_ctx_with_iguana(PASSPHRASE);

        // swap file contains neither maker_coin_swap_contract_address nor taker_coin_swap_contract_address
        let taker_saved_json = r#"{"error_events":["StartFailed","NegotiateFailed","TakerFeeSendFailed","MakerPaymentValidateFailed","TakerPaymentTransactionFailed","TakerPaymentDataSendFailed","TakerPaymentWaitForSpendFailed","MakerPaymentSpendFailed","TakerPaymentRefunded","TakerPaymentRefundedByWatcher","TakerPaymentRefundFailed"],"events":[{"event":{"data":{"lock_duration":7800,"maker":"1bb83b58ec130e28e0a6d5d2acf2eb01b0d3f1670e021d47d31db8a858219da8","maker_amount":"0.58610590","maker_coin":"KMD","maker_coin_start_block":1450923,"maker_payment_confirmations":1,"maker_payment_wait":1563623475,"my_persistent_pub":"02713015d3fa4d30259e90be5f131beb593bf0131f3af2dcdb304e3322d8d52b91","started_at":1563620875,"taker_amount":"0.0077700000552410000000000","taker_coin":"LTC","taker_coin_start_block":1670837,"taker_payment_confirmations":1,"taker_payment_lock":1563628675,"uuid":"9db641f5-4300-4527-9fa6-f1c391d42c35"},"type":"Started"},"timestamp":1563620875766},{"event":{"data":{"maker_payment_locktime":1563636475,"maker_pubkey":"031bb83b58ec130e28e0a6d5d2acf2eb01b0d3f1670e021d47d31db8a858219da8","secret_hash":"7ed38daab6085c1a1e4426e61dc87a3c2c081a95"},"type":"Negotiated"},"timestamp":1563620955014},{"event":{"data":{"tx_hash":"6740136eaaa615d9d231969e3a9599d0fc59e53989237a8d31cd6fc86c160013","tx_hex":"0100000001a2586ea8294cedc55741bef625ba72c646399903391a7f6c604a58c6263135f2000000006b4830450221009c78c8ba4a7accab6b09f9a95da5bc59c81f4fc1e60b288ec3c5462b4d02ef01022056b63be1629cf17751d3cc5ffec51bcb1d7f9396e9ce9ca254d0f34104f7263a012102713015d3fa4d30259e90be5f131beb593bf0131f3af2dcdb304e3322d8d52b91ffffffff0210270000000000001976a914ca1e04745e8ca0c60d8c5881531d51bec470743f88ac78aa1900000000001976a91406ccabfd5f9075ecd5e8d0d31c0e973a54d51e8288ac5bf6325d"},"type":"TakerFeeSent"},"timestamp":1563620958220},{"event":{"data":{"tx_hash":"d0f6e664cea9d89fe7b5cf8005fdca070d1ab1d05a482aaef95c08cdaecddf0a","tx_hex":"0400008085202f89019f1cbda354342cdf982046b331bbd3791f53b692efc6e4becc36be495b2977d9000000006b483045022100fa9d4557394141f6a8b9bfb8cd594a521fd8bcd1965dbf8bc4e04abc849ac66e0220589f521814c10a7561abfd5e432f7a2ee60d4875fe4604618af3207dae531ac00121031bb83b58ec130e28e0a6d5d2acf2eb01b0d3f1670e021d47d31db8a858219da8ffffffff029e537e030000000017a9145534898009f1467191065f6890b96914b39a1c018791857702000000001976a914c3f710deb7320b0efa6edb14e3ebeeb9155fa90d88ac72ee325d000000000000000000000000000000"},"type":"MakerPaymentReceived"},"timestamp":1563620999307},{"event":{"type":"MakerPaymentWaitConfirmStarted"},"timestamp":1563620999310},{"event":{"type":"MakerPaymentValidatedAndConfirmed"},"timestamp":1563621244153},{"event":{"data":{"tx_hash":"1e883eb2f3991e84ba27f53651f89b7dda708678a5b9813d043577f222b9ca30","tx_hex":"01000000011300166cc86fcd318d7a238939e559fcd099953a9e9631d2d915a6aa6e134067010000006a47304402206781d5f2db2ff13d2ec7e266f774ea5630cc2dba4019e18e9716131b8b026051022006ebb33857b6d180f13aa6be2fc532f9734abde9d00ae14757e7d7ba3741c08c012102713015d3fa4d30259e90be5f131beb593bf0131f3af2dcdb304e3322d8d52b91ffffffff0228db0b000000000017a91483818667161bf94adda3964a81a231cbf6f5338187b0480c00000000001976a91406ccabfd5f9075ecd5e8d0d31c0e973a54d51e8288ac7cf7325d"},"type":"TakerPaymentSent"},"timestamp":1563621246370},{"event":{"data":{"error":"utxo:1145] rpc_clients:782] Waited too long until 1563628675 for output TransactionOutput { value: 777000, script_pubkey: a91483818667161bf94adda3964a81a231cbf6f5338187 } to be spent "},"type":"TakerPaymentWaitForSpendFailed"},"timestamp":1563638060370},{"event":{"data":{"error":"lp_swap:2025] utxo:938] rpc_clients:719] JsonRpcError { request: JsonRpcRequest { jsonrpc: \"2.0\", id: \"9\", method: \"blockchain.transaction.broadcast\", params: [String(\"010000000130cab922f27735043d81b9a5788670da7d9bf85136f527ba841e99f3b23e881e00000000b6473044022058a0c1da6bcf8c1418899ff8475f3ab6dddbff918528451c1fe71c2f7dad176302204c2e0bcf8f9b5f09e02ccfeb9256e9b34fb355ea655a5704a8a3fa920079b91501514c6b63048314335db1752102713015d3fa4d30259e90be5f131beb593bf0131f3af2dcdb304e3322d8d52b91ac6782012088a9147ed38daab6085c1a1e4426e61dc87a3c2c081a958821031bb83b58ec130e28e0a6d5d2acf2eb01b0d3f1670e021d47d31db8a858219da8ac68feffffff0188540a00000000001976a91406ccabfd5f9075ecd5e8d0d31c0e973a54d51e8288ac1c2b335d\")] }, error: Response(Object({\"code\": Number(1), \"message\": String(\"the transaction was rejected by network rules.\\n\\nMissing inputs\\n[010000000130cab922f27735043d81b9a5788670da7d9bf85136f527ba841e99f3b23e881e00000000b6473044022058a0c1da6bcf8c1418899ff8475f3ab6dddbff918528451c1fe71c2f7dad176302204c2e0bcf8f9b5f09e02ccfeb9256e9b34fb355ea655a5704a8a3fa920079b91501514c6b63048314335db1752102713015d3fa4d30259e90be5f131beb593bf0131f3af2dcdb304e3322d8d52b91ac6782012088a9147ed38daab6085c1a1e4426e61dc87a3c2c081a958821031bb83b58ec130e28e0a6d5d2acf2eb01b0d3f1670e021d47d31db8a858219da8ac68feffffff0188540a00000000001976a91406ccabfd5f9075ecd5e8d0d31c0e973a54d51e8288ac1c2b335d]\")})) }"},"type":"TakerPaymentRefundFailed"},"timestamp":1563638060583},{"event":{"type":"Finished"},"timestamp":1563638060585}],"success_events":["Started","Negotiated","TakerFeeSent","MakerPaymentReceived","MakerPaymentWaitConfirmStarted","MakerPaymentValidatedAndConfirmed","TakerPaymentSent","TakerPaymentSpent","MakerPaymentSpent","Finished"],"uuid":"9db641f5-4300-4527-9fa6-f1c391d42c35"}"#;
        let taker_saved_swap: TakerSavedSwap = json::from_str(taker_saved_json).unwrap();

        TestCoin::ticker.mock_safe(|_| MockResult::Return("ticker"));
        static mut SWAP_CONTRACT_ADDRESS_CALLED: usize = 0;
        TestCoin::swap_contract_address.mock_safe(|_| {
            unsafe { SWAP_CONTRACT_ADDRESS_CALLED += 1 };
            MockResult::Return(Some(BytesJson::default()))
        });
        let maker_coin = MmCoinEnum::Test(TestCoin::default());
        let taker_coin = MmCoinEnum::Test(TestCoin::default());
        let (taker_swap, _) = block_on(TakerSwap::load_from_saved(
            ctx,
            maker_coin,
            taker_coin,
            taker_saved_swap,
        ))
        .unwrap();

        assert_eq!(unsafe { SWAP_CONTRACT_ADDRESS_CALLED }, 2);
        assert_eq!(
            taker_swap.r().data.maker_coin_swap_contract_address,
            Some(BytesJson::default())
        );
        assert_eq!(
            taker_swap.r().data.taker_coin_swap_contract_address,
            Some(BytesJson::default())
        );
    }

    #[test]
    fn test_recheck_only_one_swap_contract_address() {
        let ctx = mm_ctx_with_iguana(PASSPHRASE);

        // swap file contains only maker_coin_swap_contract_address
        let taker_saved_json = r#"{"type":"Taker","uuid":"49c79ea4-e1eb-4fb2-a0ef-265bded0b77f","events":[{"timestamp":1608542326909,"event":{"type":"Started","data":{"taker_coin":"RICK","maker_coin":"ETH","maker":"c6a78589e18b482aea046975e6d0acbdea7bf7dbf04d9d5bd67fda917815e3ed","my_persistent_pub":"02031d4256c4bc9f99ac88bf3dba21773132281f65f9bf23a59928bce08961e2f3","lock_duration":7800,"maker_amount":"0.1","taker_amount":"0.1","maker_payment_confirmations":1,"maker_payment_requires_nota":false,"taker_payment_confirmations":0,"taker_payment_requires_nota":false,"taker_payment_lock":1608550126,"uuid":"49c79ea4-e1eb-4fb2-a0ef-265bded0b77f","started_at":1608542326,"maker_payment_wait":1608545446,"maker_coin_start_block":14360,"taker_coin_start_block":723123,"maker_coin_swap_contract_address":"eA6D65434A15377081495a9E7C5893543E7c32cB"}}},{"timestamp":1608542327416,"event":{"type":"Negotiated","data":{"maker_payment_locktime":1608557926,"maker_pubkey":"03c6a78589e18b482aea046975e6d0acbdea7bf7dbf04d9d5bd67fda917815e3ed","secret_hash":"8b0221f3b977c1c65dddf17c1c28e2bbced9e7b4"}}},{"timestamp":1608542332604,"event":{"type":"TakerFeeSent","data":{"tx_hex":"0400008085202f89011ca964f77200b73d64b481f47de84098041d3470d6256e44f2741f080e2b11cf020000006b4830450221008a064f5e51ef8281d43eb7bcd016fed7e560ea1eb7b0713ec977602c96d8f79b02205bfaa6655b849b9922c03276b938273f2edb8fb9ffcaa2a9212d7220560f6060012102031d4256c4bc9f99ac88bf3dba21773132281f65f9bf23a59928bce08961e2f3ffffffff0246320000000000001976a914ca1e04745e8ca0c60d8c5881531d51bec470743f88ac62752e27000000001976a91405aab5342166f8594baf17a7d9bef5d56744332788ac7768e05f000000000000000000000000000000","tx_hash":"3793df28ed2aac6188d2c48ec65eff12eea301089d60da655fc96f598326d708"}}},{"timestamp":1608542334018,"event":{"type":"MakerPaymentReceived","data":{"tx_hex":"f8ef82021c80830249f094a09ad3cd7e96586ebd05a2607ee56b56fb2db8fd88016345785d8a0000b884152cf3af50aebafeaf827c62c2eed09e265fa5aa9e013c0f27f0a88259f1aaa1279f0c32000000000000000000000000bab36286672fbdc7b250804bf6d14be0df69fa298b0221f3b977c1c65dddf17c1c28e2bbced9e7b4000000000000000000000000000000000000000000000000000000000000000000000000000000005fe0a5661ba0f18a0c5c349462b51dacd1a0761e4997d4572a01e48480c4e310d69a40308ad3a04510513f01a79c59f22c9cb79952547c8dfc4c74785b630f512d64369323e0c1","tx_hash":"6782323490584a2bc768cd5199506bfa1ed91e7515b35bb72fa269604b7dc0aa"}}},{"timestamp":1608542334019,"event":{"type":"MakerPaymentWaitConfirmStarted"}},{"timestamp":1608542334825,"event":{"type":"MakerPaymentValidatedAndConfirmed"}},{"timestamp":1608542337671,"event":{"type":"TakerPaymentSent","data":{"tx_hex":"0400008085202f890108d72683596fc95f65da609d0801a3ee12ff5ec68ec4d28861ac2aed28df9337010000006b48304502210086a03db599438b243bee2b02af56e23447f85d09854416b51305536b9ca5890e02204b288acdea4cdc7ab1ffbd9766a7bdf95f5bd02d2917dfb7089dbf29032591b0012102031d4256c4bc9f99ac88bf3dba21773132281f65f9bf23a59928bce08961e2f3ffffffff03809698000000000017a914888e9e1816214c3960eac7b55e35521ca4426b0c870000000000000000166a148b0221f3b977c1c65dddf17c1c28e2bbced9e7b4fada9526000000001976a91405aab5342166f8594baf17a7d9bef5d56744332788ac7f68e05f000000000000000000000000000000","tx_hash":"44fa493757df5fdca823bbac05a8b8feb5862d799d4947fd544abcd129feceea"}}},{"timestamp":1608542348271,"event":{"type":"TakerPaymentSpent","data":{"transaction":{"tx_hex":"0400008085202f8901eacefe29d1bc4a54fd47499d792d86b5feb8a805acbb23a8dc5fdf573749fa4400000000d74730440220508c853cc4f1fcb9e6aa00e704eef99adaee9a4ea63a1fd6393bb7ff18da02c802200396bb5d52157bd77ff26ac521ed75aca388d3ec1e5e3ebb7b3aed73c3d33ec50120df871242dcbcc4fe9ed4d3413e21b2f8ce606a3ee7128c9b2d2e31fcedc1848e004c6b6304ee86e05fb1752102031d4256c4bc9f99ac88bf3dba21773132281f65f9bf23a59928bce08961e2f3ac6782012088a9148b0221f3b977c1c65dddf17c1c28e2bbced9e7b4882103c6a78589e18b482aea046975e6d0acbdea7bf7dbf04d9d5bd67fda917815e3edac68ffffffff0198929800000000001976a9146d9d2b554d768232320587df75c4338ecc8bf37d88ac725ae05f000000000000000000000000000000","tx_hash":"9376dde62249802a0aba8259f51def9bb2e509af85a5ec7df04b479a9da28a29"},"secret":"df871242dcbcc4fe9ed4d3413e21b2f8ce606a3ee7128c9b2d2e31fcedc1848e"}}},{"timestamp":1608542349372,"event":{"type":"MakerPaymentSpent","data":{"tx_hex":"f90107821fb980830249f094a09ad3cd7e96586ebd05a2607ee56b56fb2db8fd80b8a402ed292b50aebafeaf827c62c2eed09e265fa5aa9e013c0f27f0a88259f1aaa1279f0c32000000000000000000000000000000000000000000000000016345785d8a0000df871242dcbcc4fe9ed4d3413e21b2f8ce606a3ee7128c9b2d2e31fcedc1848e00000000000000000000000000000000000000000000000000000000000000000000000000000000000000004b2d0d6c2c785217457b69b922a2a9cea98f71e91ca0ed6a4942a78c7ae6eb3c9dec496459a9ef68b34cb389acd939d13d3ecaf7e4aca021bb77e80fc60acf25a7a01cc1272b1b76594a521fb1abe1322d650e58a672c2","tx_hash":"c2d206e665aee159a5ab9aff60f76444e97bdad8f9152eccb6ca07d9204974ca"}}},{"timestamp":1608542349373,"event":{"type":"Finished"}}],"maker_amount":"0.1","maker_coin":"ETH","taker_amount":"0.1","taker_coin":"RICK","gui":"nogui","mm_version":"1a6082121","success_events":["Started","Negotiated","TakerFeeSent","MakerPaymentReceived","MakerPaymentWaitConfirmStarted","MakerPaymentValidatedAndConfirmed","TakerPaymentSent","TakerPaymentSpent","MakerPaymentSpent","Finished"],"error_events":["StartFailed","NegotiateFailed","TakerFeeSendFailed","MakerPaymentValidateFailed","MakerPaymentWaitConfirmFailed","TakerPaymentTransactionFailed","TakerPaymentWaitConfirmFailed","TakerPaymentDataSendFailed","TakerPaymentWaitForSpendFailed","MakerPaymentSpendFailed","TakerPaymentWaitRefundStarted","TakerPaymentRefunded","TakerPaymentRefundedByWatcher","TakerPaymentRefundFailed"]}"#;
        let taker_saved_swap: TakerSavedSwap = json::from_str(taker_saved_json).unwrap();

        TestCoin::ticker.mock_safe(|_| MockResult::Return("ticker"));
        static mut SWAP_CONTRACT_ADDRESS_CALLED: usize = 0;
        TestCoin::swap_contract_address.mock_safe(|_| {
            unsafe { SWAP_CONTRACT_ADDRESS_CALLED += 1 };
            MockResult::Return(Some(BytesJson::default()))
        });
        let maker_coin = MmCoinEnum::Test(TestCoin::default());
        let taker_coin = MmCoinEnum::Test(TestCoin::default());
        let (taker_swap, _) = block_on(TakerSwap::load_from_saved(
            ctx,
            maker_coin,
            taker_coin,
            taker_saved_swap,
        ))
        .unwrap();

        assert_eq!(unsafe { SWAP_CONTRACT_ADDRESS_CALLED }, 1);
        let expected_addr = addr_from_str(ETH_SEPOLIA_SWAP_CONTRACT).unwrap();
        let expected = BytesJson::from(expected_addr.0.as_ref());
        assert_eq!(taker_swap.r().data.maker_coin_swap_contract_address, Some(expected));
        assert_eq!(
            taker_swap.r().data.taker_coin_swap_contract_address,
            Some(BytesJson::default())
        );
    }

    #[test]
    // https://github.com/KomodoPlatform/atomicDEX-API/issues/647
    fn test_recoverable() {
        // Swap ended with MakerPaymentWaitConfirmFailed event.
        // MM2 did not attempt to send the payment in this case so swap is not recoverable.
        let swap: TakerSavedSwap = json::from_str(r#"{"error_events":["StartFailed","NegotiateFailed","TakerFeeSendFailed","MakerPaymentValidateFailed","MakerPaymentWaitConfirmFailed","TakerPaymentTransactionFailed","TakerPaymentWaitConfirmFailed","TakerPaymentDataSendFailed","TakerPaymentWaitForSpendFailed","MakerPaymentSpendFailed","TakerPaymentWaitRefundStarted","TakerPaymentRefunded","TakerPaymentRefundedByWatcher","TakerPaymentRefundFailed"],"events":[{"event":{"data":{"lock_duration":7800,"maker":"1bb83b58ec130e28e0a6d5d2acf2eb01b0d3f1670e021d47d31db8a858219da8","maker_amount":"0.12596566232185483","maker_coin":"KMD","maker_coin_start_block":1458035,"maker_payment_confirmations":1,"maker_payment_wait":1564053079,"my_persistent_pub":"0326846707a52a233cfc49a61ef51b1698bbe6aa78fa8b8d411c02743c09688f0a","started_at":1564050479,"taker_amount":"50.000000000000001504212457800000","taker_coin":"DOGE","taker_coin_start_block":2823448,"taker_payment_confirmations":1,"taker_payment_lock":1564058279,"uuid":"41383f43-46a5-478c-9386-3b2cce0aca20"},"type":"Started"},"timestamp":1564050480269},{"event":{"data":{"maker_payment_locktime":1564066080,"maker_pubkey":"031bb83b58ec130e28e0a6d5d2acf2eb01b0d3f1670e021d47d31db8a858219da8","secret_hash":"3669eb83a007a3c507448d79f45a9f06ec2f36a8"},"type":"Negotiated"},"timestamp":1564050540991},{"event":{"data":{"tx_hash":"bdde828b492d6d1cc25cd2322fd592dafd722fcc7d8b0fedce4d3bb4a1a8c8ff","tx_hex":"0100000002c7efa995c8b7be0a8b6c2d526c6c444c1634d65584e9ee89904e9d8675eac88c010000006a473044022051f34d5e3b7d0b9098d5e35333f3550f9cb9e57df83d5e4635b7a8d2986d6d5602200288c98da05de6950e01229a637110a1800ba643e75cfec59d4eb1021ad9b40801210326846707a52a233cfc49a61ef51b1698bbe6aa78fa8b8d411c02743c09688f0affffffffae6c233989efa7c7d2aa6534adc96078917ff395b7f09f734a147b2f44ade164000000006a4730440220393a784c2da74d0e2a28ec4f7df6c8f9d8b2af6ae6957f1e68346d744223a8fd02201b7a96954ac06815a43a6c7668d829ae9cbb5de76fa77189ddfd9e3038df662c01210326846707a52a233cfc49a61ef51b1698bbe6aa78fa8b8d411c02743c09688f0affffffff02115f5800000000001976a914ca1e04745e8ca0c60d8c5881531d51bec470743f88ac41a84641020000001976a914444f0e1099709ba4d742454a7d98a5c9c162ceab88ac6d84395d"},"type":"TakerFeeSent"},"timestamp":1564050545296},{"event":{"data":{"tx_hash":"0a0f11fa82802c2c30862c50ab2162185dae8de7f7235f32c506f814c142b382","tx_hex":"0400008085202f8902ace337db2dd4c56b0697f58fb8cfb6bd1cd6f469d925fc0376d1dcfb7581bf82000000006b483045022100d1f95be235c5c8880f5d703ace287e2768548792c58c5dbd27f5578881b30ea70220030596106e21c7e0057ee0dab283f9a1fe273f15208cba80870c447bd559ef0d0121031bb83b58ec130e28e0a6d5d2acf2eb01b0d3f1670e021d47d31db8a858219da8ffffffff9f339752567c404427fd77f2b35cecdb4c21489edc64e25e729fdb281785e423000000006a47304402203179e95877dbc107123a417f1e648e3ff13d384890f1e4a67b6dd5087235152e0220102a8ab799fadb26b5d89ceb9c7bc721a7e0c2a0d0d7e46bbe0cf3d130010d430121031bb83b58ec130e28e0a6d5d2acf2eb01b0d3f1670e021d47d31db8a858219da8ffffffff025635c0000000000017a91480a95d366d65e34a465ab17b0c9eb1d5a33bae08876cbfce05000000001976a914c3f710deb7320b0efa6edb14e3ebeeb9155fa90d88ac8d7c395d000000000000000000000000000000"},"type":"MakerPaymentReceived"},"timestamp":1564050588176},{"event":{"type":"MakerPaymentWaitConfirmStarted"},"timestamp":1564050588178},{"event":{"data":{"error":"error"},"type":"MakerPaymentWaitConfirmFailed"},"timestamp":1564051092897},{"event":{"type":"Finished"},"timestamp":1564051092900}],"success_events":["Started","Negotiated","TakerFeeSent","MakerPaymentReceived","MakerPaymentWaitConfirmStarted","MakerPaymentValidatedAndConfirmed","TakerPaymentSent","TakerPaymentSpent","MakerPaymentSpent","Finished"],"uuid":"41383f43-46a5-478c-9386-3b2cce0aca20"}"#).unwrap();
        assert!(!swap.is_recoverable());
    }

    #[test]
    fn test_max_taker_vol_from_available() {
        let min_tx_amount = MmNumber::from("0.00001");

        // For these `availables` the dex_fee must be greater than min_tx_amount
        let source = vec![
            ("0.00779", false),
            ("0.01", false),
            ("0.0135", false),
            ("1.2000001", false),
            ("99999999999999999999999999999999999999999999999999999", false),
            ("0.00778000000000000000000000000000000000000000000000002", false),
            ("0.00778000000000000000000000000000000000000000000000001", false),
            ("0.00863333333333333333333333333333333333333333333333334", true),
            ("0.00863333333333333333333333333333333333333333333333333", true),
        ];
        for (available, is_kmd) in source {
            let available = MmNumber::from(available);
            // no matter base or rel is KMD
            let base = if is_kmd { "RICK" } else { "MORTY" };
            let max_taker_vol = max_taker_vol_from_available(available.clone(), "RICK", "MORTY", &min_tx_amount)
                .expect("!max_taker_vol_from_available");

            let dex_fee = dex_fee_amount(base, "MORTY", &max_taker_vol, &min_tx_amount).fee_amount();
            assert!(min_tx_amount < dex_fee);
            assert!(min_tx_amount <= max_taker_vol);
            assert_eq!(max_taker_vol + dex_fee, available);
        }

        // for these `availables` the dex_fee must be the same as min_tx_amount
        let source = vec![
            ("0.00863333333333333333333333333333333333333333333333332", true),
            ("0.00863333333333333333333333333333333333333333333333331", true),
            ("0.00777999999999999999999999999999999999999999999999999", false),
            ("0.00777", false),
            ("0.00002001", false),
        ];
        for (available, is_kmd) in source {
            let available = MmNumber::from(available);
            // no matter base or rel is KMD
            let base = if is_kmd { "KMD" } else { "RICK" };
            let max_taker_vol = max_taker_vol_from_available(available.clone(), base, "MORTY", &min_tx_amount)
                .expect("!max_taker_vol_from_available");
            let dex_fee = dex_fee_amount(base, "MORTY", &max_taker_vol, &min_tx_amount).fee_amount();
            println!(
                "available={:?} max_taker_vol={:?} dex_fee={:?}",
                available.to_decimal(),
                max_taker_vol.to_decimal(),
                dex_fee.to_decimal()
            );
            assert_eq!(min_tx_amount, dex_fee);
            assert!(min_tx_amount <= max_taker_vol);
            assert_eq!(max_taker_vol + dex_fee, available);
        }

        // these `availables` must return an error
        let availables = vec![
            "0.00002",
            "0.000011",
            "0.00001000000000000000000000000000000000000000000000001",
            "0.00001",
            "0.00000999999999999999999999999999999999999999999999999",
            "0.00000000000000000000000000000000000000000000000000001",
            "0",
            "-2",
        ];
        for available in availables {
            let available = MmNumber::from(available);
            max_taker_vol_from_available(available.clone(), "KMD", "MORTY", &min_tx_amount)
                .expect_err("!max_taker_vol_from_available success but should be error");
        }
    }

    #[test]
    fn locked_amount_should_not_use_paid_from_trading_vol_fee() {
        use crate::mm2::lp_swap::get_locked_amount;

        let taker_saved_json = r#"{
            "type": "Taker",
            "uuid": "af5e0383-97f6-4408-8c03-a8eb8d17e46d",
            "my_order_uuid": "af5e0383-97f6-4408-8c03-a8eb8d17e46d",
            "events": [
                {
                    "timestamp": 1617096259172,
                    "event": {
                        "type": "Started",
                        "data": {
                            "taker_coin": "MORTY",
                            "maker_coin": "RICK",
                            "maker": "15d9c51c657ab1be4ae9d3ab6e76a619d3bccfe830d5363fa168424c0d044732",
                            "my_persistent_pub": "03ad6f89abc2e5beaa8a3ac28e22170659b3209fe2ddf439681b4b8f31508c36fa",
                            "lock_duration": 7800,
                            "maker_amount": "0.1",
                            "taker_amount": "0.11",
                            "maker_payment_confirmations": 1,
                            "maker_payment_requires_nota": false,
                            "taker_payment_confirmations": 1,
                            "taker_payment_requires_nota": false,
                            "taker_payment_lock": 1617104058,
                            "uuid": "af5e0383-97f6-4408-8c03-a8eb8d17e46d",
                            "started_at": 1617096258,
                            "maker_payment_wait": 1617099378,
                            "maker_coin_start_block": 865240,
                            "taker_coin_start_block": 869167,
                            "fee_to_send_taker_fee": {
                                "coin": "MORTY",
                                "amount": "0.00001",
                                "paid_from_trading_vol": false
                            },
                            "taker_payment_trade_fee": {
                                "coin": "MORTY",
                                "amount": "0.00001",
                                "paid_from_trading_vol": false
                            },
                            "maker_payment_spend_trade_fee": {
                                "coin": "RICK",
                                "amount": "0.00001",
                                "paid_from_trading_vol": true
                            }
                        }
                    }
                }
            ],
            "maker_amount": "0.1",
            "maker_coin": "RICK",
            "taker_amount": "0.11",
            "taker_coin": "MORTY",
            "gui": null,
            "mm_version": "21867da64",
            "success_events": [],
            "error_events": []
        }"#;
        let taker_saved_swap: TakerSavedSwap = json::from_str(taker_saved_json).unwrap();

        let ctx = mm_ctx_with_iguana(PASSPHRASE);

        let maker_coin = MmCoinEnum::Test(TestCoin::new("RICK"));
        let taker_coin = MmCoinEnum::Test(TestCoin::new("MORTY"));

        TestCoin::swap_contract_address.mock_safe(|_| MockResult::Return(None));
        TestCoin::min_tx_amount.mock_safe(|_| MockResult::Return(BigDecimal::from(0)));

        let (swap, _) = block_on(TakerSwap::load_from_saved(
            ctx.clone(),
            maker_coin,
            taker_coin,
            taker_saved_swap,
        ))
        .unwrap();
        let swaps_ctx = SwapsContext::from_ctx(&ctx).unwrap();
        let arc = Arc::new(swap);
        let weak_ref = Arc::downgrade(&arc);
        swaps_ctx.running_swaps.lock().unwrap().push(weak_ref);

        let actual = get_locked_amount(&ctx, "RICK");
        assert_eq!(actual, MmNumber::from(0));

        let actual = get_locked_amount_by_other_swaps(&ctx, &new_uuid(), "RICK");
        assert_eq!(actual, MmNumber::from(0));
    }
}<|MERGE_RESOLUTION|>--- conflicted
+++ resolved
@@ -805,14 +805,10 @@
     #[inline]
     fn wait_refund_until(&self) -> u64 { self.r().data.taker_payment_lock + 3700 }
 
-<<<<<<< HEAD
     #[inline]
     fn db_id(&self) -> Option<String> { self.taker_coin.account_db_id() }
 
-    fn apply_event(&self, event: TakerSwapEvent) {
-=======
     pub(crate) fn apply_event(&self, event: TakerSwapEvent) {
->>>>>>> 9a82349f
         match event {
             TakerSwapEvent::Started(data) => {
                 self.w().data = data;
