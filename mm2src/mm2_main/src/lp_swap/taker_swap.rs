use super::check_balance::{check_my_coin_balance_for_swap, CheckBalanceError, CheckBalanceResult,
                           TakerFeeAdditionalInfo};
use super::pubkey_banning::ban_pubkey_on_failed_swap;
use super::swap_lock::{SwapLock, SwapLockOps};
use super::swap_watcher::{watcher_topic, SwapWatcherMsg};
use super::trade_preimage::{TradePreimageRequest, TradePreimageRpcError, TradePreimageRpcResult};
use super::{broadcast_my_swap_status, broadcast_swap_message, broadcast_swap_msg_every,
<<<<<<< HEAD
            check_other_coin_balance_for_swap, dex_fee_amount_from_taker_coin, dex_fee_rate, dex_fee_threshold,
            get_locked_amount, recv_swap_msg, swap_topic, wait_for_maker_payment_conf_until, AtomicSwap, LockedAmount,
            MySwapInfo, NegotiationDataMsg, NegotiationDataV2, NegotiationDataV3, RecoveredSwap, SavedSwap,
=======
            check_other_coin_balance_for_swap, dex_fee_amount_from_taker_coin, dex_fee_rate, get_locked_amount,
            recv_swap_msg, swap_topic, wait_for_maker_payment_conf_until, AtomicSwap, LockedAmount, MySwapInfo,
            NegotiationDataMsg, NegotiationDataV2, NegotiationDataV3, RecoveredSwap, RecoveredSwapAction, SavedSwap,
>>>>>>> 3e323df3
            SavedSwapIo, SavedTradeFee, SwapConfirmationsSettings, SwapError, SwapMsg, SwapPubkeys, SwapTxDataMsg,
            SwapsContext, TransactionIdentifier, WAIT_CONFIRM_INTERVAL_SEC};
use crate::mm2::lp_network::subscribe_to_topic;
use crate::mm2::lp_ordermatch::TakerOrderBuilder;
use crate::mm2::lp_swap::{broadcast_p2p_tx_msg, broadcast_swap_msg_every_delayed, tx_helper_topic,
                          wait_for_maker_payment_conf_duration, TakerSwapWatcherData};
use coins::lp_price::fetch_swap_coins_price;
use coins::{lp_coinfind, CanRefundHtlc, CheckIfMyPaymentSentArgs, ConfirmPaymentInput, FeeApproxStage,
            FoundSwapTxSpend, MmCoin, MmCoinEnum, PaymentInstructionArgs, PaymentInstructions, PaymentInstructionsErr,
            RefundPaymentArgs, SearchForSwapTxSpendInput, SendPaymentArgs, SpendPaymentArgs, TradeFee,
            TradePreimageValue, ValidatePaymentInput, WaitForHTLCTxSpendArgs};
use common::executor::Timer;
use common::log::{debug, error, info, warn};
use common::{bits256, now_ms, now_sec, wait_until_sec, DEX_FEE_ADDR_RAW_PUBKEY};
use crypto::{privkey::SerializableSecp256k1Keypair, CryptoCtx};
use futures::{compat::Future01CompatExt, future::try_join, select, FutureExt};
use http::Response;
use keys::KeyPair;
use mm2_core::mm_ctx::MmArc;
use mm2_err_handle::prelude::*;
use mm2_number::{BigDecimal, MmNumber};
use mm2_rpc::data::legacy::{MatchBy, OrderConfirmationsSettings, RecoveredSwapAction, TakerAction};
use parking_lot::Mutex as PaMutex;
use primitives::hash::H264;
use rpc::v1::types::{Bytes as BytesJson, H256 as H256Json, H264 as H264Json};
use serde_json::{self as json, Value as Json};
use std::ops::Deref;
use std::path::PathBuf;
use std::sync::atomic::{AtomicBool, AtomicU64, Ordering};
use std::sync::{Arc, RwLock, RwLockReadGuard, RwLockWriteGuard};
use uuid::Uuid;

const TAKER_PAYMENT_SPEND_SEARCH_INTERVAL: f64 = 10.;

pub const TAKER_SUCCESS_EVENTS: [&str; 11] = [
    "Started",
    "Negotiated",
    "TakerFeeSent",
    "TakerPaymentInstructionsReceived",
    "MakerPaymentReceived",
    "MakerPaymentWaitConfirmStarted",
    "MakerPaymentValidatedAndConfirmed",
    "TakerPaymentSent",
    "TakerPaymentSpent",
    "MakerPaymentSpent",
    "Finished",
];

pub const TAKER_USING_WATCHERS_SUCCESS_EVENTS: [&str; 12] = [
    "Started",
    "Negotiated",
    "TakerFeeSent",
    "TakerPaymentInstructionsReceived",
    "MakerPaymentReceived",
    "MakerPaymentWaitConfirmStarted",
    "MakerPaymentValidatedAndConfirmed",
    "TakerPaymentSent",
    "WatcherMessageSent",
    "TakerPaymentSpent",
    "MakerPaymentSpent",
    "Finished",
];

pub const TAKER_ERROR_EVENTS: [&str; 15] = [
    "StartFailed",
    "NegotiateFailed",
    "TakerFeeSendFailed",
    "MakerPaymentValidateFailed",
    "MakerPaymentWaitConfirmFailed",
    "TakerPaymentTransactionFailed",
    "TakerPaymentWaitConfirmFailed",
    "TakerPaymentDataSendFailed",
    "TakerPaymentWaitForSpendFailed",
    "MakerPaymentSpendFailed",
    "TakerPaymentWaitRefundStarted",
    "TakerPaymentRefundStarted",
    "TakerPaymentRefunded",
    "TakerPaymentRefundFailed",
    "TakerPaymentRefundFinished",
];

pub const WATCHER_MESSAGE_SENT_LOG: &str = "Watcher message sent...";

#[cfg(not(target_arch = "wasm32"))]
pub fn stats_taker_swap_dir(ctx: &MmArc) -> PathBuf { ctx.dbdir().join("SWAPS").join("STATS").join("TAKER") }

#[cfg(not(target_arch = "wasm32"))]
pub fn stats_taker_swap_file_path(ctx: &MmArc, uuid: &Uuid) -> PathBuf {
    stats_taker_swap_dir(ctx).join(format!("{}.json", uuid))
}

async fn save_my_taker_swap_event(ctx: &MmArc, swap: &TakerSwap, event: TakerSavedEvent) -> Result<(), String> {
    let swap = match SavedSwap::load_my_swap_from_db(ctx, swap.uuid).await {
        Ok(Some(swap)) => swap,
        Ok(None) => SavedSwap::Taker(TakerSavedSwap {
            uuid: swap.uuid,
            my_order_uuid: swap.my_order_uuid,
            maker_amount: Some(swap.maker_amount.to_decimal()),
            maker_coin: Some(swap.maker_coin.ticker().to_owned()),
            maker_coin_usd_price: None,
            taker_amount: Some(swap.taker_amount.to_decimal()),
            taker_coin: Some(swap.taker_coin.ticker().to_owned()),
            taker_coin_usd_price: None,
            gui: ctx.gui().map(|g| g.to_owned()),
            mm_version: Some(ctx.mm_version.to_owned()),
            events: vec![],
            success_events: if ctx.use_watchers()
                && swap.taker_coin.is_supported_by_watchers()
                && swap.maker_coin.is_supported_by_watchers()
            {
                TAKER_USING_WATCHERS_SUCCESS_EVENTS
                    .iter()
                    .map(<&str>::to_string)
                    .collect()
            } else {
                TAKER_SUCCESS_EVENTS.iter().map(<&str>::to_string).collect()
            },
            error_events: TAKER_ERROR_EVENTS.iter().map(<&str>::to_string).collect(),
        }),
        Err(e) => return ERR!("{}", e),
    };

    if let SavedSwap::Taker(mut taker_swap) = swap {
        taker_swap.events.push(event);
        if taker_swap.is_success().unwrap_or(false) {
            taker_swap.fetch_and_set_usd_prices().await;
        }
        let new_swap = SavedSwap::Taker(taker_swap);
        try_s!(new_swap.save_to_db(ctx).await);
        Ok(())
    } else {
        ERR!("Expected SavedSwap::Taker, got {:?}", swap)
    }
}

#[derive(Debug, Deserialize, PartialEq, Serialize)]
pub struct TakerSavedEvent {
    pub timestamp: u64,
    pub event: TakerSwapEvent,
}

impl TakerSavedEvent {
    /// get the next swap command that must be executed after swap restore
    fn get_command(&self) -> Option<TakerSwapCommand> {
        match self.event {
            TakerSwapEvent::Started(_) => Some(TakerSwapCommand::Negotiate),
            TakerSwapEvent::StartFailed(_) => Some(TakerSwapCommand::Finish),
            TakerSwapEvent::Negotiated(_) => Some(TakerSwapCommand::SendTakerFee),
            TakerSwapEvent::NegotiateFailed(_) => Some(TakerSwapCommand::Finish),
            TakerSwapEvent::TakerFeeSent(_) => Some(TakerSwapCommand::WaitForMakerPayment),
            TakerSwapEvent::TakerFeeSendFailed(_) => Some(TakerSwapCommand::Finish),
            TakerSwapEvent::TakerPaymentInstructionsReceived(_) => Some(TakerSwapCommand::ValidateMakerPayment),
            TakerSwapEvent::MakerPaymentReceived(_) => Some(TakerSwapCommand::ValidateMakerPayment),
            TakerSwapEvent::MakerPaymentWaitConfirmStarted => Some(TakerSwapCommand::ValidateMakerPayment),
            TakerSwapEvent::MakerPaymentValidatedAndConfirmed => Some(TakerSwapCommand::SendTakerPayment),
            TakerSwapEvent::MakerPaymentValidateFailed(_) => Some(TakerSwapCommand::Finish),
            TakerSwapEvent::MakerPaymentWaitConfirmFailed(_) => Some(TakerSwapCommand::Finish),
            TakerSwapEvent::TakerPaymentSent(_) => Some(TakerSwapCommand::WaitForTakerPaymentSpend),
            TakerSwapEvent::WatcherMessageSent(_, _) => Some(TakerSwapCommand::WaitForTakerPaymentSpend),
            TakerSwapEvent::TakerPaymentTransactionFailed(_) => Some(TakerSwapCommand::Finish),
            TakerSwapEvent::TakerPaymentDataSendFailed(_) => Some(TakerSwapCommand::PrepareForTakerPaymentRefund),
            TakerSwapEvent::TakerPaymentSpent(_) => Some(TakerSwapCommand::SpendMakerPayment),
            TakerSwapEvent::TakerPaymentWaitForSpendFailed(_) => Some(TakerSwapCommand::PrepareForTakerPaymentRefund),
            TakerSwapEvent::TakerPaymentWaitConfirmFailed(_) => Some(TakerSwapCommand::PrepareForTakerPaymentRefund),
            TakerSwapEvent::MakerPaymentSpent(_) => Some(TakerSwapCommand::Finish),
            TakerSwapEvent::MakerPaymentSpendFailed(_) => Some(TakerSwapCommand::PrepareForTakerPaymentRefund),
            TakerSwapEvent::TakerPaymentWaitRefundStarted { .. } => {
                Some(TakerSwapCommand::PrepareForTakerPaymentRefund)
            },
            TakerSwapEvent::TakerPaymentRefundStarted => Some(TakerSwapCommand::RefundTakerPayment),
            TakerSwapEvent::TakerPaymentRefunded(_) => Some(TakerSwapCommand::FinalizeTakerPaymentRefund),
            TakerSwapEvent::TakerPaymentRefundFailed(_) => Some(TakerSwapCommand::Finish),
            TakerSwapEvent::TakerPaymentRefundFinished => Some(TakerSwapCommand::Finish),
            TakerSwapEvent::Finished => None,
        }
    }
}

#[derive(Debug, Deserialize, PartialEq, Serialize)]
pub struct TakerSavedSwap {
    pub uuid: Uuid,
    pub my_order_uuid: Option<Uuid>,
    pub events: Vec<TakerSavedEvent>,
    pub maker_amount: Option<BigDecimal>,
    pub maker_coin: Option<String>,
    pub maker_coin_usd_price: Option<BigDecimal>,
    pub taker_amount: Option<BigDecimal>,
    pub taker_coin: Option<String>,
    pub taker_coin_usd_price: Option<BigDecimal>,
    pub gui: Option<String>,
    pub mm_version: Option<String>,
    pub success_events: Vec<String>,
    pub error_events: Vec<String>,
}

impl TakerSavedSwap {
    pub fn maker_coin(&self) -> Result<String, String> {
        match self.events.first() {
            Some(event) => match &event.event {
                TakerSwapEvent::Started(data) => Ok(data.maker_coin.clone()),
                _ => ERR!("First swap event must be Started"),
            },
            None => ERR!("Can't get maker coin, events are empty"),
        }
    }

    pub fn taker_coin(&self) -> Result<String, String> {
        match self.events.first() {
            Some(event) => match &event.event {
                TakerSwapEvent::Started(data) => Ok(data.taker_coin.clone()),
                _ => ERR!("First swap event must be Started"),
            },
            None => ERR!("Can't get maker coin, events are empty"),
        }
    }

    pub fn is_finished(&self) -> bool {
        match self.events.last() {
            Some(event) => event.event == TakerSwapEvent::Finished,
            None => false,
        }
    }

    pub fn get_my_info(&self) -> Option<MySwapInfo> {
        match self.events.first() {
            Some(event) => match &event.event {
                TakerSwapEvent::Started(data) => Some(MySwapInfo {
                    my_coin: data.taker_coin.clone(),
                    other_coin: data.maker_coin.clone(),
                    my_amount: data.taker_amount.clone(),
                    other_amount: data.maker_amount.clone(),
                    started_at: data.started_at,
                }),
                _ => None,
            },
            None => None,
        }
    }

    pub fn is_recoverable(&self) -> bool {
        if !self.is_finished() {
            return false;
        };
        for event in self.events.iter() {
            match event.event {
                TakerSwapEvent::StartFailed(_)
                | TakerSwapEvent::NegotiateFailed(_)
                | TakerSwapEvent::TakerFeeSendFailed(_)
                | TakerSwapEvent::MakerPaymentValidateFailed(_)
                | TakerSwapEvent::TakerPaymentRefunded(_)
                | TakerSwapEvent::MakerPaymentSpent(_)
                | TakerSwapEvent::MakerPaymentWaitConfirmFailed(_) => {
                    return false;
                },
                _ => (),
            }
        }
        true
    }

    pub fn swap_data(&self) -> Result<&TakerSwapData, String> {
        match self.events.first() {
            Some(event) => match &event.event {
                TakerSwapEvent::Started(data) => Ok(data),
                _ => ERR!("First swap event must be Started"),
            },
            None => ERR!("Can't get swap_data, events are empty"),
        }
    }

    pub fn finished_at(&self) -> Result<u64, String> {
        match self.events.last() {
            Some(event) => match &event.event {
                TakerSwapEvent::Finished => Ok(event.timestamp / 1000),
                _ => ERR!("Last swap event must be Finished"),
            },
            None => ERR!("Can't get finished_at, events are empty"),
        }
    }

    pub fn is_success(&self) -> Result<bool, String> {
        if !self.is_finished() {
            return ERR!("Can not determine is_success state for not finished swap");
        }

        for event in self.events.iter() {
            if event.event.is_error() {
                return Ok(false);
            }
        }

        Ok(true)
    }

    pub async fn fetch_and_set_usd_prices(&mut self) {
        if let Some(rates) = fetch_swap_coins_price(self.maker_coin.clone(), self.taker_coin.clone()).await {
            self.maker_coin_usd_price = Some(rates.base);
            self.taker_coin_usd_price = Some(rates.rel);
        }
    }

    // TODO: Adjust for private coins when/if they are braodcasted
    // TODO: Adjust for HD wallet when completed
    pub fn swap_pubkeys(&self) -> Result<SwapPubkeys, String> {
        let taker = match &self.events.first() {
            Some(event) => match &event.event {
                TakerSwapEvent::Started(started) => started.my_persistent_pub.to_string(),
                _ => return ERR!("First swap event must be Started"),
            },
            None => return ERR!("Can't get taker's pubkey while events are empty"),
        };

        let maker = match self.events.get(1) {
            Some(event) => match &event.event {
                TakerSwapEvent::Negotiated(neg) => {
                    let Some(key) = neg.maker_coin_htlc_pubkey else {
                        return ERR!("maker's pubkey is empty");
                    };
                    key.to_string()
                },
                _ => return ERR!("Swap must be negotiated to get maker's pubkey"),
            },
            None => return ERR!("Can't get maker's pubkey while there's no Negotiated event"),
        };

        Ok(SwapPubkeys { maker, taker })
    }
}

#[allow(clippy::large_enum_variant)]
pub enum RunTakerSwapInput {
    StartNew(TakerSwap),
    KickStart {
        maker_coin: MmCoinEnum,
        taker_coin: MmCoinEnum,
        swap_uuid: Uuid,
    },
}

impl RunTakerSwapInput {
    fn uuid(&self) -> &Uuid {
        match self {
            RunTakerSwapInput::StartNew(swap) => &swap.uuid,
            RunTakerSwapInput::KickStart { swap_uuid, .. } => swap_uuid,
        }
    }
}

/// Starts the taker swap and drives it to completion (until None next command received).
/// Panics in case of command or event apply fails, not sure yet how to handle such situations
/// because it's usually means that swap is in invalid state which is possible only if there's developer error
/// Every produced event is saved to local DB. Swap status is broadcast to P2P network after completion.
pub async fn run_taker_swap(swap: RunTakerSwapInput, ctx: MmArc) {
    let uuid = swap.uuid().to_owned();
    let mut attempts = 0;
    let swap_lock = loop {
        match SwapLock::lock(&ctx, uuid, 40.).await {
            Ok(Some(l)) => break l,
            Ok(None) => {
                if attempts >= 1 {
                    warn!(
                        "Swap {} file lock is acquired by another process/thread, aborting",
                        uuid
                    );
                    return;
                } else {
                    attempts += 1;
                    Timer::sleep(40.).await;
                }
            },
            Err(e) => {
                error!("Swap {} file lock error: {}", uuid, e);
                return;
            },
        }
    };

    let (swap, mut command) = match swap {
        RunTakerSwapInput::StartNew(swap) => (swap, TakerSwapCommand::Start),
        RunTakerSwapInput::KickStart {
            maker_coin,
            taker_coin,
            swap_uuid,
        } => match TakerSwap::load_from_db_by_uuid(ctx, maker_coin, taker_coin, &swap_uuid).await {
            Ok((swap, command)) => match command {
                Some(c) => {
                    info!("Swap {} kick started.", uuid);
                    (swap, c)
                },
                None => {
                    warn!("Swap {} has been finished already, aborting.", uuid);
                    return;
                },
            },
            Err(e) => {
                error!("Error loading swap {}: {}", uuid, e);
                return;
            },
        },
    };

    let mut touch_loop = Box::pin(
        async move {
            loop {
                match swap_lock.touch().await {
                    Ok(_) => (),
                    Err(e) => warn!("Swap {} file lock error: {}", uuid, e),
                };
                Timer::sleep(30.).await;
            }
        }
        .fuse(),
    );

    let ctx = swap.ctx.clone();
    subscribe_to_topic(&ctx, swap_topic(&swap.uuid));
    let mut status = ctx.log.status_handle();
    let uuid = swap.uuid.to_string();
    let to_broadcast = !(swap.maker_coin.is_privacy() || swap.taker_coin.is_privacy());
    let running_swap = Arc::new(swap);
    let weak_ref = Arc::downgrade(&running_swap);
    let swap_ctx = SwapsContext::from_ctx(&ctx).unwrap();
    swap_ctx.init_msg_store(running_swap.uuid, running_swap.maker);
    swap_ctx.running_swaps.lock().unwrap().push(weak_ref);

    let mut swap_fut = Box::pin(
        async move {
            let mut events;
            loop {
                let res = running_swap.handle_command(command).await.expect("!handle_command");
                events = res.1;
                for event in events {
                    let to_save = TakerSavedEvent {
                        timestamp: now_ms(),
                        event: event.clone(),
                    };

                    save_my_taker_swap_event(&ctx, &running_swap, to_save)
                        .await
                        .expect("!save_my_taker_swap_event");
                    if event.should_ban_maker() {
                        ban_pubkey_on_failed_swap(
                            &ctx,
                            running_swap.maker.bytes.into(),
                            &running_swap.uuid,
                            event.clone().into(),
                        )
                    }

                    #[cfg(target_arch = "wasm32")]
                    if event.is_error() {
                        error!("[swap uuid={uuid}] {event:?}");
                    }

                    status.status(&[&"swap", &("uuid", uuid.as_str())], &event.status_str());
                    running_swap.apply_event(event);
                }
                match res.0 {
                    Some(c) => {
                        command = c;
                    },
                    None => {
                        if to_broadcast {
                            if let Err(e) = broadcast_my_swap_status(&ctx, running_swap.uuid).await {
                                error!("!broadcast_my_swap_status({}): {}", uuid, e);
                            }
                        }
                        break;
                    },
                }
            }
        }
        .fuse(),
    );
    select! {
        _swap = swap_fut => (), // swap finished normally
        _touch = touch_loop => unreachable!("Touch loop can not stop!"),
    };
}

#[derive(Clone, Debug, Default, Deserialize, PartialEq, Serialize)]
pub struct TakerSwapData {
    pub taker_coin: String,
    pub maker_coin: String,
    pub maker: H256Json,
    pub my_persistent_pub: H264Json,
    pub lock_duration: u64,
    pub maker_amount: BigDecimal,
    pub taker_amount: BigDecimal,
    pub maker_payment_confirmations: u64,
    pub maker_payment_requires_nota: Option<bool>,
    pub taker_payment_confirmations: u64,
    pub taker_payment_requires_nota: Option<bool>,
    pub taker_payment_lock: u64,
    /// Allows to recognize one SWAP from the other in the logs. #274.
    pub uuid: Uuid,
    pub started_at: u64,
    pub maker_payment_wait: u64,
    pub maker_coin_start_block: u64,
    pub taker_coin_start_block: u64,
    /// A transaction fee that should be paid to send a `TakerFee`.
    /// Note this value is used to calculate locked amount only.
    pub fee_to_send_taker_fee: Option<SavedTradeFee>,
    /// A `TakerPayment` transaction fee.
    /// Note this value is used to calculate locked amount only.
    pub taker_payment_trade_fee: Option<SavedTradeFee>,
    /// A transaction fee that should be paid to spend a `MakerPayment`.
    /// Note this value is used to calculate locked amount only.
    pub maker_payment_spend_trade_fee: Option<SavedTradeFee>,
    #[serde(skip_serializing_if = "Option::is_none")]
    pub maker_coin_swap_contract_address: Option<BytesJson>,
    #[serde(skip_serializing_if = "Option::is_none")]
    pub taker_coin_swap_contract_address: Option<BytesJson>,
    /// Temporary pubkey used in HTLC redeem script when applicable for maker coin
    pub maker_coin_htlc_pubkey: Option<H264Json>,
    /// Temporary pubkey used in HTLC redeem script when applicable for taker coin
    pub taker_coin_htlc_pubkey: Option<H264Json>,
    /// Temporary privkey used to sign P2P messages when applicable
    pub p2p_privkey: Option<SerializableSecp256k1Keypair>,
}

pub struct TakerSwapMut {
    data: TakerSwapData,
    other_maker_coin_htlc_pub: H264,
    other_taker_coin_htlc_pub: H264,
    taker_fee: Option<TransactionIdentifier>,
    maker_payment: Option<TransactionIdentifier>,
    taker_payment: Option<TransactionIdentifier>,
    maker_payment_spend: Option<TransactionIdentifier>,
    taker_payment_spend: Option<TransactionIdentifier>,
    maker_payment_spend_preimage: Option<Vec<u8>>,
    taker_payment_refund_preimage: Option<Vec<u8>>,
    taker_payment_refund: Option<TransactionIdentifier>,
    secret_hash: BytesJson,
    secret: H256Json,
    watcher_reward: bool,
    reward_amount: Option<BigDecimal>,
    payment_instructions: Option<PaymentInstructions>,
}

#[cfg(test)]
#[derive(Eq, PartialEq)]
pub(super) enum FailAt {
    TakerPayment,
    MakerPaymentSpend,
    TakerPaymentRefund,
}

#[cfg(test)]
impl From<String> for FailAt {
    fn from(str: String) -> Self {
        match str.as_str() {
            "taker_payment" => FailAt::TakerPayment,
            "maker_payment_spend" => FailAt::MakerPaymentSpend,
            "taker_payment_refund" => FailAt::TakerPaymentRefund,
            _ => panic!("Invalid TAKER_FAIL_AT value"),
        }
    }
}

pub struct TakerSwap {
    ctx: MmArc,
    maker_coin: MmCoinEnum,
    taker_coin: MmCoinEnum,
    maker_amount: MmNumber,
    taker_amount: MmNumber,
    my_persistent_pub: H264,
    maker: bits256,
    uuid: Uuid,
    my_order_uuid: Option<Uuid>,
    maker_payment_lock: AtomicU64,
    maker_payment_confirmed: AtomicBool,
    errors: PaMutex<Vec<SwapError>>,
    finished_at: AtomicU64,
    mutable: RwLock<TakerSwapMut>,
    conf_settings: SwapConfirmationsSettings,
    payment_locktime: u64,
    p2p_privkey: Option<KeyPair>,
    #[cfg(test)]
    pub(super) fail_at: Option<FailAt>,
}

#[derive(Clone, Debug, Deserialize, PartialEq, Serialize)]
pub struct TakerPaymentSpentData {
    pub transaction: TransactionIdentifier,
    pub secret: H256Json,
}

#[derive(Clone, Debug, Deserialize, PartialEq, Serialize)]
pub struct MakerNegotiationData {
    pub maker_payment_locktime: u64,
    pub maker_pubkey: H264Json,
    pub secret_hash: BytesJson,
    pub maker_coin_swap_contract_addr: Option<BytesJson>,
    pub taker_coin_swap_contract_addr: Option<BytesJson>,
    pub maker_coin_htlc_pubkey: Option<H264Json>,
    pub taker_coin_htlc_pubkey: Option<H264Json>,
}

impl MakerNegotiationData {
    fn other_maker_coin_htlc_pub(&self) -> H264 { self.maker_coin_htlc_pubkey.unwrap_or(self.maker_pubkey).into() }

    fn other_taker_coin_htlc_pub(&self) -> H264 { self.taker_coin_htlc_pubkey.unwrap_or(self.maker_pubkey).into() }
}

#[derive(Clone, Debug, Deserialize, PartialEq, Serialize)]
#[serde(tag = "type", content = "data")]
#[allow(clippy::large_enum_variant)]
pub enum TakerSwapEvent {
    Started(TakerSwapData),
    StartFailed(SwapError),
    Negotiated(MakerNegotiationData),
    NegotiateFailed(SwapError),
    TakerFeeSent(TransactionIdentifier),
    TakerFeeSendFailed(SwapError),
    TakerPaymentInstructionsReceived(Option<PaymentInstructions>),
    MakerPaymentReceived(TransactionIdentifier),
    MakerPaymentWaitConfirmStarted,
    MakerPaymentValidatedAndConfirmed,
    MakerPaymentValidateFailed(SwapError),
    MakerPaymentWaitConfirmFailed(SwapError),
    TakerPaymentSent(TransactionIdentifier),
    WatcherMessageSent(Option<Vec<u8>>, Option<Vec<u8>>),
    TakerPaymentTransactionFailed(SwapError),
    TakerPaymentDataSendFailed(SwapError),
    TakerPaymentWaitConfirmFailed(SwapError),
    TakerPaymentSpent(TakerPaymentSpentData),
    TakerPaymentWaitForSpendFailed(SwapError),
    MakerPaymentSpent(TransactionIdentifier),
    MakerPaymentSpendFailed(SwapError),
    TakerPaymentWaitRefundStarted { wait_until: u64 },
    TakerPaymentRefundStarted,
    TakerPaymentRefunded(Option<TransactionIdentifier>),
    TakerPaymentRefundFailed(SwapError),
    TakerPaymentRefundFinished,
    Finished,
}

impl TakerSwapEvent {
    pub fn status_str(&self) -> String {
        match self {
            TakerSwapEvent::Started(_) => "Started...".to_owned(),
            TakerSwapEvent::StartFailed(_) => "Start failed...".to_owned(),
            TakerSwapEvent::Negotiated(_) => "Negotiated...".to_owned(),
            TakerSwapEvent::NegotiateFailed(_) => "Negotiate failed...".to_owned(),
            TakerSwapEvent::TakerFeeSent(_) => "Taker fee sent...".to_owned(),
            TakerSwapEvent::TakerFeeSendFailed(_) => "Taker fee send failed...".to_owned(),
            TakerSwapEvent::TakerPaymentInstructionsReceived(_) => "Taker payment instructions received...".to_owned(),
            TakerSwapEvent::MakerPaymentReceived(_) => "Maker payment received...".to_owned(),
            TakerSwapEvent::MakerPaymentWaitConfirmStarted => "Maker payment wait confirm started...".to_owned(),
            TakerSwapEvent::MakerPaymentValidatedAndConfirmed => "Maker payment validated and confirmed...".to_owned(),
            TakerSwapEvent::MakerPaymentValidateFailed(_) => "Maker payment validate failed...".to_owned(),
            TakerSwapEvent::MakerPaymentWaitConfirmFailed(_) => {
                "Maker payment wait for confirmation failed...".to_owned()
            },
            TakerSwapEvent::TakerPaymentSent(_) => "Taker payment sent...".to_owned(),
            TakerSwapEvent::WatcherMessageSent(_, _) => WATCHER_MESSAGE_SENT_LOG.to_owned(),
            TakerSwapEvent::TakerPaymentTransactionFailed(_) => "Taker payment transaction failed...".to_owned(),
            TakerSwapEvent::TakerPaymentDataSendFailed(_) => "Taker payment data send failed...".to_owned(),
            TakerSwapEvent::TakerPaymentWaitConfirmFailed(_) => {
                "Taker payment wait for confirmation failed...".to_owned()
            },
            TakerSwapEvent::TakerPaymentSpent(_) => "Taker payment spent...".to_owned(),
            TakerSwapEvent::TakerPaymentWaitForSpendFailed(_) => "Taker payment wait for spend failed...".to_owned(),
            TakerSwapEvent::MakerPaymentSpent(_) => "Maker payment spent...".to_owned(),
            TakerSwapEvent::MakerPaymentSpendFailed(_) => "Maker payment spend failed...".to_owned(),
            TakerSwapEvent::TakerPaymentWaitRefundStarted { wait_until } => {
                format!("Taker payment wait refund till {} started...", wait_until)
            },
            TakerSwapEvent::TakerPaymentRefundStarted => "Taker payment refund started...".to_owned(),
            TakerSwapEvent::TakerPaymentRefunded(_) => "Taker payment refunded...".to_owned(),
            TakerSwapEvent::TakerPaymentRefundFailed(_) => "Taker payment refund failed...".to_owned(),
            TakerSwapEvent::TakerPaymentRefundFinished => "Taker payment refund finished...".to_owned(),
            TakerSwapEvent::Finished => "Finished".to_owned(),
        }
    }

    fn should_ban_maker(&self) -> bool {
        matches!(
            self,
            TakerSwapEvent::MakerPaymentValidateFailed(_) | TakerSwapEvent::TakerPaymentWaitForSpendFailed(_)
        )
    }

    fn is_success(&self) -> bool {
        matches!(
            self,
            TakerSwapEvent::Started(_)
                | TakerSwapEvent::Negotiated(_)
                | TakerSwapEvent::TakerFeeSent(_)
                | TakerSwapEvent::TakerPaymentInstructionsReceived(_)
                | TakerSwapEvent::MakerPaymentReceived(_)
                | TakerSwapEvent::MakerPaymentWaitConfirmStarted
                | TakerSwapEvent::WatcherMessageSent(_, _)
                | TakerSwapEvent::MakerPaymentValidatedAndConfirmed
                | TakerSwapEvent::TakerPaymentSent(_)
                | TakerSwapEvent::TakerPaymentSpent(_)
                | TakerSwapEvent::MakerPaymentSpent(_)
                | TakerSwapEvent::Finished
        )
    }

    fn is_error(&self) -> bool { !self.is_success() }
}

#[derive(Debug)]
pub enum TakerSwapCommand {
    Start,
    Negotiate,
    SendTakerFee,
    WaitForMakerPayment,
    ValidateMakerPayment,
    SendTakerPayment,
    WaitForTakerPaymentSpend,
    SpendMakerPayment,
    PrepareForTakerPaymentRefund,
    RefundTakerPayment,
    FinalizeTakerPaymentRefund,
    Finish,
}

impl TakerSwap {
    #[inline]
    fn w(&self) -> RwLockWriteGuard<TakerSwapMut> { self.mutable.write().unwrap() }

    #[inline]
    fn r(&self) -> RwLockReadGuard<TakerSwapMut> { self.mutable.read().unwrap() }

    #[inline]
    fn my_maker_coin_htlc_pub(&self) -> H264Json {
        self.r()
            .data
            .maker_coin_htlc_pubkey
            .unwrap_or_else(|| self.my_persistent_pub.into())
    }

    #[inline]
    fn my_taker_coin_htlc_pub(&self) -> H264Json {
        self.r()
            .data
            .taker_coin_htlc_pubkey
            .unwrap_or_else(|| self.my_persistent_pub.into())
    }

    #[inline]
    fn wait_refund_until(&self) -> u64 { self.r().data.taker_payment_lock + 3700 }

    fn apply_event(&self, event: TakerSwapEvent) {
        match event {
            TakerSwapEvent::Started(data) => {
                self.w().data = data;
                log_tag!(
                    self.ctx,
                    "";
                    fmt = "Taker swap {} has successfully started",
                    self.uuid
                );
            },
            TakerSwapEvent::StartFailed(err) => self.errors.lock().push(err),
            TakerSwapEvent::Negotiated(data) => {
                self.maker_payment_lock
                    .store(data.maker_payment_locktime, Ordering::Relaxed);
                self.w().other_maker_coin_htlc_pub = data.other_maker_coin_htlc_pub();
                self.w().other_taker_coin_htlc_pub = data.other_taker_coin_htlc_pub();
                self.w().secret_hash = data.secret_hash;

                if data.maker_coin_swap_contract_addr.is_some() {
                    self.w().data.maker_coin_swap_contract_address = data.maker_coin_swap_contract_addr;
                }

                if data.taker_coin_swap_contract_addr.is_some() {
                    self.w().data.taker_coin_swap_contract_address = data.taker_coin_swap_contract_addr;
                }
            },
            TakerSwapEvent::NegotiateFailed(err) => self.errors.lock().push(err),
            TakerSwapEvent::TakerFeeSent(tx) => self.w().taker_fee = Some(tx),
            TakerSwapEvent::TakerFeeSendFailed(err) => self.errors.lock().push(err),
            TakerSwapEvent::TakerPaymentInstructionsReceived(instructions) => {
                self.w().payment_instructions = instructions
            },
            TakerSwapEvent::MakerPaymentReceived(tx) => self.w().maker_payment = Some(tx),
            TakerSwapEvent::MakerPaymentWaitConfirmStarted => (),
            TakerSwapEvent::MakerPaymentValidatedAndConfirmed => {
                self.maker_payment_confirmed.store(true, Ordering::Relaxed)
            },
            TakerSwapEvent::MakerPaymentValidateFailed(err) => self.errors.lock().push(err),
            TakerSwapEvent::MakerPaymentWaitConfirmFailed(err) => self.errors.lock().push(err),
            TakerSwapEvent::TakerPaymentSent(tx) => self.w().taker_payment = Some(tx),
            TakerSwapEvent::WatcherMessageSent(maker_payment_spend_preimage, taker_payment_refund_preimage) => {
                self.w().maker_payment_spend_preimage = maker_payment_spend_preimage;
                self.w().taker_payment_refund_preimage = taker_payment_refund_preimage;
            },
            TakerSwapEvent::TakerPaymentTransactionFailed(err) => self.errors.lock().push(err),
            TakerSwapEvent::TakerPaymentDataSendFailed(err) => self.errors.lock().push(err),
            TakerSwapEvent::TakerPaymentWaitConfirmFailed(err) => self.errors.lock().push(err),
            TakerSwapEvent::TakerPaymentSpent(data) => {
                self.w().taker_payment_spend = Some(data.transaction);
                self.w().secret = data.secret;
            },
            TakerSwapEvent::TakerPaymentWaitForSpendFailed(err) => self.errors.lock().push(err),
            TakerSwapEvent::MakerPaymentSpent(tx) => self.w().maker_payment_spend = Some(tx),
            TakerSwapEvent::MakerPaymentSpendFailed(err) => self.errors.lock().push(err),
            TakerSwapEvent::TakerPaymentWaitRefundStarted { .. } => (),
            TakerSwapEvent::TakerPaymentRefundStarted => (),
            TakerSwapEvent::TakerPaymentRefunded(tx) => self.w().taker_payment_refund = tx,
            TakerSwapEvent::TakerPaymentRefundFailed(err) => self.errors.lock().push(err),
            TakerSwapEvent::TakerPaymentRefundFinished => (),
            TakerSwapEvent::Finished => self.finished_at.store(now_sec(), Ordering::Relaxed),
        }
    }

    async fn handle_command(
        &self,
        command: TakerSwapCommand,
    ) -> Result<(Option<TakerSwapCommand>, Vec<TakerSwapEvent>), String> {
        match command {
            TakerSwapCommand::Start => self.start().await,
            TakerSwapCommand::Negotiate => self.negotiate().await,
            TakerSwapCommand::SendTakerFee => self.send_taker_fee().await,
            TakerSwapCommand::WaitForMakerPayment => self.wait_for_maker_payment().await,
            TakerSwapCommand::ValidateMakerPayment => self.validate_maker_payment().await,
            TakerSwapCommand::SendTakerPayment => self.send_taker_payment().await,
            TakerSwapCommand::WaitForTakerPaymentSpend => self.wait_for_taker_payment_spend().await,
            TakerSwapCommand::SpendMakerPayment => self.spend_maker_payment().await,
            TakerSwapCommand::PrepareForTakerPaymentRefund => self.prepare_for_taker_payment_refund().await,
            TakerSwapCommand::RefundTakerPayment => self.refund_taker_payment().await,
            TakerSwapCommand::FinalizeTakerPaymentRefund => self.finalize_taker_payment_refund().await,
            TakerSwapCommand::Finish => Ok((None, vec![TakerSwapEvent::Finished])),
        }
    }

    #[allow(clippy::too_many_arguments)]
    pub fn new(
        ctx: MmArc,
        maker: bits256,
        maker_amount: MmNumber,
        taker_amount: MmNumber,
        my_persistent_pub: H264,
        uuid: Uuid,
        my_order_uuid: Option<Uuid>,
        conf_settings: SwapConfirmationsSettings,
        maker_coin: MmCoinEnum,
        taker_coin: MmCoinEnum,
        payment_locktime: u64,
        p2p_privkey: Option<KeyPair>,
    ) -> Self {
        TakerSwap {
            maker_coin,
            taker_coin,
            maker_amount,
            taker_amount,
            my_persistent_pub,
            maker,
            uuid,
            my_order_uuid,
            maker_payment_confirmed: AtomicBool::new(false),
            finished_at: AtomicU64::new(0),
            maker_payment_lock: AtomicU64::new(0),
            errors: PaMutex::new(Vec::new()),
            conf_settings,
            payment_locktime,
            p2p_privkey,
            mutable: RwLock::new(TakerSwapMut {
                data: TakerSwapData::default(),
                other_maker_coin_htlc_pub: H264::default(),
                other_taker_coin_htlc_pub: H264::default(),
                taker_fee: None,
                maker_payment: None,
                taker_payment: None,
                taker_payment_spend: None,
                maker_payment_spend_preimage: None,
                taker_payment_refund_preimage: None,
                maker_payment_spend: None,
                taker_payment_refund: None,
                secret_hash: BytesJson::default(),
                secret: H256Json::default(),
                watcher_reward: false,
                reward_amount: None,
                payment_instructions: None,
            }),
            ctx,
            #[cfg(test)]
            fail_at: None,
        }
    }

    fn get_my_negotiation_data(
        &self,
        secret_hash: Vec<u8>,
        maker_coin_swap_contract: Vec<u8>,
        taker_coin_swap_contract: Vec<u8>,
    ) -> NegotiationDataMsg {
        let r = self.r();

        let equal = r.data.maker_coin_htlc_pubkey == r.data.taker_coin_htlc_pubkey;
        let same_as_persistent = r.data.maker_coin_htlc_pubkey == Some(r.data.my_persistent_pub);

        if equal && same_as_persistent {
            NegotiationDataMsg::V2(NegotiationDataV2 {
                started_at: r.data.started_at,
                secret_hash,
                payment_locktime: r.data.taker_payment_lock,
                persistent_pubkey: self.my_persistent_pub.to_vec(),
                maker_coin_swap_contract,
                taker_coin_swap_contract,
            })
        } else {
            NegotiationDataMsg::V3(NegotiationDataV3 {
                started_at: r.data.started_at,
                payment_locktime: r.data.taker_payment_lock,
                secret_hash,
                maker_coin_swap_contract,
                taker_coin_swap_contract,
                maker_coin_htlc_pub: self.my_maker_coin_htlc_pub().into(),
                taker_coin_htlc_pub: self.my_taker_coin_htlc_pub().into(),
            })
        }
    }

    /// # Panic
    ///
    /// Panic if taker_fee of [`TakerSwapMut`] is [`Option::None`].
    async fn get_taker_fee_data(&self) -> Result<SwapTxDataMsg, MmError<PaymentInstructionsErr>> {
        // If taker fee is a lightning payment the payment hash will be sent in the message
        let taker_fee_data = self
            .r()
            .taker_fee
            .as_ref()
            .expect("TakerSwapMut::taker_fee must be some value to use get_taker_fee_data")
            .tx_hex
            .0
            .clone();
        let secret_hash = self.r().secret_hash.0.clone();
        let maker_amount = self.maker_amount.clone().into();
        let maker_lock_duration =
            (self.r().data.lock_duration as f64 * self.taker_coin.maker_locktime_multiplier()).ceil() as u64;
        let expires_in = wait_for_maker_payment_conf_duration(self.r().data.lock_duration);

        let watcher_reward = self.r().watcher_reward && self.taker_coin.is_eth();
        let wait_until = wait_for_maker_payment_conf_until(self.r().data.started_at, self.r().data.lock_duration);
        let instructions = self
            .maker_coin
            .maker_payment_instructions(PaymentInstructionArgs {
                secret_hash: &secret_hash,
                amount: maker_amount,
                maker_lock_duration,
                expires_in,
                watcher_reward,
                wait_until,
            })
            .await?;
        Ok(SwapTxDataMsg::new(taker_fee_data, instructions))
    }

    async fn start(&self) -> Result<(Option<TakerSwapCommand>, Vec<TakerSwapEvent>), String> {
        // do not use self.r().data here as it is not initialized at this step yet
        let stage = FeeApproxStage::StartSwap;
        let dex_fee =
            dex_fee_amount_from_taker_coin(self.taker_coin.deref(), self.maker_coin.ticker(), &self.taker_amount);
        let preimage_value = TradePreimageValue::Exact(self.taker_amount.to_decimal());

        let fee_to_send_dex_fee_fut = self
            .taker_coin
            .get_fee_to_send_taker_fee(dex_fee.to_decimal(), stage.clone());
        let fee_to_send_dex_fee = match fee_to_send_dex_fee_fut.await {
            Ok(fee) => fee,
            Err(e) => {
                return Ok((Some(TakerSwapCommand::Finish), vec![TakerSwapEvent::StartFailed(
                    ERRL!("!taker_coin.get_fee_to_send_taker_fee {}", e).into(),
                )]))
            },
        };
        let get_sender_trade_fee_fut = self.taker_coin.get_sender_trade_fee(preimage_value, stage.clone());
        let taker_payment_trade_fee = match get_sender_trade_fee_fut.await {
            Ok(fee) => fee,
            Err(e) => {
                return Ok((Some(TakerSwapCommand::Finish), vec![TakerSwapEvent::StartFailed(
                    ERRL!("!taker_coin.get_sender_trade_fee {}", e).into(),
                )]))
            },
        };
        let maker_payment_spend_trade_fee_fut = self.maker_coin.get_receiver_trade_fee(stage.clone());
        let maker_payment_spend_trade_fee = match maker_payment_spend_trade_fee_fut.compat().await {
            Ok(fee) => fee,
            Err(e) => {
                return Ok((Some(TakerSwapCommand::Finish), vec![TakerSwapEvent::StartFailed(
                    ERRL!("!maker_coin.get_receiver_trade_fee {}", e).into(),
                )]))
            },
        };

        let params = TakerSwapPreparedParams {
            dex_fee: dex_fee.clone(),
            fee_to_send_dex_fee: fee_to_send_dex_fee.clone(),
            taker_payment_trade_fee: taker_payment_trade_fee.clone(),
            maker_payment_spend_trade_fee: maker_payment_spend_trade_fee.clone(),
        };
        let check_balance_f = check_balance_for_taker_swap(
            &self.ctx,
            self.taker_coin.deref(),
            self.maker_coin.deref(),
            self.taker_amount.clone(),
            Some(&self.uuid),
            Some(params),
            stage,
        );
        if let Err(e) = check_balance_f.await {
            return Ok((Some(TakerSwapCommand::Finish), vec![TakerSwapEvent::StartFailed(
                ERRL!("!check_balance_for_taker_swap {}", e).into(),
            )]));
        }

        let started_at = now_sec();

        let maker_coin_start_block = match self.maker_coin.current_block().compat().await {
            Ok(b) => b,
            Err(e) => {
                return Ok((Some(TakerSwapCommand::Finish), vec![TakerSwapEvent::StartFailed(
                    ERRL!("!maker_coin.current_block {}", e).into(),
                )]))
            },
        };

        let taker_coin_start_block = match self.taker_coin.current_block().compat().await {
            Ok(b) => b,
            Err(e) => {
                return Ok((Some(TakerSwapCommand::Finish), vec![TakerSwapEvent::StartFailed(
                    ERRL!("!taker_coin.current_block {}", e).into(),
                )]))
            },
        };

        let maker_coin_swap_contract_address = self.maker_coin.swap_contract_address();
        let taker_coin_swap_contract_address = self.taker_coin.swap_contract_address();

        let unique_data = self.unique_swap_data();
        let maker_coin_htlc_pubkey = self.maker_coin.derive_htlc_pubkey(&unique_data);
        let taker_coin_htlc_pubkey = self.taker_coin.derive_htlc_pubkey(&unique_data);

        let data = TakerSwapData {
            taker_coin: self.taker_coin.ticker().to_owned(),
            maker_coin: self.maker_coin.ticker().to_owned(),
            maker: self.maker.bytes.into(),
            started_at,
            lock_duration: self.payment_locktime,
            maker_amount: self.maker_amount.to_decimal(),
            taker_amount: self.taker_amount.to_decimal(),
            maker_payment_confirmations: self.conf_settings.maker_coin_confs,
            maker_payment_requires_nota: Some(self.conf_settings.maker_coin_nota),
            taker_payment_confirmations: self.conf_settings.taker_coin_confs,
            taker_payment_requires_nota: Some(self.conf_settings.taker_coin_nota),
            taker_payment_lock: started_at + self.payment_locktime,
            my_persistent_pub: self.my_persistent_pub.into(),
            uuid: self.uuid,
            maker_payment_wait: wait_for_maker_payment_conf_until(started_at, self.payment_locktime),
            maker_coin_start_block,
            taker_coin_start_block,
            fee_to_send_taker_fee: Some(SavedTradeFee::from(fee_to_send_dex_fee)),
            taker_payment_trade_fee: Some(SavedTradeFee::from(taker_payment_trade_fee)),
            maker_payment_spend_trade_fee: Some(SavedTradeFee::from(maker_payment_spend_trade_fee)),
            maker_coin_swap_contract_address,
            taker_coin_swap_contract_address,
            maker_coin_htlc_pubkey: Some(maker_coin_htlc_pubkey.as_slice().into()),
            taker_coin_htlc_pubkey: Some(taker_coin_htlc_pubkey.as_slice().into()),
            p2p_privkey: self.p2p_privkey.map(SerializableSecp256k1Keypair::from),
        };

        // This will be done during order match
        self.w().watcher_reward = std::env::var("USE_WATCHER_REWARD").is_ok();

        Ok((Some(TakerSwapCommand::Negotiate), vec![TakerSwapEvent::Started(data)]))
    }

    async fn negotiate(&self) -> Result<(Option<TakerSwapCommand>, Vec<TakerSwapEvent>), String> {
        const NEGOTIATE_TIMEOUT_SEC: u64 = 90;

        let recv_fut = recv_swap_msg(
            self.ctx.clone(),
            |store| store.negotiation.take(),
            &self.uuid,
            NEGOTIATE_TIMEOUT_SEC,
        );
        let maker_data = match recv_fut.await {
            Ok(d) => d,
            Err(e) => {
                return Ok((Some(TakerSwapCommand::Finish), vec![TakerSwapEvent::NegotiateFailed(
                    ERRL!("{:?}", e).into(),
                )]))
            },
        };

        debug!("Received maker negotiation data {:?}", maker_data);
        let time_dif = self.r().data.started_at.abs_diff(maker_data.started_at());
        if time_dif > 60 {
            return Ok((Some(TakerSwapCommand::Finish), vec![TakerSwapEvent::NegotiateFailed(
                ERRL!("The time difference between you and the maker cannot be longer than 60 seconds. Current difference: {}. Please make sure that your system clock is synced to the correct time before starting another swap!", time_dif).into(),
            )]));
        }

        let customized_lock_duration =
            (self.r().data.lock_duration as f64 * self.taker_coin.maker_locktime_multiplier()).ceil() as u64;
        let expected_lock_time = maker_data.started_at().checked_add(customized_lock_duration);
        if Some(maker_data.payment_locktime()) != expected_lock_time {
            return Ok((Some(TakerSwapCommand::Finish), vec![TakerSwapEvent::NegotiateFailed(
                ERRL!(
                    "maker_data.payment_locktime {:?} not equal to expected {:?}",
                    maker_data.payment_locktime(),
                    expected_lock_time
                )
                .into(),
            )]));
        }

        let maker_coin_swap_contract_addr = match self
            .maker_coin
            .negotiate_swap_contract_addr(maker_data.maker_coin_swap_contract())
        {
            Ok(addr) => addr,
            Err(e) => match self.maker_coin.fallback_swap_contract() {
                // try to negotiate using fallback
                Some(addr) => Some(addr),
                None => {
                    return Ok((Some(TakerSwapCommand::Finish), vec![TakerSwapEvent::NegotiateFailed(
                        ERRL!("!maker_coin.negotiate_swap_contract_addr {}", e).into(),
                    )]))
                },
            },
        };

        let taker_coin_swap_contract_addr = match self
            .taker_coin
            .negotiate_swap_contract_addr(maker_data.taker_coin_swap_contract())
        {
            Ok(addr) => addr,
            Err(e) => match self.taker_coin.fallback_swap_contract() {
                // try to negotiate using fallback
                Some(addr) => Some(addr),
                None => {
                    return Ok((Some(TakerSwapCommand::Finish), vec![TakerSwapEvent::NegotiateFailed(
                        ERRL!("!taker_coin.negotiate_swap_contract_addr {}", e).into(),
                    )]))
                },
            },
        };

        // Validate maker_coin_htlc_pubkey realness
        if let Err(err) = self.maker_coin.validate_other_pubkey(maker_data.maker_coin_htlc_pub()) {
            return Ok((Some(TakerSwapCommand::Finish), vec![TakerSwapEvent::NegotiateFailed(
                ERRL!("!maker_data.maker_coin_htlc_pub {}", err).into(),
            )]));
        };

        // Validate taker_coin_htlc_pubkey realness
        if let Err(err) = self.taker_coin.validate_other_pubkey(maker_data.taker_coin_htlc_pub()) {
            return Ok((Some(TakerSwapCommand::Finish), vec![TakerSwapEvent::NegotiateFailed(
                ERRL!("!maker_data.taker_coin_htlc_pub {}", err).into(),
            )]));
        };

        if !(maker_data.secret_hash().len() == 20 || maker_data.secret_hash().len() == 32) {
            return Ok((Some(TakerSwapCommand::Finish), vec![TakerSwapEvent::NegotiateFailed(
                ERRL!("!maker_data.secret_hash: secret_hash validation failed").into(),
            )]));
        }

        let maker_coin_swap_contract_bytes = maker_coin_swap_contract_addr
            .clone()
            .map_or_else(Vec::new, |bytes| bytes.0);
        let taker_coin_swap_contract_bytes = taker_coin_swap_contract_addr
            .clone()
            .map_or_else(Vec::new, |bytes| bytes.0);

        let my_negotiation_data = self.get_my_negotiation_data(
            maker_data.secret_hash().to_vec(),
            maker_coin_swap_contract_bytes,
            taker_coin_swap_contract_bytes,
        );

        let taker_data = SwapMsg::NegotiationReply(my_negotiation_data);
        debug!("Sending taker negotiation data {:?}", taker_data);
        let send_abort_handle = broadcast_swap_msg_every(
            self.ctx.clone(),
            swap_topic(&self.uuid),
            taker_data,
            NEGOTIATE_TIMEOUT_SEC as f64 / 6.,
            self.p2p_privkey,
        );
        let recv_fut = recv_swap_msg(
            self.ctx.clone(),
            |store| store.negotiated.take(),
            &self.uuid,
            NEGOTIATE_TIMEOUT_SEC,
        );
        let negotiated = match recv_fut.await {
            Ok(d) => d,
            Err(e) => {
                return Ok((Some(TakerSwapCommand::Finish), vec![TakerSwapEvent::NegotiateFailed(
                    ERRL!("{:?}", e).into(),
                )]))
            },
        };
        drop(send_abort_handle);

        if !negotiated {
            return Ok((Some(TakerSwapCommand::Finish), vec![TakerSwapEvent::NegotiateFailed(
                ERRL!("Maker sent negotiated = false").into(),
            )]));
        }

        Ok((Some(TakerSwapCommand::SendTakerFee), vec![TakerSwapEvent::Negotiated(
            MakerNegotiationData {
                maker_payment_locktime: maker_data.payment_locktime(),
                // using default to avoid misuse of this field
                // maker_coin_htlc_pubkey and taker_coin_htlc_pubkey must be used instead
                maker_pubkey: H264Json::default(),
                secret_hash: maker_data.secret_hash().into(),
                maker_coin_swap_contract_addr,
                taker_coin_swap_contract_addr,
                maker_coin_htlc_pubkey: Some(maker_data.maker_coin_htlc_pub().into()),
                taker_coin_htlc_pubkey: Some(maker_data.taker_coin_htlc_pub().into()),
            },
        )]))
    }

    async fn send_taker_fee(&self) -> Result<(Option<TakerSwapCommand>, Vec<TakerSwapEvent>), String> {
        let timeout = self.r().data.started_at + self.r().data.lock_duration / 3;
        let now = now_sec();
        if now > timeout {
            return Ok((Some(TakerSwapCommand::Finish), vec![
                TakerSwapEvent::TakerFeeSendFailed(ERRL!("Timeout {} > {}", now, timeout).into()),
            ]));
        }

        let fee_amount =
            dex_fee_amount_from_taker_coin(self.taker_coin.deref(), &self.r().data.maker_coin, &self.taker_amount);
        let fee_tx = self
            .taker_coin
            .send_taker_fee(&DEX_FEE_ADDR_RAW_PUBKEY, fee_amount.into(), self.uuid.as_bytes())
            .compat()
            .await;
        let transaction = match fee_tx {
            Ok(t) => t,
            Err(err) => {
                return Ok((Some(TakerSwapCommand::Finish), vec![
                    TakerSwapEvent::TakerFeeSendFailed(ERRL!("{}", err.get_plain_text_format()).into()),
                ]));
            },
        };

        let tx_hash = transaction.tx_hash();
        info!("Taker fee tx hash {:02x}", tx_hash);
        let tx_ident = TransactionIdentifier {
            tx_hex: BytesJson::from(transaction.tx_hex()),
            tx_hash,
        };

        Ok((Some(TakerSwapCommand::WaitForMakerPayment), vec![
            TakerSwapEvent::TakerFeeSent(tx_ident),
        ]))
    }

    async fn wait_for_maker_payment(&self) -> Result<(Option<TakerSwapCommand>, Vec<TakerSwapEvent>), String> {
        const MAKER_PAYMENT_WAIT_TIMEOUT_SEC: u64 = 600;

        let payment_data_msg = match self.get_taker_fee_data().await {
            Ok(data) => data,
            Err(e) => {
                return Ok((Some(TakerSwapCommand::Finish), vec![
                    TakerSwapEvent::MakerPaymentValidateFailed(e.to_string().into()),
                ]))
            },
        };

        let msg = SwapMsg::TakerFee(payment_data_msg);
        let abort_send_handle = broadcast_swap_msg_every(
            self.ctx.clone(),
            swap_topic(&self.uuid),
            msg,
            MAKER_PAYMENT_WAIT_TIMEOUT_SEC as f64 / 6.,
            self.p2p_privkey,
        );

        let recv_fut = recv_swap_msg(
            self.ctx.clone(),
            |store| store.maker_payment.take(),
            &self.uuid,
            MAKER_PAYMENT_WAIT_TIMEOUT_SEC,
        );
        let payload = match recv_fut.await {
            Ok(p) => p,
            Err(e) => {
                return Ok((Some(TakerSwapCommand::Finish), vec![
                    TakerSwapEvent::MakerPaymentValidateFailed(
                        ERRL!("Error waiting for 'maker-payment' data: {}", e).into(),
                    ),
                ]))
            },
        };
        drop(abort_send_handle);

        let mut swap_events = vec![];
        let instructions = match payload.instructions() {
            Some(instructions) => {
                match self
                    .taker_coin
                    .validate_taker_payment_instructions(instructions, PaymentInstructionArgs {
                        secret_hash: &self.r().secret_hash.0,
                        amount: self.taker_amount.to_decimal(),
                        ..Default::default()
                    }) {
                    Ok(instructions) => Some(instructions),
                    Err(e) => {
                        return Ok((Some(TakerSwapCommand::Finish), vec![
                            TakerSwapEvent::MakerPaymentValidateFailed(e.to_string().into()),
                        ]))
                    },
                }
            },
            None => None,
        };
        swap_events.push(TakerSwapEvent::TakerPaymentInstructionsReceived(instructions));

        let maker_payment = match self.maker_coin.tx_enum_from_bytes(payload.data()) {
            Ok(p) => p,
            Err(e) => {
                return Ok((Some(TakerSwapCommand::Finish), vec![
                    TakerSwapEvent::MakerPaymentValidateFailed(
                        ERRL!("Error parsing the 'maker-payment': {:?}", e).into(),
                    ),
                ]))
            },
        };

        let tx_hash = maker_payment.tx_hash();
        info!("Got maker payment {:02x}", tx_hash);
        let tx_ident = TransactionIdentifier {
            tx_hex: BytesJson::from(maker_payment.tx_hex()),
            tx_hash,
        };

        swap_events.push(TakerSwapEvent::MakerPaymentReceived(tx_ident));
        swap_events.push(TakerSwapEvent::MakerPaymentWaitConfirmStarted);

        Ok((Some(TakerSwapCommand::ValidateMakerPayment), swap_events))
    }

    async fn validate_maker_payment(&self) -> Result<(Option<TakerSwapCommand>, Vec<TakerSwapEvent>), String> {
        info!("Before wait confirm");
        let confirmations = self.r().data.maker_payment_confirmations;
        let confirm_maker_payment_input = ConfirmPaymentInput {
            payment_tx: self.r().maker_payment.clone().unwrap().tx_hex.0,
            confirmations,
            requires_nota: self.r().data.maker_payment_requires_nota.unwrap_or(false),
            wait_until: self.r().data.maker_payment_wait,
            check_every: WAIT_CONFIRM_INTERVAL_SEC,
        };

        let f = self.maker_coin.wait_for_confirmations(confirm_maker_payment_input);
        if let Err(err) = f.compat().await {
            return Ok((Some(TakerSwapCommand::Finish), vec![
                TakerSwapEvent::MakerPaymentWaitConfirmFailed(
                    ERRL!("!wait for maker payment confirmations: {}", err).into(),
                ),
            ]));
        }
        info!("After wait confirm");

        let reward_amount = self.r().reward_amount.clone();
        let wait_maker_payment_until = self.r().data.maker_payment_wait;
        let watcher_reward = if self.r().watcher_reward {
            match self
                .maker_coin
                .get_maker_watcher_reward(&self.taker_coin, reward_amount, wait_maker_payment_until)
                .await
            {
                Ok(reward) => reward,
                Err(err) => {
                    return Ok((Some(TakerSwapCommand::Finish), vec![
                        TakerSwapEvent::TakerPaymentTransactionFailed(err.into_inner().to_string().into()),
                    ]))
                },
            }
        } else {
            None
        };

        let validate_input = ValidatePaymentInput {
            payment_tx: self.r().maker_payment.clone().unwrap().tx_hex.0,
            time_lock_duration: self.r().data.lock_duration,
            time_lock: self.maker_payment_lock.load(Ordering::Relaxed),
            other_pub: self.r().other_maker_coin_htlc_pub.to_vec(),
            secret_hash: self.r().secret_hash.0.to_vec(),
            amount: self.maker_amount.to_decimal(),
            swap_contract_address: self.r().data.maker_coin_swap_contract_address.clone(),
            try_spv_proof_until: self.r().data.maker_payment_wait,
            confirmations,
            unique_swap_data: self.unique_swap_data(),
            watcher_reward,
        };
        let validated = self.maker_coin.validate_maker_payment(validate_input).compat().await;

        if let Err(e) = validated {
            return Ok((Some(TakerSwapCommand::Finish), vec![
                TakerSwapEvent::MakerPaymentValidateFailed(ERRL!("!validate maker payment: {}", e).into()),
            ]));
        }

        Ok((Some(TakerSwapCommand::SendTakerPayment), vec![
            TakerSwapEvent::MakerPaymentValidatedAndConfirmed,
        ]))
    }

    fn create_watcher_data(
        &self,
        taker_payment_hash: Vec<u8>,
        maker_payment_spend_preimage: Vec<u8>,
        taker_payment_refund_preimage: Vec<u8>,
    ) -> TakerSwapWatcherData {
        TakerSwapWatcherData {
            uuid: self.uuid,
            secret_hash: self.r().secret_hash.clone().into(),
            maker_payment_spend_preimage,
            taker_payment_refund_preimage,
            swap_started_at: self.r().data.started_at,
            lock_duration: self.r().data.lock_duration,
            taker_coin: self.r().data.taker_coin.clone(),
            taker_fee_hash: self.r().taker_fee.as_ref().unwrap().tx_hash.0.clone(),
            taker_payment_hash,
            taker_coin_start_block: self.r().data.taker_coin_start_block,
            taker_payment_confirmations: self.r().data.taker_payment_confirmations,
            taker_payment_requires_nota: self.r().data.taker_payment_requires_nota,
            maker_coin: self.r().data.maker_coin.clone(),
            maker_pub: self.r().other_maker_coin_htlc_pub.to_vec(),
            maker_payment_hash: self.r().maker_payment.as_ref().unwrap().tx_hash.0.clone(),
            maker_coin_start_block: self.r().data.maker_coin_start_block,
        }
    }

    async fn send_taker_payment(&self) -> Result<(Option<TakerSwapCommand>, Vec<TakerSwapEvent>), String> {
        #[cfg(test)]
        if self.fail_at == Some(FailAt::TakerPayment) {
            return Ok((Some(TakerSwapCommand::Finish), vec![
                TakerSwapEvent::TakerPaymentTransactionFailed("Explicit test failure".into()),
            ]));
        }

        let timeout = self.r().data.maker_payment_wait;
        let now = now_sec();
        if now > timeout {
            return Ok((Some(TakerSwapCommand::Finish), vec![
                TakerSwapEvent::TakerPaymentTransactionFailed(ERRL!("Timeout {} > {}", now, timeout).into()),
            ]));
        }

        let unique_data = self.unique_swap_data();
        let f = self.taker_coin.check_if_my_payment_sent(CheckIfMyPaymentSentArgs {
            time_lock: self.r().data.taker_payment_lock,
            other_pub: self.r().other_taker_coin_htlc_pub.as_slice(),
            secret_hash: &self.r().secret_hash.0,
            search_from_block: self.r().data.taker_coin_start_block,
            swap_contract_address: &self.r().data.taker_coin_swap_contract_address,
            swap_unique_data: &unique_data,
            amount: &self.taker_amount.to_decimal(),
            payment_instructions: &self.r().payment_instructions,
        });

        let reward_amount = self.r().reward_amount.clone();
        let wait_until = self.r().data.taker_payment_lock;
        let watcher_reward = if self.r().watcher_reward {
            match self
                .taker_coin
                .get_taker_watcher_reward(
                    &self.maker_coin,
                    Some(self.taker_amount.clone().into()),
                    Some(self.maker_amount.clone().into()),
                    reward_amount,
                    wait_until,
                )
                .await
            {
                Ok(reward) => Some(reward),
                Err(err) => {
                    return Ok((Some(TakerSwapCommand::Finish), vec![
                        TakerSwapEvent::TakerPaymentTransactionFailed(
                            ERRL!("Watcher reward error: {}", err.to_string()).into(),
                        ),
                    ]))
                },
            }
        } else {
            None
        };

        let transaction = match f.compat().await {
            Ok(res) => match res {
                Some(tx) => tx,
                None => {
                    let time_lock = match std::env::var("USE_TEST_LOCKTIME") {
                        Ok(_) => self.r().data.started_at,
                        Err(_) => self.r().data.taker_payment_lock,
                    };
                    let payment_fut = self.taker_coin.send_taker_payment(SendPaymentArgs {
                        time_lock_duration: self.r().data.lock_duration,
                        time_lock,
                        other_pubkey: &*self.r().other_taker_coin_htlc_pub,
                        secret_hash: &self.r().secret_hash.0,
                        amount: self.taker_amount.to_decimal(),
                        swap_contract_address: &self.r().data.taker_coin_swap_contract_address,
                        swap_unique_data: &unique_data,
                        payment_instructions: &self.r().payment_instructions,
                        watcher_reward,
                        wait_for_confirmation_until: self.r().data.taker_payment_lock,
                    });

                    match payment_fut.compat().await {
                        Ok(t) => t,
                        Err(err) => {
                            return Ok((Some(TakerSwapCommand::Finish), vec![
                                TakerSwapEvent::TakerPaymentTransactionFailed(
                                    ERRL!("{}", err.get_plain_text_format()).into(),
                                ),
                            ]));
                        },
                    }
                },
            },
            Err(e) => {
                return Ok((Some(TakerSwapCommand::Finish), vec![
                    TakerSwapEvent::TakerPaymentTransactionFailed(ERRL!("{}", e).into()),
                ]))
            },
        };

        let tx_hash = transaction.tx_hash();
        let tx_hex = BytesJson::from(transaction.tx_hex());
        info!("Taker payment tx hash {:02x}", tx_hash);
        let tx_ident = TransactionIdentifier {
            tx_hex: tx_hex.clone(),
            tx_hash,
        };

        let mut swap_events = vec![TakerSwapEvent::TakerPaymentSent(tx_ident)];
        if self.ctx.use_watchers()
            && self.taker_coin.is_supported_by_watchers()
            && self.maker_coin.is_supported_by_watchers()
        {
            let maker_payment_spend_preimage_fut = self.maker_coin.create_maker_payment_spend_preimage(
                &self.r().maker_payment.as_ref().unwrap().tx_hex,
                self.maker_payment_lock.load(Ordering::Relaxed),
                self.r().other_maker_coin_htlc_pub.as_slice(),
                &self.r().secret_hash.0,
                &self.unique_swap_data()[..],
            );

            let time_lock = match std::env::var("USE_TEST_LOCKTIME") {
                Ok(_) => self.r().data.started_at,
                Err(_) => self.r().data.taker_payment_lock,
            };
            let taker_payment_refund_preimage_fut = self.taker_coin.create_taker_payment_refund_preimage(
                &transaction.tx_hex(),
                time_lock,
                &*self.r().other_taker_coin_htlc_pub,
                &self.r().secret_hash.0,
                &self.r().data.taker_coin_swap_contract_address,
                &self.unique_swap_data(),
            );
            let payment_fut_pair = try_join(
                maker_payment_spend_preimage_fut.compat(),
                taker_payment_refund_preimage_fut.compat(),
            );

            match payment_fut_pair.await {
                Ok((maker_payment_spend, taker_payment_refund)) => {
                    let watcher_data = self.create_watcher_data(
                        transaction.tx_hash().into_vec(),
                        maker_payment_spend.tx_hex(),
                        taker_payment_refund.tx_hex(),
                    );
                    let swpmsg_watcher = SwapWatcherMsg::TakerSwapWatcherMsg(watcher_data);

                    let htlc_keypair = self.taker_coin.derive_htlc_key_pair(&self.unique_swap_data());
                    broadcast_swap_message(
                        &self.ctx,
                        watcher_topic(&self.r().data.taker_coin),
                        swpmsg_watcher,
                        &Some(htlc_keypair),
                    );

                    swap_events.push(TakerSwapEvent::WatcherMessageSent(
                        Some(maker_payment_spend.tx_hex()),
                        Some(taker_payment_refund.tx_hex()),
                    ));
                },
                Err(e) => error!(
                    "The watcher message could not be sent, error creating at least one of the preimages: {}",
                    e.get_plain_text_format()
                ),
            }
        }

        Ok((Some(TakerSwapCommand::WaitForTakerPaymentSpend), swap_events))
    }

    async fn wait_for_taker_payment_spend(&self) -> Result<(Option<TakerSwapCommand>, Vec<TakerSwapEvent>), String> {
        const BROADCAST_MSG_INTERVAL_SEC: f64 = 600.;

        let tx_hex = self.r().taker_payment.as_ref().unwrap().tx_hex.0.clone();
        let mut watcher_broadcast_abort_handle = None;
        // Watchers cannot be used for lightning swaps for now
        // Todo: Check if watchers can work in some cases with lightning and implement it if it's possible, this part will probably work if only the taker is lightning since the preimage is available
        if self.ctx.use_watchers()
            && self.taker_coin.is_supported_by_watchers()
            && self.maker_coin.is_supported_by_watchers()
        {
            if let (Some(maker_payment_spend), Some(taker_payment_refund)) = (
                self.r().maker_payment_spend_preimage.clone(),
                self.r().taker_payment_refund_preimage.clone(),
            ) {
                let watcher_data = self.create_watcher_data(
                    self.r().taker_payment.as_ref().unwrap().tx_hash.0.clone(),
                    maker_payment_spend,
                    taker_payment_refund,
                );
                let swpmsg_watcher = SwapWatcherMsg::TakerSwapWatcherMsg(watcher_data);
                let htlc_keypair = self.taker_coin.derive_htlc_key_pair(&self.unique_swap_data());
                watcher_broadcast_abort_handle = Some(broadcast_swap_msg_every_delayed(
                    self.ctx.clone(),
                    watcher_topic(&self.r().data.taker_coin),
                    swpmsg_watcher,
                    BROADCAST_MSG_INTERVAL_SEC,
                    Some(htlc_keypair),
                ));
            }
        }

        // Todo: taker_payment should be a message on lightning network not a swap message
        let msg = SwapMsg::TakerPayment(tx_hex);
        let send_abort_handle = broadcast_swap_msg_every(
            self.ctx.clone(),
            swap_topic(&self.uuid),
            msg,
            BROADCAST_MSG_INTERVAL_SEC,
            self.p2p_privkey,
        );

        let confirm_taker_payment_input = ConfirmPaymentInput {
            payment_tx: self.r().taker_payment.clone().unwrap().tx_hex.0,
            confirmations: self.r().data.taker_payment_confirmations,
            requires_nota: self.r().data.taker_payment_requires_nota.unwrap_or(false),
            wait_until: self.r().data.taker_payment_lock,
            check_every: WAIT_CONFIRM_INTERVAL_SEC,
        };
        let wait_f = self
            .taker_coin
            .wait_for_confirmations(confirm_taker_payment_input)
            .compat();
        if let Err(err) = wait_f.await {
            return Ok((Some(TakerSwapCommand::PrepareForTakerPaymentRefund), vec![
                TakerSwapEvent::TakerPaymentWaitConfirmFailed(
                    ERRL!("!taker_coin.wait_for_confirmations: {}", err).into(),
                ),
                TakerSwapEvent::TakerPaymentWaitRefundStarted {
                    wait_until: self.wait_refund_until(),
                },
            ]));
        }

        info!("Taker payment confirmed");
        let f = self.taker_coin.wait_for_htlc_tx_spend(WaitForHTLCTxSpendArgs {
            tx_bytes: &self.r().taker_payment.clone().unwrap().tx_hex,
            secret_hash: &self.r().secret_hash.0,
            wait_until: self.r().data.taker_payment_lock,
            from_block: self.r().data.taker_coin_start_block,
            swap_contract_address: &self.r().data.taker_coin_swap_contract_address,
            check_every: TAKER_PAYMENT_SPEND_SEARCH_INTERVAL,
            watcher_reward: self.r().watcher_reward,
        });
        let tx = match f.compat().await {
            Ok(t) => t,
            Err(err) => {
                return Ok((Some(TakerSwapCommand::PrepareForTakerPaymentRefund), vec![
                    TakerSwapEvent::TakerPaymentWaitForSpendFailed(err.get_plain_text_format().into()),
                    TakerSwapEvent::TakerPaymentWaitRefundStarted {
                        wait_until: self.wait_refund_until(),
                    },
                ]));
            },
        };
        drop(send_abort_handle);
        drop(watcher_broadcast_abort_handle);
        let tx_hash = tx.tx_hash();
        info!("Taker payment spend tx {:02x}", tx_hash);
        let tx_ident = TransactionIdentifier {
            tx_hex: BytesJson::from(tx.tx_hex()),
            tx_hash,
        };

        let secret_hash = self.r().secret_hash.clone();
        let watcher_reward = self.r().watcher_reward;
        let secret = match self
            .taker_coin
            .extract_secret(&secret_hash.0, &tx_ident.tx_hex, watcher_reward)
            .await
        {
            Ok(bytes) => H256Json::from(bytes.as_slice()),
            Err(e) => {
                return Ok((Some(TakerSwapCommand::Finish), vec![
                    TakerSwapEvent::TakerPaymentWaitForSpendFailed(ERRL!("{}", e).into()),
                ]))
            },
        };

        Ok((Some(TakerSwapCommand::SpendMakerPayment), vec![
            TakerSwapEvent::TakerPaymentSpent(TakerPaymentSpentData {
                transaction: tx_ident,
                secret,
            }),
        ]))
    }

    async fn spend_maker_payment(&self) -> Result<(Option<TakerSwapCommand>, Vec<TakerSwapEvent>), String> {
        #[cfg(test)]
        if self.fail_at == Some(FailAt::MakerPaymentSpend) {
            return Ok((Some(TakerSwapCommand::Finish), vec![
                TakerSwapEvent::MakerPaymentSpendFailed("Explicit test failure".into()),
            ]));
        }
        let spend_fut = self.maker_coin.send_taker_spends_maker_payment(SpendPaymentArgs {
            other_payment_tx: &self.r().maker_payment.clone().unwrap().tx_hex,
            time_lock: self.maker_payment_lock.load(Ordering::Relaxed),
            other_pubkey: &*self.r().other_maker_coin_htlc_pub,
            secret: &self.r().secret.0,
            secret_hash: &self.r().secret_hash.0,
            swap_contract_address: &self.r().data.maker_coin_swap_contract_address,
            swap_unique_data: &self.unique_swap_data(),
            watcher_reward: self.r().watcher_reward,
        });
        let transaction = match spend_fut.compat().await {
            Ok(t) => t,
            Err(err) => {
                if let Some(tx) = err.get_tx() {
                    broadcast_p2p_tx_msg(
                        &self.ctx,
                        tx_helper_topic(self.maker_coin.ticker()),
                        &tx,
                        &self.p2p_privkey,
                    );
                };

                return Ok((Some(TakerSwapCommand::Finish), vec![
                    TakerSwapEvent::MakerPaymentSpendFailed(ERRL!("{}", err.get_plain_text_format()).into()),
                ]));
            },
        };

        broadcast_p2p_tx_msg(
            &self.ctx,
            tx_helper_topic(self.maker_coin.ticker()),
            &transaction,
            &self.p2p_privkey,
        );

        let tx_hash = transaction.tx_hash();
        info!("Maker payment spend tx {:02x}", tx_hash);
        let tx_ident = TransactionIdentifier {
            tx_hex: BytesJson::from(transaction.tx_hex()),
            tx_hash,
        };

        Ok((Some(TakerSwapCommand::Finish), vec![TakerSwapEvent::MakerPaymentSpent(
            tx_ident,
        )]))
    }

    async fn prepare_for_taker_payment_refund(
        &self,
    ) -> Result<(Option<TakerSwapCommand>, Vec<TakerSwapEvent>), String> {
        let maker_payment = self.r().maker_payment.clone().unwrap().tx_hex;
        if let Err(e) = self.maker_coin.on_taker_payment_refund_start(&maker_payment).await {
            error!("Error {} on calling on_taker_payment_refund_start!", e)
        }

        Ok((Some(TakerSwapCommand::RefundTakerPayment), vec![
            TakerSwapEvent::TakerPaymentRefundStarted,
        ]))
    }

    async fn refund_taker_payment(&self) -> Result<(Option<TakerSwapCommand>, Vec<TakerSwapEvent>), String> {
        #[cfg(test)]
        if self.fail_at == Some(FailAt::TakerPaymentRefund) {
            return Ok((Some(TakerSwapCommand::Finish), vec![
                TakerSwapEvent::TakerPaymentRefundFailed("Explicit test failure".into()),
            ]));
        }

        let taker_payment = self.r().taker_payment.clone().unwrap().tx_hex;
        let locktime = self.r().data.taker_payment_lock;
        if self.taker_coin.is_auto_refundable() {
            return match self.taker_coin.wait_for_htlc_refund(&taker_payment, locktime).await {
                Ok(()) => Ok((Some(TakerSwapCommand::FinalizeTakerPaymentRefund), vec![
                    TakerSwapEvent::TakerPaymentRefunded(None),
                ])),
                Err(err) => Ok((Some(TakerSwapCommand::Finish), vec![
                    TakerSwapEvent::TakerPaymentRefundFailed(
                        ERRL!("!taker_coin.wait_for_htlc_refund: {}", err.to_string()).into(),
                    ),
                ])),
            };
        }

        loop {
            match self.taker_coin.can_refund_htlc(locktime).compat().await {
                Ok(CanRefundHtlc::CanRefundNow) => break,
                Ok(CanRefundHtlc::HaveToWait(to_sleep)) => Timer::sleep(to_sleep as f64).await,
                Err(e) => {
                    error!("Error {} on can_refund_htlc, retrying in 30 seconds", e);
                    Timer::sleep(30.).await;
                },
            }
        }

        let other_taker_coin_htlc_pub = self.r().other_taker_coin_htlc_pub;
        let secret_hash = self.r().secret_hash.clone();
        let swap_contract_address = self.r().data.taker_coin_swap_contract_address.clone();
        let watcher_reward = self.r().watcher_reward;
        let refund_result = self
            .taker_coin
            .send_taker_refunds_payment(RefundPaymentArgs {
                payment_tx: &taker_payment,
                time_lock: locktime,
                other_pubkey: other_taker_coin_htlc_pub.as_slice(),
                secret_hash: &secret_hash,
                swap_contract_address: &swap_contract_address,
                swap_unique_data: &self.unique_swap_data(),
                watcher_reward,
            })
            .await;

        let transaction = match refund_result {
            Ok(t) => t,
            Err(err) => {
                if let Some(tx) = err.get_tx() {
                    broadcast_p2p_tx_msg(
                        &self.ctx,
                        tx_helper_topic(self.taker_coin.ticker()),
                        &tx,
                        &self.p2p_privkey,
                    );
                }

                return Ok((Some(TakerSwapCommand::Finish), vec![
                    TakerSwapEvent::TakerPaymentRefundFailed(ERRL!("{:?}", err.get_plain_text_format()).into()),
                ]));
            },
        };

        broadcast_p2p_tx_msg(
            &self.ctx,
            tx_helper_topic(self.taker_coin.ticker()),
            &transaction,
            &self.p2p_privkey,
        );

        let tx_hash = transaction.tx_hash();
        info!("Taker refund tx hash {:02x}", tx_hash);
        let tx_ident = TransactionIdentifier {
            tx_hex: BytesJson::from(transaction.tx_hex()),
            tx_hash,
        };

        Ok((Some(TakerSwapCommand::FinalizeTakerPaymentRefund), vec![
            TakerSwapEvent::TakerPaymentRefunded(Some(tx_ident)),
        ]))
    }

    async fn finalize_taker_payment_refund(&self) -> Result<(Option<TakerSwapCommand>, Vec<TakerSwapEvent>), String> {
        let maker_payment = self.r().maker_payment.clone().unwrap().tx_hex;
        if let Err(e) = self.maker_coin.on_taker_payment_refund_success(&maker_payment).await {
            error!("Error {} on calling on_taker_payment_refund_success!", e)
        }

        Ok((Some(TakerSwapCommand::Finish), vec![
            TakerSwapEvent::TakerPaymentRefundFinished,
        ]))
    }

    pub async fn load_from_db_by_uuid(
        ctx: MmArc,
        maker_coin: MmCoinEnum,
        taker_coin: MmCoinEnum,
        swap_uuid: &Uuid,
    ) -> Result<(Self, Option<TakerSwapCommand>), String> {
        let saved = match SavedSwap::load_my_swap_from_db(&ctx, *swap_uuid).await {
            Ok(Some(saved)) => saved,
            Ok(None) => return ERR!("Couldn't find a swap with the uuid '{}'", swap_uuid),
            Err(e) => return ERR!("{}", e),
        };
        let saved = match saved {
            SavedSwap::Taker(swap) => swap,
            SavedSwap::Maker(_) => return ERR!("Can not load TakerSwap from SavedSwap::Maker uuid: {}", swap_uuid),
        };
        Self::load_from_saved(ctx, maker_coin, taker_coin, saved)
    }

    pub fn load_from_saved(
        ctx: MmArc,
        maker_coin: MmCoinEnum,
        taker_coin: MmCoinEnum,
        mut saved: TakerSavedSwap,
    ) -> Result<(Self, Option<TakerSwapCommand>), String> {
        if saved.events.is_empty() {
            return ERR!("Can't restore swap from empty events set");
        };

        let data = match saved.events[0].event {
            TakerSwapEvent::Started(ref mut data) => data,
            _ => return ERR!("First swap event must be Started"),
        };

        // refresh swap contract addresses if the swap file is out-dated (doesn't contain the fields yet)
        if data.maker_coin_swap_contract_address.is_none() {
            data.maker_coin_swap_contract_address = maker_coin.swap_contract_address();
        }
        if data.taker_coin_swap_contract_address.is_none() {
            data.taker_coin_swap_contract_address = taker_coin.swap_contract_address();
        }

        let crypto_ctx = try_s!(CryptoCtx::from_ctx(&ctx));
        let my_persistent_pub = H264::from(&**crypto_ctx.mm2_internal_key_pair().public());

        let mut maker = bits256::from([0; 32]);
        maker.bytes = data.maker.0;
        let conf_settings = SwapConfirmationsSettings {
            maker_coin_confs: data.maker_payment_confirmations,
            maker_coin_nota: data
                .maker_payment_requires_nota
                .unwrap_or_else(|| maker_coin.requires_notarization()),
            taker_coin_confs: data.taker_payment_confirmations,
            taker_coin_nota: data
                .taker_payment_requires_nota
                .unwrap_or_else(|| taker_coin.requires_notarization()),
        };

        let swap = TakerSwap::new(
            ctx,
            maker,
            data.maker_amount.clone().into(),
            data.taker_amount.clone().into(),
            my_persistent_pub,
            saved.uuid,
            Some(saved.uuid),
            conf_settings,
            maker_coin,
            taker_coin,
            data.lock_duration,
            data.p2p_privkey.map(SerializableSecp256k1Keypair::into_inner),
        );
        let command = saved.events.last().unwrap().get_command();
        for saved_event in saved.events {
            swap.apply_event(saved_event.event);
        }
        Ok((swap, command))
    }

    pub async fn recover_funds(&self) -> Result<RecoveredSwap, String> {
        if self.finished_at.load(Ordering::Relaxed) == 0 {
            return ERR!("Swap must be finished before recover funds attempt");
        }

        if self.r().taker_payment_refund.is_some() {
            return ERR!("Taker payment is refunded, swap is not recoverable");
        }

        if self.r().maker_payment_spend.is_some() {
            return ERR!("Maker payment is spent, swap is not recoverable");
        }

        let maker_payment = match &self.r().maker_payment {
            Some(tx) => tx.tx_hex.0.clone(),
            None => return ERR!("No info about maker payment, swap is not recoverable"),
        };

        // have to do this because std::sync::RwLockReadGuard returned by r() is not Send,
        // so it can't be used across await
        let other_maker_coin_htlc_pub = self.r().other_maker_coin_htlc_pub;
        let other_taker_coin_htlc_pub = self.r().other_taker_coin_htlc_pub;
        let secret_hash = self.r().secret_hash.0.clone();
        let maker_coin_start_block = self.r().data.maker_coin_start_block;
        let maker_coin_swap_contract_address = self.r().data.maker_coin_swap_contract_address.clone();

        let taker_payment_lock = self.r().data.taker_payment_lock;
        let taker_coin_start_block = self.r().data.taker_coin_start_block;
        let taker_coin_swap_contract_address = self.r().data.taker_coin_swap_contract_address.clone();
        let watcher_reward = self.r().watcher_reward;

        let unique_data = self.unique_swap_data();
        macro_rules! check_maker_payment_is_not_spent {
            // validate that maker payment is not spent
            () => {
                let search_input = SearchForSwapTxSpendInput {
                    time_lock: self.maker_payment_lock.load(Ordering::Relaxed),
                    other_pub: other_maker_coin_htlc_pub.as_slice(),
                    secret_hash: &secret_hash,
                    tx: &maker_payment,
                    search_from_block: maker_coin_start_block,
                    swap_contract_address: &maker_coin_swap_contract_address,
                    swap_unique_data: &unique_data,
                    watcher_reward,
                };

                match self.maker_coin.search_for_swap_tx_spend_other(search_input).await {
                    Ok(Some(FoundSwapTxSpend::Spent(tx))) => {
                        return ERR!(
                            "Maker payment was already spent by {} tx {:02x}",
                            self.maker_coin.ticker(),
                            tx.tx_hash()
                        )
                    },
                    Ok(Some(FoundSwapTxSpend::Refunded(tx))) => {
                        return ERR!(
                            "Maker payment was already refunded by {} tx {:02x}",
                            self.maker_coin.ticker(),
                            tx.tx_hash()
                        )
                    },
                    Err(e) => return ERR!("Error {} when trying to find maker payment spend", e),
                    Ok(None) => (), // payment is not spent, continue
                }
            };
        }

        let maybe_taker_payment = self.r().taker_payment.clone();
        let payment_instructions = self.r().payment_instructions.clone();

        let taker_payment = match maybe_taker_payment {
            Some(tx) => tx.tx_hex.0,
            None => {
                let maybe_sent = try_s!(
                    self.taker_coin
                        .check_if_my_payment_sent(CheckIfMyPaymentSentArgs {
                            time_lock: taker_payment_lock,
                            other_pub: other_taker_coin_htlc_pub.as_slice(),
                            secret_hash: &secret_hash,
                            search_from_block: taker_coin_start_block,
                            swap_contract_address: &taker_coin_swap_contract_address,
                            swap_unique_data: &unique_data,
                            amount: &self.taker_amount.to_decimal(),
                            payment_instructions: &payment_instructions,
                        })
                        .compat()
                        .await
                );
                match maybe_sent {
                    Some(tx) => tx.tx_hex(),
                    None => return ERR!("Taker payment is not found, swap is not recoverable"),
                }
            },
        };

        if self.r().taker_payment_spend.is_some() {
            check_maker_payment_is_not_spent!();
            // has to do this because std::sync::RwLockReadGuard returned by r() is not Send,
            // so it can't be used across await
            let other_maker_coin_htlc_pub = self.r().other_maker_coin_htlc_pub;
            let secret = self.r().secret.0;
            let maker_coin_swap_contract_address = self.r().data.maker_coin_swap_contract_address.clone();

            let fut = self.maker_coin.send_taker_spends_maker_payment(SpendPaymentArgs {
                other_payment_tx: &maker_payment,
                time_lock: self.maker_payment_lock.load(Ordering::Relaxed),
                other_pubkey: other_maker_coin_htlc_pub.as_slice(),
                secret: &secret,
                secret_hash: &secret_hash,
                swap_contract_address: &maker_coin_swap_contract_address,
                swap_unique_data: &unique_data,
                watcher_reward: self.r().watcher_reward,
            });

            let transaction = match fut.compat().await {
                Ok(t) => t,
                Err(err) => {
                    if let Some(tx) = err.get_tx() {
                        broadcast_p2p_tx_msg(
                            &self.ctx,
                            tx_helper_topic(self.maker_coin.ticker()),
                            &tx,
                            &self.p2p_privkey,
                        );
                    }

                    return ERR!("{}", err.get_plain_text_format());
                },
            };

            return Ok(RecoveredSwap {
                action: RecoveredSwapAction::SpentOtherPayment,
                coin: self.maker_coin.ticker().to_string(),
                transaction,
            });
        }

        let search_input = SearchForSwapTxSpendInput {
            time_lock: taker_payment_lock,
            other_pub: other_taker_coin_htlc_pub.as_slice(),
            secret_hash: &secret_hash,
            tx: &taker_payment,
            search_from_block: taker_coin_start_block,
            swap_contract_address: &taker_coin_swap_contract_address,
            swap_unique_data: &unique_data,
            watcher_reward,
        };
        let taker_payment_spend = try_s!(self.taker_coin.search_for_swap_tx_spend_my(search_input).await);

        match taker_payment_spend {
            Some(spend) => match spend {
                FoundSwapTxSpend::Spent(tx) => {
                    check_maker_payment_is_not_spent!();
                    let secret_hash = self.r().secret_hash.clone();
                    let tx_hex = tx.tx_hex();
                    let secret = try_s!(
                        self.taker_coin
                            .extract_secret(&secret_hash.0, &tx_hex, watcher_reward)
                            .await
                    );

                    let fut = self.maker_coin.send_taker_spends_maker_payment(SpendPaymentArgs {
                        other_payment_tx: &maker_payment,
                        time_lock: self.maker_payment_lock.load(Ordering::Relaxed),
                        other_pubkey: other_maker_coin_htlc_pub.as_slice(),
                        secret: &secret,
                        secret_hash: &secret_hash,
                        swap_contract_address: &maker_coin_swap_contract_address,
                        swap_unique_data: &unique_data,
                        watcher_reward: self.r().watcher_reward,
                    });

                    let transaction = match fut.compat().await {
                        Ok(t) => t,
                        Err(err) => {
                            if let Some(tx) = err.get_tx() {
                                broadcast_p2p_tx_msg(
                                    &self.ctx,
                                    tx_helper_topic(self.maker_coin.ticker()),
                                    &tx,
                                    &self.p2p_privkey,
                                );
                            }

                            return ERR!("{}", err.get_plain_text_format());
                        },
                    };

                    Ok(RecoveredSwap {
                        action: RecoveredSwapAction::SpentOtherPayment,
                        coin: self.maker_coin.ticker().to_string(),
                        transaction,
                    })
                },
                FoundSwapTxSpend::Refunded(tx) => ERR!(
                    "Taker payment has been refunded already by transaction {:02x}",
                    tx.tx_hash()
                ),
            },
            None => {
                if self.taker_coin.is_auto_refundable() {
                    return ERR!("Taker payment will be refunded automatically!");
                }

                let can_refund = try_s!(self.taker_coin.can_refund_htlc(taker_payment_lock).compat().await);
                if let CanRefundHtlc::HaveToWait(seconds_to_wait) = can_refund {
                    return ERR!("Too early to refund, wait until {}", wait_until_sec(seconds_to_wait));
                }

                let fut = self.taker_coin.send_taker_refunds_payment(RefundPaymentArgs {
                    payment_tx: &taker_payment,
                    time_lock: taker_payment_lock,
                    other_pubkey: other_taker_coin_htlc_pub.as_slice(),
                    secret_hash: &secret_hash,
                    swap_contract_address: &taker_coin_swap_contract_address,
                    swap_unique_data: &unique_data,
                    watcher_reward,
                });

                let transaction = match fut.await {
                    Ok(t) => t,
                    Err(err) => {
                        if let Some(tx) = err.get_tx() {
                            broadcast_p2p_tx_msg(
                                &self.ctx,
                                tx_helper_topic(self.taker_coin.ticker()),
                                &tx,
                                &self.p2p_privkey,
                            );
                        }

                        return ERR!("{:?}", err.get_plain_text_format());
                    },
                };

                Ok(RecoveredSwap {
                    action: RecoveredSwapAction::RefundedMyPayment,
                    coin: self.taker_coin.ticker().to_string(),
                    transaction,
                })
            },
        }
    }
}

impl AtomicSwap for TakerSwap {
    fn locked_amount(&self) -> Vec<LockedAmount> {
        let mut result = Vec::new();

        // if taker fee is not sent yet it must be virtually locked
        let taker_fee_amount =
            dex_fee_amount_from_taker_coin(self.taker_coin.deref(), &self.r().data.maker_coin, &self.taker_amount);
        let trade_fee = self.r().data.fee_to_send_taker_fee.clone().map(TradeFee::from);
        if self.r().taker_fee.is_none() {
            result.push(LockedAmount {
                coin: self.taker_coin.ticker().to_owned(),
                amount: taker_fee_amount,
                trade_fee,
            });
        }

        // if taker payment is not sent yet it must be virtually locked
        if self.r().taker_payment.is_none() {
            let trade_fee = self.r().data.taker_payment_trade_fee.clone().map(TradeFee::from);
            result.push(LockedAmount {
                coin: self.taker_coin.ticker().to_owned(),
                amount: self.taker_amount.clone(),
                trade_fee,
            });
        }

        // if maker payment is not spent yet the `MakerPaymentSpend` tx fee must be virtually locked
        if self.r().maker_payment_spend.is_none() {
            let trade_fee = self.r().data.maker_payment_spend_trade_fee.clone().map(TradeFee::from);
            result.push(LockedAmount {
                coin: self.maker_coin.ticker().to_owned(),
                amount: 0.into(),
                trade_fee,
            });
        }

        result
    }

    #[inline]
    fn uuid(&self) -> &Uuid { &self.uuid }

    #[inline]
    fn maker_coin(&self) -> &str { self.maker_coin.ticker() }

    #[inline]
    fn taker_coin(&self) -> &str { self.taker_coin.ticker() }

    #[inline]
    fn unique_swap_data(&self) -> Vec<u8> {
        // Taker generates swap UUID so it's safe for him to use it for privkey derivation
        self.uuid.as_bytes().to_vec()
    }
}

pub struct TakerSwapPreparedParams {
    dex_fee: MmNumber,
    fee_to_send_dex_fee: TradeFee,
    taker_payment_trade_fee: TradeFee,
    maker_payment_spend_trade_fee: TradeFee,
}

pub async fn check_balance_for_taker_swap(
    ctx: &MmArc,
    my_coin: &dyn MmCoin,
    other_coin: &dyn MmCoin,
    volume: MmNumber,
    swap_uuid: Option<&Uuid>,
    prepared_params: Option<TakerSwapPreparedParams>,
    stage: FeeApproxStage,
) -> CheckBalanceResult<()> {
    let params = match prepared_params {
        Some(params) => params,
        None => {
            let dex_fee = dex_fee_amount_from_taker_coin(my_coin, other_coin.ticker(), &volume);
            let fee_to_send_dex_fee = my_coin
                .get_fee_to_send_taker_fee(dex_fee.to_decimal(), stage.clone())
                .await
                .mm_err(|e| CheckBalanceError::from_trade_preimage_error(e, my_coin.ticker()))?;
            let preimage_value = TradePreimageValue::Exact(volume.to_decimal());
            let taker_payment_trade_fee = my_coin
                .get_sender_trade_fee(preimage_value, stage.clone())
                .await
                .mm_err(|e| CheckBalanceError::from_trade_preimage_error(e, my_coin.ticker()))?;
            let maker_payment_spend_trade_fee = other_coin
                .get_receiver_trade_fee(stage)
                .compat()
                .await
                .mm_err(|e| CheckBalanceError::from_trade_preimage_error(e, other_coin.ticker()))?;
            TakerSwapPreparedParams {
                dex_fee,
                fee_to_send_dex_fee,
                taker_payment_trade_fee,
                maker_payment_spend_trade_fee,
            }
        },
    };

    let taker_fee = TakerFeeAdditionalInfo {
        dex_fee: params.dex_fee,
        fee_to_send_dex_fee: params.fee_to_send_dex_fee,
    };

    check_my_coin_balance_for_swap(
        ctx,
        my_coin,
        swap_uuid,
        volume,
        params.taker_payment_trade_fee,
        Some(taker_fee),
    )
    .await?;
    if !params.maker_payment_spend_trade_fee.paid_from_trading_vol {
        check_other_coin_balance_for_swap(ctx, other_coin, swap_uuid, params.maker_payment_spend_trade_fee).await?;
    }
    Ok(())
}

pub struct TakerTradePreimage {
    /// The fee is paid per swap concerning the `base` coin.
    pub base_coin_fee: TradeFee,
    /// The fee is paid per swap concerning the `rel` coin.
    pub rel_coin_fee: TradeFee,
    /// The dex fee to be paid by taker coin.
    pub taker_fee: TradeFee,
    /// The miner fee is paid to send the dex fee.
    pub fee_to_send_taker_fee: TradeFee,
}

pub async fn taker_swap_trade_preimage(
    ctx: &MmArc,
    req: TradePreimageRequest,
    base_coin: MmCoinEnum,
    rel_coin: MmCoinEnum,
) -> TradePreimageRpcResult<TakerTradePreimage> {
    let action = req
        .swap_method
        .to_taker_action()
        .map_to_mm(TradePreimageRpcError::InternalError)?;
    let (my_coin, other_coin) = match action {
        TakerAction::Sell => (base_coin.clone(), rel_coin.clone()),
        TakerAction::Buy => (rel_coin.clone(), base_coin.clone()),
    };
    let my_coin_ticker = my_coin.ticker();
    let other_coin_ticker = other_coin.ticker();

    if req.max {
        return MmError::err(TradePreimageRpcError::InvalidParam {
            param: "max".to_owned(),
            reason: "'max' cannot be used with 'sell' or 'buy' method".to_owned(),
        });
    }

    let base_amount = req.volume.clone();
    let rel_amount = &req.price * &req.volume;

    let stage = FeeApproxStage::TradePreimage;
    let my_coin_volume = match action {
        TakerAction::Sell => base_amount.clone(),
        TakerAction::Buy => rel_amount.clone(),
    };

    let dex_amount = dex_fee_amount_from_taker_coin(my_coin.deref(), other_coin_ticker, &my_coin_volume);
    let taker_fee = TradeFee {
        coin: my_coin_ticker.to_owned(),
        amount: dex_amount.clone(),
        paid_from_trading_vol: false,
    };

    let fee_to_send_taker_fee = my_coin
        .get_fee_to_send_taker_fee(dex_amount.to_decimal(), stage.clone())
        .await
        .mm_err(|e| TradePreimageRpcError::from_trade_preimage_error(e, my_coin_ticker))?;

    let preimage_value = TradePreimageValue::Exact(my_coin_volume.to_decimal());
    let my_coin_trade_fee = my_coin
        .get_sender_trade_fee(preimage_value, stage.clone())
        .await
        .mm_err(|e| TradePreimageRpcError::from_trade_preimage_error(e, my_coin_ticker))?;
    let other_coin_trade_fee = other_coin
        .get_receiver_trade_fee(stage.clone())
        .compat()
        .await
        .mm_err(|e| TradePreimageRpcError::from_trade_preimage_error(e, other_coin_ticker))?;

    let prepared_params = TakerSwapPreparedParams {
        dex_fee: dex_amount,
        fee_to_send_dex_fee: fee_to_send_taker_fee.clone(),
        taker_payment_trade_fee: my_coin_trade_fee.clone(),
        maker_payment_spend_trade_fee: other_coin_trade_fee.clone(),
    };
    check_balance_for_taker_swap(
        ctx,
        my_coin.deref(),
        other_coin.deref(),
        my_coin_volume.clone(),
        None,
        Some(prepared_params),
        stage,
    )
    .await?;

    let conf_settings = OrderConfirmationsSettings {
        base_confs: base_coin.required_confirmations(),
        base_nota: base_coin.requires_notarization(),
        rel_confs: rel_coin.required_confirmations(),
        rel_nota: rel_coin.requires_notarization(),
    };
    let our_public_id = CryptoCtx::from_ctx(ctx)?.mm2_internal_public_id();
    let order_builder = TakerOrderBuilder::new(&base_coin, &rel_coin)
        .with_base_amount(base_amount)
        .with_rel_amount(rel_amount)
        .with_action(action.clone())
        .with_match_by(MatchBy::Any)
        .with_conf_settings(conf_settings)
        .with_sender_pubkey(H256Json::from(our_public_id.bytes));
    let _ = order_builder
        .build()
        .map_to_mm(|e| TradePreimageRpcError::from_taker_order_build_error(e, &req.base, &req.rel))?;

    let (base_coin_fee, rel_coin_fee) = match action {
        TakerAction::Sell => (my_coin_trade_fee, other_coin_trade_fee),
        TakerAction::Buy => (other_coin_trade_fee, my_coin_trade_fee),
    };
    Ok(TakerTradePreimage {
        base_coin_fee,
        rel_coin_fee,
        taker_fee,
        fee_to_send_taker_fee,
    })
}

#[derive(Deserialize)]
struct MaxTakerVolRequest {
    coin: String,
    trade_with: Option<String>,
}

pub async fn max_taker_vol(ctx: MmArc, req: Json) -> Result<Response<Vec<u8>>, String> {
    let req: MaxTakerVolRequest = try_s!(json::from_value(req));
    let coin = match lp_coinfind(&ctx, &req.coin).await {
        Ok(Some(t)) => t,
        Ok(None) => return ERR!("No such coin: {}", req.coin),
        Err(err) => return ERR!("!lp_coinfind({}): {}", req.coin, err),
    };
    let other_coin = req.trade_with.as_ref().unwrap_or(&req.coin);
    let fut = calc_max_taker_vol(&ctx, &coin, other_coin, FeeApproxStage::TradePreimage);
    let max_vol = match fut.await {
        Ok(max_vol) => max_vol,
        Err(e) if e.get_inner().not_sufficient_balance() => {
            warn!("{}", e);
            MmNumber::from(0)
        },
        Err(err) => {
            return ERR!("{}", err);
        },
    };

    let res = try_s!(json::to_vec(&json!({
        "result": max_vol.to_fraction(),
        "coin": coin.ticker(),
    })));
    Ok(try_s!(Response::builder().body(res)))
}

/// If we want to calculate the maximum taker volume, we should solve the following equation:
/// `max_vol = balance - locked_amount - trade_fee(max_vol) - fee_to_send_taker_fee(dex_fee(max_vol)) - dex_fee(max_vol)`
///
/// 1) If the `trade_fee` and `fee_to_send_taker_fee` should be paid in base coin, the equation can be simplified:
/// `max_vol = balance - locked_amount - dex_fee(max_vol)`,
/// where we can calculate the exact `max_vol` since the function inverse to `dex_fee(x)` can be obtained.
///
/// 2) Otherwise we cannot express the `max_vol` from the equation above, but we can find smallest of the largest `max_vol`.
/// It means if we find the largest `trade_fee` and `fee_to_send_taker_fee` values and pass them into the equation, we will get:
/// `min_max_vol = balance - locked_amount - max_trade_fee - max_fee_to_send_taker_fee - dex_fee(max_vol)`
/// and then `min_max_vol` can be calculated as in the first case.
///
/// Please note the following condition is satisfied for any `x` and `y`:
/// `if x < y then trade_fee(x) <= trade_fee(y) and fee_to_send_taker_fee(x) <= fee_to_send_taker_fee(y) and dex_fee(x) <= dex_fee(y)`
/// Let `real_max_vol` is a real desired volume.
/// Performing the following steps one by one, we will get an approximate maximum volume:
/// - `max_possible = balance - locked_amount` is a largest possible max volume. Hint, we've replaced unknown subtracted `trade_fee`, `fee_to_send_taker_fee`, `dex_fee` variables with zeros.
/// - `max_trade_fee = trade_fee(max_possible)` is a largest possible `trade_fee` value.
/// - `max_possible_2 = balance - locked_amount - max_trade_fee` is more accurate max volume than `max_possible`. Please note `real_max_vol <= max_possible_2 <= max_possible`.
/// - `max_dex_fee = dex_fee(max_possible_2)` is an intermediate value that will be passed into the `fee_to_send_taker_fee`.
/// - `max_fee_to_send_taker_fee = fee_to_send_taker_fee(max_dex_fee)`
/// After that `min_max_vol = balance - locked_amount - max_trade_fee - max_fee_to_send_taker_fee - dex_fee(max_vol)` can be solved as in the first case.
pub async fn calc_max_taker_vol(
    ctx: &MmArc,
    coin: &MmCoinEnum,
    other_coin: &str,
    stage: FeeApproxStage,
) -> CheckBalanceResult<MmNumber> {
    let my_coin = coin.ticker();
    let balance: MmNumber = coin.my_spendable_balance().compat().await?.into();
    let locked = get_locked_amount(ctx, my_coin);
    let min_tx_amount = MmNumber::from(coin.min_tx_amount());

    let max_possible = &balance - &locked;
    let preimage_value = TradePreimageValue::UpperBound(max_possible.to_decimal());
    let max_trade_fee = coin
        .get_sender_trade_fee(preimage_value, stage.clone())
        .await
        .mm_err(|e| CheckBalanceError::from_trade_preimage_error(e, my_coin))?;

    let max_vol = if my_coin == max_trade_fee.coin {
        // second case
        let max_possible_2 = &max_possible - &max_trade_fee.amount;
        let max_dex_fee = dex_fee_amount_from_taker_coin(coin.deref(), other_coin, &max_possible_2);
        let max_fee_to_send_taker_fee = coin
            .get_fee_to_send_taker_fee(max_dex_fee.to_decimal(), stage)
            .await
            .mm_err(|e| CheckBalanceError::from_trade_preimage_error(e, my_coin))?;
        let min_max_possible = &max_possible_2 - &max_fee_to_send_taker_fee.amount;

        debug!(
            "max_taker_vol case 2: min_max_possible {:?}, balance {:?}, locked {:?}, max_trade_fee {:?}, max_dex_fee {:?}, max_fee_to_send_taker_fee {:?}",
            min_max_possible.to_fraction(),
            balance.to_fraction(),
            locked.to_fraction(),
            max_trade_fee.amount.to_fraction(),
            max_dex_fee.to_fraction(),
            max_fee_to_send_taker_fee.amount.to_fraction()
        );
        max_taker_vol_from_available(min_max_possible, my_coin, other_coin, &min_tx_amount)
            .mm_err(|e| CheckBalanceError::from_max_taker_vol_error(e, my_coin.to_owned(), locked.to_decimal()))?
    } else {
        // first case
        debug!(
            "max_taker_vol case 1: balance {:?}, locked {:?}",
            balance.to_fraction(),
            locked.to_fraction()
        );
        max_taker_vol_from_available(max_possible, my_coin, other_coin, &min_tx_amount)
            .mm_err(|e| CheckBalanceError::from_max_taker_vol_error(e, my_coin.to_owned(), locked.to_decimal()))?
    };
    // do not check if `max_vol < min_tx_amount`, because it is checked within `max_taker_vol_from_available` already
    Ok(max_vol)
}

#[derive(Debug)]
pub struct MaxTakerVolumeLessThanDust {
    pub max_vol: MmNumber,
    pub min_tx_amount: MmNumber,
}

#[allow(clippy::result_large_err)]
pub fn max_taker_vol_from_available(
    available: MmNumber,
    base: &str,
    rel: &str,
    min_tx_amount: &MmNumber,
) -> Result<MmNumber, MmError<MaxTakerVolumeLessThanDust>> {
    let dex_fee_rate = dex_fee_rate(base, rel);
    let threshold_coef = &(&MmNumber::from(1) + &dex_fee_rate) / &dex_fee_rate;
    let max_vol = if available > min_tx_amount * &threshold_coef {
        available / (MmNumber::from(1) + dex_fee_rate)
    } else {
        &available - min_tx_amount
    };

    if &max_vol <= min_tx_amount {
        return MmError::err(MaxTakerVolumeLessThanDust {
            max_vol,
            min_tx_amount: min_tx_amount.clone(),
        });
    }
    Ok(max_vol)
}

#[cfg(all(test, not(target_arch = "wasm32")))]
mod taker_swap_tests {
    use super::*;
    use crate::mm2::lp_swap::{dex_fee_amount, get_locked_amount_by_other_swaps};
    use coins::eth::{addr_from_str, signed_eth_tx_from_bytes, SignedEthTx};
    use coins::utxo::UtxoTx;
    use coins::{FoundSwapTxSpend, MarketCoinOps, MmCoin, SwapOps, TestCoin};
    use common::{block_on, new_uuid};
    use mm2_test_helpers::for_tests::{mm_ctx_with_iguana, ETH_DEV_SWAP_CONTRACT};
    use mocktopus::mocking::*;

    const PASSPHRASE: Option<&str> =
        Some("spice describe gravity federal blast come thank unfair canal monkey style afraid");

    fn eth_tx_for_test() -> SignedEthTx {
        // raw transaction bytes of https://etherscan.io/tx/0x0869be3e5d4456a29d488a533ad6c118620fef450f36778aecf31d356ff8b41f
        let tx_bytes = [
            248, 240, 3, 133, 1, 42, 5, 242, 0, 131, 2, 73, 240, 148, 133, 0, 175, 192, 188, 82, 20, 114, 128, 130, 22,
            51, 38, 194, 255, 12, 115, 244, 168, 113, 135, 110, 205, 245, 24, 127, 34, 254, 184, 132, 21, 44, 243, 175,
            73, 33, 143, 82, 117, 16, 110, 27, 133, 82, 200, 114, 233, 42, 140, 198, 35, 21, 201, 249, 187, 180, 20,
            46, 148, 40, 9, 228, 193, 130, 71, 199, 0, 0, 0, 0, 0, 0, 0, 0, 0, 0, 0, 0, 152, 41, 132, 9, 201, 73, 19,
            94, 237, 137, 35, 61, 4, 194, 207, 239, 152, 75, 175, 245, 157, 174, 10, 214, 161, 207, 67, 70, 87, 246,
            231, 212, 47, 216, 119, 68, 237, 197, 125, 141, 0, 0, 0, 0, 0, 0, 0, 0, 0, 0, 0, 0, 0, 0, 0, 0, 0, 0, 0, 0,
            0, 0, 0, 0, 0, 0, 0, 0, 0, 0, 0, 0, 0, 0, 0, 0, 0, 0, 0, 0, 93, 72, 125, 102, 28, 159, 180, 237, 198, 97,
            87, 80, 82, 200, 104, 40, 245, 221, 7, 28, 122, 104, 91, 99, 1, 159, 140, 25, 131, 101, 74, 87, 50, 168,
            146, 187, 90, 160, 51, 1, 123, 247, 6, 108, 165, 181, 188, 40, 56, 47, 211, 229, 221, 73, 5, 15, 89, 81,
            117, 225, 216, 108, 98, 226, 119, 232, 94, 184, 42, 106,
        ];
        signed_eth_tx_from_bytes(&tx_bytes).unwrap()
    }

    #[test]
    fn test_recover_funds_taker_swap_maker_payment_spend_errored() {
        let ctx = mm_ctx_with_iguana(PASSPHRASE);

        let taker_saved_json = r#"{"error_events":["StartFailed","NegotiateFailed","TakerFeeSendFailed","MakerPaymentValidateFailed","TakerPaymentTransactionFailed","TakerPaymentDataSendFailed","TakerPaymentWaitForSpendFailed","MakerPaymentSpendFailed","TakerPaymentRefunded","TakerPaymentRefundFailed"],"events":[{"event":{"data":{"lock_duration":7800,"maker":"1bb83b58ec130e28e0a6d5d2acf2eb01b0d3f1670e021d47d31db8a858219da8","maker_amount":"0.12596566232185483","maker_coin":"KMD","maker_coin_start_block":1458035,"maker_payment_confirmations":1,"maker_payment_wait":1564053079,"my_persistent_pub":"0326846707a52a233cfc49a61ef51b1698bbe6aa78fa8b8d411c02743c09688f0a","started_at":1564050479,"taker_amount":"50.000000000000001504212457800000","taker_coin":"DOGE","taker_coin_start_block":2823448,"taker_payment_confirmations":1,"taker_payment_lock":1564058279,"uuid":"41383f43-46a5-478c-9386-3b2cce0aca20"},"type":"Started"},"timestamp":1564050480269},{"event":{"data":{"maker_payment_locktime":1564066080,"maker_pubkey":"031bb83b58ec130e28e0a6d5d2acf2eb01b0d3f1670e021d47d31db8a858219da8","secret_hash":"3669eb83a007a3c507448d79f45a9f06ec2f36a8"},"type":"Negotiated"},"timestamp":1564050540991},{"event":{"data":{"tx_hash":"bdde828b492d6d1cc25cd2322fd592dafd722fcc7d8b0fedce4d3bb4a1a8c8ff","tx_hex":"0100000002c7efa995c8b7be0a8b6c2d526c6c444c1634d65584e9ee89904e9d8675eac88c010000006a473044022051f34d5e3b7d0b9098d5e35333f3550f9cb9e57df83d5e4635b7a8d2986d6d5602200288c98da05de6950e01229a637110a1800ba643e75cfec59d4eb1021ad9b40801210326846707a52a233cfc49a61ef51b1698bbe6aa78fa8b8d411c02743c09688f0affffffffae6c233989efa7c7d2aa6534adc96078917ff395b7f09f734a147b2f44ade164000000006a4730440220393a784c2da74d0e2a28ec4f7df6c8f9d8b2af6ae6957f1e68346d744223a8fd02201b7a96954ac06815a43a6c7668d829ae9cbb5de76fa77189ddfd9e3038df662c01210326846707a52a233cfc49a61ef51b1698bbe6aa78fa8b8d411c02743c09688f0affffffff02115f5800000000001976a914ca1e04745e8ca0c60d8c5881531d51bec470743f88ac41a84641020000001976a914444f0e1099709ba4d742454a7d98a5c9c162ceab88ac6d84395d"},"type":"TakerFeeSent"},"timestamp":1564050545296},{"event":{"data":{"tx_hash":"0a0f11fa82802c2c30862c50ab2162185dae8de7f7235f32c506f814c142b382","tx_hex":"0400008085202f8902ace337db2dd4c56b0697f58fb8cfb6bd1cd6f469d925fc0376d1dcfb7581bf82000000006b483045022100d1f95be235c5c8880f5d703ace287e2768548792c58c5dbd27f5578881b30ea70220030596106e21c7e0057ee0dab283f9a1fe273f15208cba80870c447bd559ef0d0121031bb83b58ec130e28e0a6d5d2acf2eb01b0d3f1670e021d47d31db8a858219da8ffffffff9f339752567c404427fd77f2b35cecdb4c21489edc64e25e729fdb281785e423000000006a47304402203179e95877dbc107123a417f1e648e3ff13d384890f1e4a67b6dd5087235152e0220102a8ab799fadb26b5d89ceb9c7bc721a7e0c2a0d0d7e46bbe0cf3d130010d430121031bb83b58ec130e28e0a6d5d2acf2eb01b0d3f1670e021d47d31db8a858219da8ffffffff025635c0000000000017a91480a95d366d65e34a465ab17b0c9eb1d5a33bae08876cbfce05000000001976a914c3f710deb7320b0efa6edb14e3ebeeb9155fa90d88ac8d7c395d000000000000000000000000000000"},"type":"MakerPaymentReceived"},"timestamp":1564050588176},{"event":{"type":"MakerPaymentWaitConfirmStarted"},"timestamp":1564050588178},{"event":{"type":"MakerPaymentValidatedAndConfirmed"},"timestamp":1564050693585},{"event":{"data":{"tx_hash":"539cb6dbdc25465bbccc575554f05d1bb04c70efce4316e41194e747375c3659","tx_hex":"0100000001ffc8a8a1b43b4dceed0f8b7dcc2f72fdda92d52f32d25cc21c6d2d498b82debd010000006a47304402203967b7f9f5532fa47116585c7d1bcba51861ea2059cca00409f34660db18e33a0220640991911852533a12fdfeb039fb9c8ca2c45482c6993bd84636af3670d49c1501210326846707a52a233cfc49a61ef51b1698bbe6aa78fa8b8d411c02743c09688f0affffffff0200f2052a0100000017a914f2fa08ae416b576779ae5da975e5442663215fce87415173f9000000001976a914444f0e1099709ba4d742454a7d98a5c9c162ceab88ac0585395d"},"type":"TakerPaymentSent"},"timestamp":1564050695611},{"event":{"data":{"secret":"1b8886b8a2cdb62505699400b694ac20f04d7bd4abd80e1ab154aa8d861fc093","transaction":{"tx_hash":"cc5af1cf68d246419fee49c3d74c0cd173599d115b86efe274368a614951bc47","tx_hex":"010000000159365c3747e79411e41643ceef704cb01b5df0545557ccbc5b4625dcdbb69c5300000000d747304402200e78e27d2f1c18676f98ca3dfa4e4a9eeaa8209b55f57b4dd5d9e1abdf034cfa0220623b5c22b62234cec230342aa306c497e43494b44ec2425b84e236b1bf01257001201b8886b8a2cdb62505699400b694ac20f04d7bd4abd80e1ab154aa8d861fc093004c6b6304a7a2395db175210326846707a52a233cfc49a61ef51b1698bbe6aa78fa8b8d411c02743c09688f0aac6782012088a9143669eb83a007a3c507448d79f45a9f06ec2f36a88821031bb83b58ec130e28e0a6d5d2acf2eb01b0d3f1670e021d47d31db8a858219da8ac68ffffffff01008d380c010000001976a914c3f710deb7320b0efa6edb14e3ebeeb9155fa90d88ac8c77395d"}},"type":"TakerPaymentSpent"},"timestamp":1564051092890},{"event":{"data":{"error":"lp_swap:1981] utxo:891] rpc_clients:738] JsonRpcError { request: JsonRpcRequest { jsonrpc: \"2.0\", id: \"67\", method: \"blockchain.transaction.broadcast\", params: [String(\"0400008085202f890182b342c114f806c5325f23f7e78dae5d186221ab502c86302c2c8082fa110f0a00000000d7473044022035791ea5548f87484065c9e1f0bdca9ebc699f2c7f51182c84f360102e32dc3d02200612ed53bca52d9c2568437f087598531534badf26229fe0f652ea72ddf03ca501201b8886b8a2cdb62505699400b694ac20f04d7bd4abd80e1ab154aa8d861fc093004c6b630420c1395db17521031bb83b58ec130e28e0a6d5d2acf2eb01b0d3f1670e021d47d31db8a858219da8ac6782012088a9143669eb83a007a3c507448d79f45a9f06ec2f36a888210326846707a52a233cfc49a61ef51b1698bbe6aa78fa8b8d411c02743c09688f0aac68ffffffff01460ec000000000001976a914444f0e1099709ba4d742454a7d98a5c9c162ceab88ac967e395d000000000000000000000000000000\")] }, error: Transport(\"rpc_clients:668] All electrums are currently disconnected\") }"},"type":"MakerPaymentSpendFailed"},"timestamp":1564051092897},{"event":{"type":"Finished"},"timestamp":1564051092900}],"success_events":["Started","Negotiated","TakerFeeSent","MakerPaymentReceived","MakerPaymentWaitConfirmStarted","MakerPaymentValidatedAndConfirmed","TakerPaymentSent","TakerPaymentSpent","MakerPaymentSpent","Finished"],"uuid":"41383f43-46a5-478c-9386-3b2cce0aca20"}"#;
        let taker_saved_swap: TakerSavedSwap = json::from_str(taker_saved_json).unwrap();

        TestCoin::ticker.mock_safe(|_| MockResult::Return("ticker"));
        TestCoin::swap_contract_address.mock_safe(|_| MockResult::Return(None));

        static mut MAKER_PAYMENT_SPEND_CALLED: bool = false;
        TestCoin::send_taker_spends_maker_payment.mock_safe(|_, _| {
            unsafe { MAKER_PAYMENT_SPEND_CALLED = true };
            MockResult::Return(Box::new(futures01::future::ok(eth_tx_for_test().into())))
        });
        TestCoin::search_for_swap_tx_spend_other
            .mock_safe(|_, _| MockResult::Return(Box::pin(futures::future::ready(Ok(None)))));
        let maker_coin = MmCoinEnum::Test(TestCoin::default());
        let taker_coin = MmCoinEnum::Test(TestCoin::default());
        let (taker_swap, _) = TakerSwap::load_from_saved(ctx, maker_coin, taker_coin, taker_saved_swap).unwrap();
        let actual = block_on(taker_swap.recover_funds()).unwrap();
        let expected = RecoveredSwap {
            action: RecoveredSwapAction::SpentOtherPayment,
            coin: "ticker".to_string(),
            transaction: eth_tx_for_test().into(),
        };
        assert_eq!(expected, actual);
        assert!(unsafe { MAKER_PAYMENT_SPEND_CALLED });
    }

    #[test]
    fn test_recover_funds_taker_swap_taker_payment_errored_but_sent_not_spent() {
        let ctx = mm_ctx_with_iguana(PASSPHRASE);

        let taker_saved_json = r#"{"error_events":["StartFailed","NegotiateFailed","TakerFeeSendFailed","MakerPaymentValidateFailed","TakerPaymentTransactionFailed","TakerPaymentDataSendFailed","TakerPaymentWaitForSpendFailed","MakerPaymentSpendFailed","TakerPaymentRefunded","TakerPaymentRefundFailed"],"events":[{"event":{"data":{"lock_duration":7800,"maker":"1bb83b58ec130e28e0a6d5d2acf2eb01b0d3f1670e021d47d31db8a858219da8","maker_amount":"3.54932734","maker_coin":"KMD","maker_coin_start_block":1452970,"maker_payment_confirmations":1,"maker_payment_wait":1563746537,"my_persistent_pub":"03101ace6b08605b9424b0582b5cce044b70a3c8d8d10cb2965e039b0967ae92b9","started_at":1563743937,"taker_amount":"0.02004833998671660000000000","taker_coin":"ETH","taker_coin_start_block":8196380,"taker_payment_confirmations":1,"taker_payment_lock":1563751737,"uuid":"3447b727-fe93-4357-8e5a-8cf2699b7e86"},"type":"Started"},"timestamp":1563743937741},{"event":{"data":{"maker_payment_locktime":1563759539,"maker_pubkey":"031bb83b58ec130e28e0a6d5d2acf2eb01b0d3f1670e021d47d31db8a858219da8","secret_hash":"432c8272ac59b47dea2d299b5cf1ee64ea1917b9"},"type":"Negotiated"},"timestamp":1563744003530},{"event":{"data":{"tx_hash":"a59203eb2328827de00bed699a29389792906e4f39fdea145eb40dc6b3821bd6","tx_hex":"f8690284ee6b280082520894d8997941dd1346e9231118d5685d866294f59e5b865af3107a4000801ca0743d2b7c9fad65805d882179062012261be328d7628ae12ee08eff8d7657d993a07eecbd051f49d35279416778faa4664962726d516ce65e18755c9b9406a9c2fd"},"type":"TakerFeeSent"},"timestamp":1563744020598},{"event":{"data":{"tx_hash":"0cf4acbcefde53645851c5c6053ea61fe0cbb5f828a906d69eb809e0b071a03b","tx_hex":"0400008085202f89025d5ae3e8c87418c9b735f8f2f7d29e26820c33c9f30d53f2d31f8b99ea9b1490010000006a47304402201185c06ca575261c539b287175751b7de642eb7466c59128639a19b4c2dd2f9b02201c8c4167d581864bedd4d1deb5596472e6e3ce29fe9e7996907a7b59c905d5490121031bb83b58ec130e28e0a6d5d2acf2eb01b0d3f1670e021d47d31db8a858219da8ffffffff06dbf9971c8dfd4a0c8c49f4f15c51de59ba13b2efa702682e26869843af9a87000000006a473044022012b47c12c7f6ad7d8b778fc4b5dcfd56a39325daf302f56e7b84753ba5216cfa022076bf571cf9e20facf70d2f134e8ed2de67aa08581a27ff3128bf93a9b594ac770121031bb83b58ec130e28e0a6d5d2acf2eb01b0d3f1670e021d47d31db8a858219da8ffffffff02fed727150000000017a914d5268b31131a652f9b6ddf57db62f02285cdfad1874e1d7835000000001976a914c3f710deb7320b0efa6edb14e3ebeeb9155fa90d88ac37cf345d000000000000000000000000000000"},"type":"MakerPaymentReceived"},"timestamp":1563744071778},{"event":{"type":"MakerPaymentWaitConfirmStarted"},"timestamp":1563744071781},{"event":{"type":"MakerPaymentValidatedAndConfirmed"},"timestamp":1563744118073},{"event":{"data":{"error":"lp_swap:1888] eth:654] RPC error: Error { code: ServerError(-32010), message: \"Transaction with the same hash was already imported.\", data: None }"},"type":"TakerPaymentTransactionFailed"},"timestamp":1563744118577},{"event":{"type":"Finished"},"timestamp":1563744118580}],"success_events":["Started","Negotiated","TakerFeeSent","MakerPaymentReceived","MakerPaymentWaitConfirmStarted","MakerPaymentValidatedAndConfirmed","TakerPaymentSent","TakerPaymentSpent","MakerPaymentSpent","Finished"],"uuid":"3447b727-fe93-4357-8e5a-8cf2699b7e86"}"#;
        let taker_saved_swap: TakerSavedSwap = json::from_str(taker_saved_json).unwrap();

        TestCoin::ticker.mock_safe(|_| MockResult::Return("ticker"));
        TestCoin::swap_contract_address.mock_safe(|_| MockResult::Return(None));
        TestCoin::can_refund_htlc
            .mock_safe(|_, _| MockResult::Return(Box::new(futures01::future::ok(CanRefundHtlc::CanRefundNow))));

        static mut MY_PAYMENT_SENT_CALLED: bool = false;
        TestCoin::check_if_my_payment_sent.mock_safe(|_, _| {
            unsafe { MY_PAYMENT_SENT_CALLED = true };
            MockResult::Return(Box::new(futures01::future::ok(Some(eth_tx_for_test().into()))))
        });

        static mut TX_SPEND_CALLED: bool = false;
        TestCoin::search_for_swap_tx_spend_my.mock_safe(|_, _| {
            unsafe { TX_SPEND_CALLED = true };
            MockResult::Return(Box::pin(futures::future::ready(Ok(None))))
        });

        static mut TAKER_PAYMENT_REFUND_CALLED: bool = false;
        TestCoin::send_taker_refunds_payment.mock_safe(|_, _| {
            unsafe { TAKER_PAYMENT_REFUND_CALLED = true };
            MockResult::Return(Box::pin(futures::future::ok(eth_tx_for_test().into())))
        });
        let maker_coin = MmCoinEnum::Test(TestCoin::default());
        let taker_coin = MmCoinEnum::Test(TestCoin::default());
        let (taker_swap, _) = TakerSwap::load_from_saved(ctx, maker_coin, taker_coin, taker_saved_swap).unwrap();
        let actual = block_on(taker_swap.recover_funds()).unwrap();
        let expected = RecoveredSwap {
            action: RecoveredSwapAction::RefundedMyPayment,
            coin: "ticker".to_string(),
            transaction: eth_tx_for_test().into(),
        };
        assert_eq!(expected, actual);
        assert!(unsafe { MY_PAYMENT_SENT_CALLED });
        assert!(unsafe { TX_SPEND_CALLED });
        assert!(unsafe { TAKER_PAYMENT_REFUND_CALLED });
    }

    #[test]
    fn test_recover_funds_taker_swap_taker_payment_errored_but_sent_and_spent_by_maker() {
        let ctx = mm_ctx_with_iguana(PASSPHRASE);

        let taker_saved_json = r#"{"error_events":["StartFailed","NegotiateFailed","TakerFeeSendFailed","MakerPaymentValidateFailed","TakerPaymentTransactionFailed","TakerPaymentDataSendFailed","TakerPaymentWaitForSpendFailed","MakerPaymentSpendFailed","TakerPaymentRefunded","TakerPaymentRefundFailed"],"events":[{"event":{"data":{"lock_duration":7800,"maker":"1bb83b58ec130e28e0a6d5d2acf2eb01b0d3f1670e021d47d31db8a858219da8","maker_amount":"3.54932734","maker_coin":"KMD","maker_coin_start_block":1452970,"maker_payment_confirmations":1,"maker_payment_wait":1563746537,"my_persistent_pub":"03101ace6b08605b9424b0582b5cce044b70a3c8d8d10cb2965e039b0967ae92b9","started_at":1563743937,"taker_amount":"0.02004833998671660000000000","taker_coin":"ETH","taker_coin_start_block":8196380,"taker_payment_confirmations":1,"taker_payment_lock":1563751737,"uuid":"3447b727-fe93-4357-8e5a-8cf2699b7e86"},"type":"Started"},"timestamp":1563743937741},{"event":{"data":{"maker_payment_locktime":1563759539,"maker_pubkey":"031bb83b58ec130e28e0a6d5d2acf2eb01b0d3f1670e021d47d31db8a858219da8","secret_hash":"432c8272ac59b47dea2d299b5cf1ee64ea1917b9"},"type":"Negotiated"},"timestamp":1563744003530},{"event":{"data":{"tx_hash":"a59203eb2328827de00bed699a29389792906e4f39fdea145eb40dc6b3821bd6","tx_hex":"f8690284ee6b280082520894d8997941dd1346e9231118d5685d866294f59e5b865af3107a4000801ca0743d2b7c9fad65805d882179062012261be328d7628ae12ee08eff8d7657d993a07eecbd051f49d35279416778faa4664962726d516ce65e18755c9b9406a9c2fd"},"type":"TakerFeeSent"},"timestamp":1563744020598},{"event":{"data":{"tx_hash":"0cf4acbcefde53645851c5c6053ea61fe0cbb5f828a906d69eb809e0b071a03b","tx_hex":"0400008085202f89025d5ae3e8c87418c9b735f8f2f7d29e26820c33c9f30d53f2d31f8b99ea9b1490010000006a47304402201185c06ca575261c539b287175751b7de642eb7466c59128639a19b4c2dd2f9b02201c8c4167d581864bedd4d1deb5596472e6e3ce29fe9e7996907a7b59c905d5490121031bb83b58ec130e28e0a6d5d2acf2eb01b0d3f1670e021d47d31db8a858219da8ffffffff06dbf9971c8dfd4a0c8c49f4f15c51de59ba13b2efa702682e26869843af9a87000000006a473044022012b47c12c7f6ad7d8b778fc4b5dcfd56a39325daf302f56e7b84753ba5216cfa022076bf571cf9e20facf70d2f134e8ed2de67aa08581a27ff3128bf93a9b594ac770121031bb83b58ec130e28e0a6d5d2acf2eb01b0d3f1670e021d47d31db8a858219da8ffffffff02fed727150000000017a914d5268b31131a652f9b6ddf57db62f02285cdfad1874e1d7835000000001976a914c3f710deb7320b0efa6edb14e3ebeeb9155fa90d88ac37cf345d000000000000000000000000000000"},"type":"MakerPaymentReceived"},"timestamp":1563744071778},{"event":{"type":"MakerPaymentWaitConfirmStarted"},"timestamp":1563744071781},{"event":{"type":"MakerPaymentValidatedAndConfirmed"},"timestamp":1563744118073},{"event":{"data":{"error":"lp_swap:1888] eth:654] RPC error: Error { code: ServerError(-32010), message: \"Transaction with the same hash was already imported.\", data: None }"},"type":"TakerPaymentTransactionFailed"},"timestamp":1563744118577},{"event":{"type":"Finished"},"timestamp":1563744118580}],"success_events":["Started","Negotiated","TakerFeeSent","MakerPaymentReceived","MakerPaymentWaitConfirmStarted","MakerPaymentValidatedAndConfirmed","TakerPaymentSent","TakerPaymentSpent","MakerPaymentSpent","Finished"],"uuid":"3447b727-fe93-4357-8e5a-8cf2699b7e86"}"#;
        let taker_saved_swap: TakerSavedSwap = json::from_str(taker_saved_json).unwrap();

        TestCoin::ticker.mock_safe(|_| MockResult::Return("ticker"));
        TestCoin::swap_contract_address.mock_safe(|_| MockResult::Return(None));
        TestCoin::extract_secret.mock_safe(|_, _, _, _| MockResult::Return(Box::pin(async move { Ok(vec![]) })));

        static mut MY_PAYMENT_SENT_CALLED: bool = false;
        TestCoin::check_if_my_payment_sent.mock_safe(|_, _| {
            unsafe { MY_PAYMENT_SENT_CALLED = true };
            MockResult::Return(Box::new(futures01::future::ok(Some(eth_tx_for_test().into()))))
        });

        static mut SEARCH_TX_SPEND_CALLED: bool = false;
        TestCoin::search_for_swap_tx_spend_my.mock_safe(|_, _| {
            unsafe { SEARCH_TX_SPEND_CALLED = true };
            let tx: UtxoTx = "0100000001de7aa8d29524906b2b54ee2e0281f3607f75662cbc9080df81d1047b78e21dbc00000000d7473044022079b6c50820040b1fbbe9251ced32ab334d33830f6f8d0bf0a40c7f1336b67d5b0220142ccf723ddabb34e542ed65c395abc1fbf5b6c3e730396f15d25c49b668a1a401209da937e5609680cb30bff4a7661364ca1d1851c2506fa80c443f00a3d3bf7365004c6b6304f62b0e5cb175210270e75970bb20029b3879ec76c4acd320a8d0589e003636264d01a7d566504bfbac6782012088a9142fb610d856c19fd57f2d0cffe8dff689074b3d8a882103f368228456c940ac113e53dad5c104cf209f2f102a409207269383b6ab9b03deac68ffffffff01d0dc9800000000001976a9146d9d2b554d768232320587df75c4338ecc8bf37d88ac40280e5c".into();
            MockResult::Return(Box::pin(futures::future::ready(Ok(Some(FoundSwapTxSpend::Spent(tx.into()))))))
        });

        TestCoin::search_for_swap_tx_spend_other
            .mock_safe(|_, _| MockResult::Return(Box::pin(futures::future::ready(Ok(None)))));

        static mut MAKER_PAYMENT_SPEND_CALLED: bool = false;
        TestCoin::send_taker_spends_maker_payment.mock_safe(|_, _| {
            unsafe { MAKER_PAYMENT_SPEND_CALLED = true };
            MockResult::Return(Box::new(futures01::future::ok(eth_tx_for_test().into())))
        });
        let maker_coin = MmCoinEnum::Test(TestCoin::default());
        let taker_coin = MmCoinEnum::Test(TestCoin::default());
        let (taker_swap, _) = TakerSwap::load_from_saved(ctx, maker_coin, taker_coin, taker_saved_swap).unwrap();
        let actual = block_on(taker_swap.recover_funds()).unwrap();
        let expected = RecoveredSwap {
            action: RecoveredSwapAction::SpentOtherPayment,
            coin: "ticker".to_string(),
            transaction: eth_tx_for_test().into(),
        };
        assert_eq!(expected, actual);
        assert!(unsafe { MY_PAYMENT_SENT_CALLED });
        assert!(unsafe { SEARCH_TX_SPEND_CALLED });
        assert!(unsafe { MAKER_PAYMENT_SPEND_CALLED });
    }

    #[test]
    fn test_recover_funds_taker_swap_taker_payment_refund_failed_not_spent() {
        let ctx = mm_ctx_with_iguana(PASSPHRASE);

        let taker_saved_json = r#"{"error_events":["StartFailed","NegotiateFailed","TakerFeeSendFailed","MakerPaymentValidateFailed","TakerPaymentTransactionFailed","TakerPaymentDataSendFailed","TakerPaymentWaitForSpendFailed","MakerPaymentSpendFailed","TakerPaymentRefunded","TakerPaymentRefundFailed"],"events":[{"event":{"data":{"lock_duration":7800,"maker":"1bb83b58ec130e28e0a6d5d2acf2eb01b0d3f1670e021d47d31db8a858219da8","maker_amount":"0.58610590","maker_coin":"KMD","maker_coin_start_block":1450923,"maker_payment_confirmations":1,"maker_payment_wait":1563623475,"my_persistent_pub":"02713015d3fa4d30259e90be5f131beb593bf0131f3af2dcdb304e3322d8d52b91","started_at":1563620875,"taker_amount":"0.0077700000552410000000000","taker_coin":"LTC","taker_coin_start_block":1670837,"taker_payment_confirmations":1,"taker_payment_lock":1563628675,"uuid":"9db641f5-4300-4527-9fa6-f1c391d42c35"},"type":"Started"},"timestamp":1563620875766},{"event":{"data":{"maker_payment_locktime":1563636475,"maker_pubkey":"031bb83b58ec130e28e0a6d5d2acf2eb01b0d3f1670e021d47d31db8a858219da8","secret_hash":"7ed38daab6085c1a1e4426e61dc87a3c2c081a95"},"type":"Negotiated"},"timestamp":1563620955014},{"event":{"data":{"tx_hash":"6740136eaaa615d9d231969e3a9599d0fc59e53989237a8d31cd6fc86c160013","tx_hex":"0100000001a2586ea8294cedc55741bef625ba72c646399903391a7f6c604a58c6263135f2000000006b4830450221009c78c8ba4a7accab6b09f9a95da5bc59c81f4fc1e60b288ec3c5462b4d02ef01022056b63be1629cf17751d3cc5ffec51bcb1d7f9396e9ce9ca254d0f34104f7263a012102713015d3fa4d30259e90be5f131beb593bf0131f3af2dcdb304e3322d8d52b91ffffffff0210270000000000001976a914ca1e04745e8ca0c60d8c5881531d51bec470743f88ac78aa1900000000001976a91406ccabfd5f9075ecd5e8d0d31c0e973a54d51e8288ac5bf6325d"},"type":"TakerFeeSent"},"timestamp":1563620958220},{"event":{"data":{"tx_hash":"d0f6e664cea9d89fe7b5cf8005fdca070d1ab1d05a482aaef95c08cdaecddf0a","tx_hex":"0400008085202f89019f1cbda354342cdf982046b331bbd3791f53b692efc6e4becc36be495b2977d9000000006b483045022100fa9d4557394141f6a8b9bfb8cd594a521fd8bcd1965dbf8bc4e04abc849ac66e0220589f521814c10a7561abfd5e432f7a2ee60d4875fe4604618af3207dae531ac00121031bb83b58ec130e28e0a6d5d2acf2eb01b0d3f1670e021d47d31db8a858219da8ffffffff029e537e030000000017a9145534898009f1467191065f6890b96914b39a1c018791857702000000001976a914c3f710deb7320b0efa6edb14e3ebeeb9155fa90d88ac72ee325d000000000000000000000000000000"},"type":"MakerPaymentReceived"},"timestamp":1563620999307},{"event":{"type":"MakerPaymentWaitConfirmStarted"},"timestamp":1563620999310},{"event":{"type":"MakerPaymentValidatedAndConfirmed"},"timestamp":1563621244153},{"event":{"data":{"tx_hash":"1e883eb2f3991e84ba27f53651f89b7dda708678a5b9813d043577f222b9ca30","tx_hex":"01000000011300166cc86fcd318d7a238939e559fcd099953a9e9631d2d915a6aa6e134067010000006a47304402206781d5f2db2ff13d2ec7e266f774ea5630cc2dba4019e18e9716131b8b026051022006ebb33857b6d180f13aa6be2fc532f9734abde9d00ae14757e7d7ba3741c08c012102713015d3fa4d30259e90be5f131beb593bf0131f3af2dcdb304e3322d8d52b91ffffffff0228db0b000000000017a91483818667161bf94adda3964a81a231cbf6f5338187b0480c00000000001976a91406ccabfd5f9075ecd5e8d0d31c0e973a54d51e8288ac7cf7325d"},"type":"TakerPaymentSent"},"timestamp":1563621246370},{"event":{"data":{"error":"utxo:1145] rpc_clients:782] Waited too long until 1563628675 for output TransactionOutput { value: 777000, script_pubkey: a91483818667161bf94adda3964a81a231cbf6f5338187 } to be spent "},"type":"TakerPaymentWaitForSpendFailed"},"timestamp":1563638060370},{"event":{"data":{"error":"lp_swap:2025] utxo:938] rpc_clients:719] JsonRpcError { request: JsonRpcRequest { jsonrpc: \"2.0\", id: \"9\", method: \"blockchain.transaction.broadcast\", params: [String(\"010000000130cab922f27735043d81b9a5788670da7d9bf85136f527ba841e99f3b23e881e00000000b6473044022058a0c1da6bcf8c1418899ff8475f3ab6dddbff918528451c1fe71c2f7dad176302204c2e0bcf8f9b5f09e02ccfeb9256e9b34fb355ea655a5704a8a3fa920079b91501514c6b63048314335db1752102713015d3fa4d30259e90be5f131beb593bf0131f3af2dcdb304e3322d8d52b91ac6782012088a9147ed38daab6085c1a1e4426e61dc87a3c2c081a958821031bb83b58ec130e28e0a6d5d2acf2eb01b0d3f1670e021d47d31db8a858219da8ac68feffffff0188540a00000000001976a91406ccabfd5f9075ecd5e8d0d31c0e973a54d51e8288ac1c2b335d\")] }, error: Response(Object({\"code\": Number(1), \"message\": String(\"the transaction was rejected by network rules.\\n\\nMissing inputs\\n[010000000130cab922f27735043d81b9a5788670da7d9bf85136f527ba841e99f3b23e881e00000000b6473044022058a0c1da6bcf8c1418899ff8475f3ab6dddbff918528451c1fe71c2f7dad176302204c2e0bcf8f9b5f09e02ccfeb9256e9b34fb355ea655a5704a8a3fa920079b91501514c6b63048314335db1752102713015d3fa4d30259e90be5f131beb593bf0131f3af2dcdb304e3322d8d52b91ac6782012088a9147ed38daab6085c1a1e4426e61dc87a3c2c081a958821031bb83b58ec130e28e0a6d5d2acf2eb01b0d3f1670e021d47d31db8a858219da8ac68feffffff0188540a00000000001976a91406ccabfd5f9075ecd5e8d0d31c0e973a54d51e8288ac1c2b335d]\")})) }"},"type":"TakerPaymentRefundFailed"},"timestamp":1563638060583},{"event":{"type":"Finished"},"timestamp":1563638060585}],"success_events":["Started","Negotiated","TakerFeeSent","MakerPaymentReceived","MakerPaymentWaitConfirmStarted","MakerPaymentValidatedAndConfirmed","TakerPaymentSent","TakerPaymentSpent","MakerPaymentSpent","Finished"],"uuid":"9db641f5-4300-4527-9fa6-f1c391d42c35"}"#;
        let taker_saved_swap: TakerSavedSwap = json::from_str(taker_saved_json).unwrap();

        TestCoin::ticker.mock_safe(|_| MockResult::Return("ticker"));
        TestCoin::swap_contract_address.mock_safe(|_| MockResult::Return(None));
        TestCoin::can_refund_htlc
            .mock_safe(|_, _| MockResult::Return(Box::new(futures01::future::ok(CanRefundHtlc::CanRefundNow))));

        static mut SEARCH_TX_SPEND_CALLED: bool = false;
        TestCoin::search_for_swap_tx_spend_my.mock_safe(|_, _| {
            unsafe { SEARCH_TX_SPEND_CALLED = true };
            MockResult::Return(Box::pin(futures::future::ready(Ok(None))))
        });

        static mut REFUND_CALLED: bool = false;
        TestCoin::send_taker_refunds_payment.mock_safe(|_, _| {
            unsafe { REFUND_CALLED = true };
            MockResult::Return(Box::pin(futures::future::ok(eth_tx_for_test().into())))
        });
        let maker_coin = MmCoinEnum::Test(TestCoin::default());
        let taker_coin = MmCoinEnum::Test(TestCoin::default());
        let (taker_swap, _) = TakerSwap::load_from_saved(ctx, maker_coin, taker_coin, taker_saved_swap).unwrap();
        let actual = block_on(taker_swap.recover_funds()).unwrap();
        let expected = RecoveredSwap {
            action: RecoveredSwapAction::RefundedMyPayment,
            coin: "ticker".to_string(),
            transaction: eth_tx_for_test().into(),
        };
        assert_eq!(expected, actual);
        assert!(unsafe { SEARCH_TX_SPEND_CALLED });
        assert!(unsafe { REFUND_CALLED });
    }

    #[test]
    fn test_recover_funds_taker_swap_taker_payment_refund_failed_not_spent_too_early_to_refund() {
        let ctx = mm_ctx_with_iguana(PASSPHRASE);

        let taker_saved_json = r#"{"error_events":["StartFailed","NegotiateFailed","TakerFeeSendFailed","MakerPaymentValidateFailed","TakerPaymentTransactionFailed","TakerPaymentDataSendFailed","TakerPaymentWaitForSpendFailed","MakerPaymentSpendFailed","TakerPaymentRefunded","TakerPaymentRefundFailed"],"events":[{"event":{"data":{"lock_duration":7800,"maker":"1bb83b58ec130e28e0a6d5d2acf2eb01b0d3f1670e021d47d31db8a858219da8","maker_amount":"0.58610590","maker_coin":"KMD","maker_coin_start_block":1450923,"maker_payment_confirmations":1,"maker_payment_wait":1563623475,"my_persistent_pub":"02713015d3fa4d30259e90be5f131beb593bf0131f3af2dcdb304e3322d8d52b91","started_at":1563620875,"taker_amount":"0.0077700000552410000000000","taker_coin":"LTC","taker_coin_start_block":1670837,"taker_payment_confirmations":1,"taker_payment_lock":1563628675,"uuid":"9db641f5-4300-4527-9fa6-f1c391d42c35"},"type":"Started"},"timestamp":1563620875766},{"event":{"data":{"maker_payment_locktime":1563636475,"maker_pubkey":"031bb83b58ec130e28e0a6d5d2acf2eb01b0d3f1670e021d47d31db8a858219da8","secret_hash":"7ed38daab6085c1a1e4426e61dc87a3c2c081a95"},"type":"Negotiated"},"timestamp":1563620955014},{"event":{"data":{"tx_hash":"6740136eaaa615d9d231969e3a9599d0fc59e53989237a8d31cd6fc86c160013","tx_hex":"0100000001a2586ea8294cedc55741bef625ba72c646399903391a7f6c604a58c6263135f2000000006b4830450221009c78c8ba4a7accab6b09f9a95da5bc59c81f4fc1e60b288ec3c5462b4d02ef01022056b63be1629cf17751d3cc5ffec51bcb1d7f9396e9ce9ca254d0f34104f7263a012102713015d3fa4d30259e90be5f131beb593bf0131f3af2dcdb304e3322d8d52b91ffffffff0210270000000000001976a914ca1e04745e8ca0c60d8c5881531d51bec470743f88ac78aa1900000000001976a91406ccabfd5f9075ecd5e8d0d31c0e973a54d51e8288ac5bf6325d"},"type":"TakerFeeSent"},"timestamp":1563620958220},{"event":{"data":{"tx_hash":"d0f6e664cea9d89fe7b5cf8005fdca070d1ab1d05a482aaef95c08cdaecddf0a","tx_hex":"0400008085202f89019f1cbda354342cdf982046b331bbd3791f53b692efc6e4becc36be495b2977d9000000006b483045022100fa9d4557394141f6a8b9bfb8cd594a521fd8bcd1965dbf8bc4e04abc849ac66e0220589f521814c10a7561abfd5e432f7a2ee60d4875fe4604618af3207dae531ac00121031bb83b58ec130e28e0a6d5d2acf2eb01b0d3f1670e021d47d31db8a858219da8ffffffff029e537e030000000017a9145534898009f1467191065f6890b96914b39a1c018791857702000000001976a914c3f710deb7320b0efa6edb14e3ebeeb9155fa90d88ac72ee325d000000000000000000000000000000"},"type":"MakerPaymentReceived"},"timestamp":1563620999307},{"event":{"type":"MakerPaymentWaitConfirmStarted"},"timestamp":1563620999310},{"event":{"type":"MakerPaymentValidatedAndConfirmed"},"timestamp":1563621244153},{"event":{"data":{"tx_hash":"1e883eb2f3991e84ba27f53651f89b7dda708678a5b9813d043577f222b9ca30","tx_hex":"01000000011300166cc86fcd318d7a238939e559fcd099953a9e9631d2d915a6aa6e134067010000006a47304402206781d5f2db2ff13d2ec7e266f774ea5630cc2dba4019e18e9716131b8b026051022006ebb33857b6d180f13aa6be2fc532f9734abde9d00ae14757e7d7ba3741c08c012102713015d3fa4d30259e90be5f131beb593bf0131f3af2dcdb304e3322d8d52b91ffffffff0228db0b000000000017a91483818667161bf94adda3964a81a231cbf6f5338187b0480c00000000001976a91406ccabfd5f9075ecd5e8d0d31c0e973a54d51e8288ac7cf7325d"},"type":"TakerPaymentSent"},"timestamp":1563621246370},{"event":{"data":{"error":"utxo:1145] rpc_clients:782] Waited too long until 1563628675 for output TransactionOutput { value: 777000, script_pubkey: a91483818667161bf94adda3964a81a231cbf6f5338187 } to be spent "},"type":"TakerPaymentWaitForSpendFailed"},"timestamp":1563638060370},{"event":{"data":{"error":"lp_swap:2025] utxo:938] rpc_clients:719] JsonRpcError { request: JsonRpcRequest { jsonrpc: \"2.0\", id: \"9\", method: \"blockchain.transaction.broadcast\", params: [String(\"010000000130cab922f27735043d81b9a5788670da7d9bf85136f527ba841e99f3b23e881e00000000b6473044022058a0c1da6bcf8c1418899ff8475f3ab6dddbff918528451c1fe71c2f7dad176302204c2e0bcf8f9b5f09e02ccfeb9256e9b34fb355ea655a5704a8a3fa920079b91501514c6b63048314335db1752102713015d3fa4d30259e90be5f131beb593bf0131f3af2dcdb304e3322d8d52b91ac6782012088a9147ed38daab6085c1a1e4426e61dc87a3c2c081a958821031bb83b58ec130e28e0a6d5d2acf2eb01b0d3f1670e021d47d31db8a858219da8ac68feffffff0188540a00000000001976a91406ccabfd5f9075ecd5e8d0d31c0e973a54d51e8288ac1c2b335d\")] }, error: Response(Object({\"code\": Number(1), \"message\": String(\"the transaction was rejected by network rules.\\n\\nMissing inputs\\n[010000000130cab922f27735043d81b9a5788670da7d9bf85136f527ba841e99f3b23e881e00000000b6473044022058a0c1da6bcf8c1418899ff8475f3ab6dddbff918528451c1fe71c2f7dad176302204c2e0bcf8f9b5f09e02ccfeb9256e9b34fb355ea655a5704a8a3fa920079b91501514c6b63048314335db1752102713015d3fa4d30259e90be5f131beb593bf0131f3af2dcdb304e3322d8d52b91ac6782012088a9147ed38daab6085c1a1e4426e61dc87a3c2c081a958821031bb83b58ec130e28e0a6d5d2acf2eb01b0d3f1670e021d47d31db8a858219da8ac68feffffff0188540a00000000001976a91406ccabfd5f9075ecd5e8d0d31c0e973a54d51e8288ac1c2b335d]\")})) }"},"type":"TakerPaymentRefundFailed"},"timestamp":1563638060583},{"event":{"type":"Finished"},"timestamp":1563638060585}],"success_events":["Started","Negotiated","TakerFeeSent","MakerPaymentReceived","MakerPaymentWaitConfirmStarted","MakerPaymentValidatedAndConfirmed","TakerPaymentSent","TakerPaymentSpent","MakerPaymentSpent","Finished"],"uuid":"9db641f5-4300-4527-9fa6-f1c391d42c35"}"#;
        let taker_saved_swap: TakerSavedSwap = json::from_str(taker_saved_json).unwrap();

        TestCoin::ticker.mock_safe(|_| MockResult::Return("ticker"));
        TestCoin::swap_contract_address.mock_safe(|_| MockResult::Return(None));
        TestCoin::can_refund_htlc
            .mock_safe(|_, _| MockResult::Return(Box::new(futures01::future::ok(CanRefundHtlc::HaveToWait(1000)))));

        static mut SEARCH_TX_SPEND_CALLED: bool = false;
        TestCoin::search_for_swap_tx_spend_my.mock_safe(|_, _| {
            unsafe { SEARCH_TX_SPEND_CALLED = true };
            MockResult::Return(Box::pin(futures::future::ready(Ok(None))))
        });
        let maker_coin = MmCoinEnum::Test(TestCoin::default());
        let taker_coin = MmCoinEnum::Test(TestCoin::default());
        let (taker_swap, _) = TakerSwap::load_from_saved(ctx, maker_coin, taker_coin, taker_saved_swap).unwrap();
        let error = block_on(taker_swap.recover_funds()).unwrap_err();
        assert!(error.contains("Too early to refund"));
        assert!(unsafe { SEARCH_TX_SPEND_CALLED });
    }

    #[test]
    fn test_recover_funds_taker_swap_taker_payment_refund_failed_spent_by_maker() {
        let ctx = mm_ctx_with_iguana(PASSPHRASE);

        let taker_saved_json = r#"{"error_events":["StartFailed","NegotiateFailed","TakerFeeSendFailed","MakerPaymentValidateFailed","TakerPaymentTransactionFailed","TakerPaymentDataSendFailed","TakerPaymentWaitForSpendFailed","MakerPaymentSpendFailed","TakerPaymentRefunded","TakerPaymentRefundFailed"],"events":[{"event":{"data":{"lock_duration":7800,"maker":"1bb83b58ec130e28e0a6d5d2acf2eb01b0d3f1670e021d47d31db8a858219da8","maker_amount":"0.58610590","maker_coin":"KMD","maker_coin_start_block":1450923,"maker_payment_confirmations":1,"maker_payment_wait":1563623475,"my_persistent_pub":"02713015d3fa4d30259e90be5f131beb593bf0131f3af2dcdb304e3322d8d52b91","started_at":1563620875,"taker_amount":"0.0077700000552410000000000","taker_coin":"LTC","taker_coin_start_block":1670837,"taker_payment_confirmations":1,"taker_payment_lock":1563628675,"uuid":"9db641f5-4300-4527-9fa6-f1c391d42c35"},"type":"Started"},"timestamp":1563620875766},{"event":{"data":{"maker_payment_locktime":1563636475,"maker_pubkey":"031bb83b58ec130e28e0a6d5d2acf2eb01b0d3f1670e021d47d31db8a858219da8","secret_hash":"7ed38daab6085c1a1e4426e61dc87a3c2c081a95"},"type":"Negotiated"},"timestamp":1563620955014},{"event":{"data":{"tx_hash":"6740136eaaa615d9d231969e3a9599d0fc59e53989237a8d31cd6fc86c160013","tx_hex":"0100000001a2586ea8294cedc55741bef625ba72c646399903391a7f6c604a58c6263135f2000000006b4830450221009c78c8ba4a7accab6b09f9a95da5bc59c81f4fc1e60b288ec3c5462b4d02ef01022056b63be1629cf17751d3cc5ffec51bcb1d7f9396e9ce9ca254d0f34104f7263a012102713015d3fa4d30259e90be5f131beb593bf0131f3af2dcdb304e3322d8d52b91ffffffff0210270000000000001976a914ca1e04745e8ca0c60d8c5881531d51bec470743f88ac78aa1900000000001976a91406ccabfd5f9075ecd5e8d0d31c0e973a54d51e8288ac5bf6325d"},"type":"TakerFeeSent"},"timestamp":1563620958220},{"event":{"data":{"tx_hash":"d0f6e664cea9d89fe7b5cf8005fdca070d1ab1d05a482aaef95c08cdaecddf0a","tx_hex":"0400008085202f89019f1cbda354342cdf982046b331bbd3791f53b692efc6e4becc36be495b2977d9000000006b483045022100fa9d4557394141f6a8b9bfb8cd594a521fd8bcd1965dbf8bc4e04abc849ac66e0220589f521814c10a7561abfd5e432f7a2ee60d4875fe4604618af3207dae531ac00121031bb83b58ec130e28e0a6d5d2acf2eb01b0d3f1670e021d47d31db8a858219da8ffffffff029e537e030000000017a9145534898009f1467191065f6890b96914b39a1c018791857702000000001976a914c3f710deb7320b0efa6edb14e3ebeeb9155fa90d88ac72ee325d000000000000000000000000000000"},"type":"MakerPaymentReceived"},"timestamp":1563620999307},{"event":{"type":"MakerPaymentWaitConfirmStarted"},"timestamp":1563620999310},{"event":{"type":"MakerPaymentValidatedAndConfirmed"},"timestamp":1563621244153},{"event":{"data":{"tx_hash":"1e883eb2f3991e84ba27f53651f89b7dda708678a5b9813d043577f222b9ca30","tx_hex":"01000000011300166cc86fcd318d7a238939e559fcd099953a9e9631d2d915a6aa6e134067010000006a47304402206781d5f2db2ff13d2ec7e266f774ea5630cc2dba4019e18e9716131b8b026051022006ebb33857b6d180f13aa6be2fc532f9734abde9d00ae14757e7d7ba3741c08c012102713015d3fa4d30259e90be5f131beb593bf0131f3af2dcdb304e3322d8d52b91ffffffff0228db0b000000000017a91483818667161bf94adda3964a81a231cbf6f5338187b0480c00000000001976a91406ccabfd5f9075ecd5e8d0d31c0e973a54d51e8288ac7cf7325d"},"type":"TakerPaymentSent"},"timestamp":1563621246370},{"event":{"data":{"error":"utxo:1145] rpc_clients:782] Waited too long until 1563628675 for output TransactionOutput { value: 777000, script_pubkey: a91483818667161bf94adda3964a81a231cbf6f5338187 } to be spent "},"type":"TakerPaymentWaitForSpendFailed"},"timestamp":1563638060370},{"event":{"data":{"error":"lp_swap:2025] utxo:938] rpc_clients:719] JsonRpcError { request: JsonRpcRequest { jsonrpc: \"2.0\", id: \"9\", method: \"blockchain.transaction.broadcast\", params: [String(\"010000000130cab922f27735043d81b9a5788670da7d9bf85136f527ba841e99f3b23e881e00000000b6473044022058a0c1da6bcf8c1418899ff8475f3ab6dddbff918528451c1fe71c2f7dad176302204c2e0bcf8f9b5f09e02ccfeb9256e9b34fb355ea655a5704a8a3fa920079b91501514c6b63048314335db1752102713015d3fa4d30259e90be5f131beb593bf0131f3af2dcdb304e3322d8d52b91ac6782012088a9147ed38daab6085c1a1e4426e61dc87a3c2c081a958821031bb83b58ec130e28e0a6d5d2acf2eb01b0d3f1670e021d47d31db8a858219da8ac68feffffff0188540a00000000001976a91406ccabfd5f9075ecd5e8d0d31c0e973a54d51e8288ac1c2b335d\")] }, error: Response(Object({\"code\": Number(1), \"message\": String(\"the transaction was rejected by network rules.\\n\\nMissing inputs\\n[010000000130cab922f27735043d81b9a5788670da7d9bf85136f527ba841e99f3b23e881e00000000b6473044022058a0c1da6bcf8c1418899ff8475f3ab6dddbff918528451c1fe71c2f7dad176302204c2e0bcf8f9b5f09e02ccfeb9256e9b34fb355ea655a5704a8a3fa920079b91501514c6b63048314335db1752102713015d3fa4d30259e90be5f131beb593bf0131f3af2dcdb304e3322d8d52b91ac6782012088a9147ed38daab6085c1a1e4426e61dc87a3c2c081a958821031bb83b58ec130e28e0a6d5d2acf2eb01b0d3f1670e021d47d31db8a858219da8ac68feffffff0188540a00000000001976a91406ccabfd5f9075ecd5e8d0d31c0e973a54d51e8288ac1c2b335d]\")})) }"},"type":"TakerPaymentRefundFailed"},"timestamp":1563638060583},{"event":{"type":"Finished"},"timestamp":1563638060585}],"success_events":["Started","Negotiated","TakerFeeSent","MakerPaymentReceived","MakerPaymentWaitConfirmStarted","MakerPaymentValidatedAndConfirmed","TakerPaymentSent","TakerPaymentSpent","MakerPaymentSpent","Finished"],"uuid":"9db641f5-4300-4527-9fa6-f1c391d42c35"}"#;
        let taker_saved_swap: TakerSavedSwap = json::from_str(taker_saved_json).unwrap();

        TestCoin::ticker.mock_safe(|_| MockResult::Return("ticker"));
        TestCoin::swap_contract_address.mock_safe(|_| MockResult::Return(None));
        TestCoin::extract_secret.mock_safe(|_, _, _, _| MockResult::Return(Box::pin(async move { Ok(vec![]) })));

        static mut SEARCH_TX_SPEND_CALLED: bool = false;
        TestCoin::search_for_swap_tx_spend_my.mock_safe(|_, _| {
            unsafe { SEARCH_TX_SPEND_CALLED = true };
            let tx: UtxoTx = "0100000001de7aa8d29524906b2b54ee2e0281f3607f75662cbc9080df81d1047b78e21dbc00000000d7473044022079b6c50820040b1fbbe9251ced32ab334d33830f6f8d0bf0a40c7f1336b67d5b0220142ccf723ddabb34e542ed65c395abc1fbf5b6c3e730396f15d25c49b668a1a401209da937e5609680cb30bff4a7661364ca1d1851c2506fa80c443f00a3d3bf7365004c6b6304f62b0e5cb175210270e75970bb20029b3879ec76c4acd320a8d0589e003636264d01a7d566504bfbac6782012088a9142fb610d856c19fd57f2d0cffe8dff689074b3d8a882103f368228456c940ac113e53dad5c104cf209f2f102a409207269383b6ab9b03deac68ffffffff01d0dc9800000000001976a9146d9d2b554d768232320587df75c4338ecc8bf37d88ac40280e5c".into();
            MockResult::Return(Box::pin(futures::future::ready(Ok(Some(FoundSwapTxSpend::Spent(tx.into()))))))
        });

        TestCoin::search_for_swap_tx_spend_other
            .mock_safe(|_, _| MockResult::Return(Box::pin(futures::future::ready(Ok(None)))));

        static mut MAKER_PAYMENT_SPEND_CALLED: bool = false;
        TestCoin::send_taker_spends_maker_payment.mock_safe(|_, _| {
            unsafe { MAKER_PAYMENT_SPEND_CALLED = true };
            MockResult::Return(Box::new(futures01::future::ok(eth_tx_for_test().into())))
        });
        let maker_coin = MmCoinEnum::Test(TestCoin::default());
        let taker_coin = MmCoinEnum::Test(TestCoin::default());
        let (taker_swap, _) = TakerSwap::load_from_saved(ctx, maker_coin, taker_coin, taker_saved_swap).unwrap();
        let actual = block_on(taker_swap.recover_funds()).unwrap();
        let expected = RecoveredSwap {
            action: RecoveredSwapAction::SpentOtherPayment,
            coin: "ticker".to_string(),
            transaction: eth_tx_for_test().into(),
        };
        assert_eq!(expected, actual);
        assert!(unsafe { SEARCH_TX_SPEND_CALLED });
        assert!(unsafe { MAKER_PAYMENT_SPEND_CALLED });
    }

    #[test]
    fn test_recover_funds_taker_swap_not_finished() {
        let ctx = mm_ctx_with_iguana(PASSPHRASE);

        // the json doesn't have Finished event at the end
        let taker_saved_json = r#"{"error_events":["StartFailed","NegotiateFailed","TakerFeeSendFailed","MakerPaymentValidateFailed","TakerPaymentTransactionFailed","TakerPaymentDataSendFailed","TakerPaymentWaitForSpendFailed","MakerPaymentSpendFailed","TakerPaymentRefunded","TakerPaymentRefundFailed"],"events":[{"event":{"data":{"lock_duration":7800,"maker":"1bb83b58ec130e28e0a6d5d2acf2eb01b0d3f1670e021d47d31db8a858219da8","maker_amount":"0.12596566232185483","maker_coin":"KMD","maker_coin_start_block":1458035,"maker_payment_confirmations":1,"maker_payment_wait":1564053079,"my_persistent_pub":"0326846707a52a233cfc49a61ef51b1698bbe6aa78fa8b8d411c02743c09688f0a","started_at":1564050479,"taker_amount":"50.000000000000001504212457800000","taker_coin":"DOGE","taker_coin_start_block":2823448,"taker_payment_confirmations":1,"taker_payment_lock":1564058279,"uuid":"41383f43-46a5-478c-9386-3b2cce0aca20"},"type":"Started"},"timestamp":1564050480269},{"event":{"data":{"maker_payment_locktime":1564066080,"maker_pubkey":"031bb83b58ec130e28e0a6d5d2acf2eb01b0d3f1670e021d47d31db8a858219da8","secret_hash":"3669eb83a007a3c507448d79f45a9f06ec2f36a8"},"type":"Negotiated"},"timestamp":1564050540991},{"event":{"data":{"tx_hash":"bdde828b492d6d1cc25cd2322fd592dafd722fcc7d8b0fedce4d3bb4a1a8c8ff","tx_hex":"0100000002c7efa995c8b7be0a8b6c2d526c6c444c1634d65584e9ee89904e9d8675eac88c010000006a473044022051f34d5e3b7d0b9098d5e35333f3550f9cb9e57df83d5e4635b7a8d2986d6d5602200288c98da05de6950e01229a637110a1800ba643e75cfec59d4eb1021ad9b40801210326846707a52a233cfc49a61ef51b1698bbe6aa78fa8b8d411c02743c09688f0affffffffae6c233989efa7c7d2aa6534adc96078917ff395b7f09f734a147b2f44ade164000000006a4730440220393a784c2da74d0e2a28ec4f7df6c8f9d8b2af6ae6957f1e68346d744223a8fd02201b7a96954ac06815a43a6c7668d829ae9cbb5de76fa77189ddfd9e3038df662c01210326846707a52a233cfc49a61ef51b1698bbe6aa78fa8b8d411c02743c09688f0affffffff02115f5800000000001976a914ca1e04745e8ca0c60d8c5881531d51bec470743f88ac41a84641020000001976a914444f0e1099709ba4d742454a7d98a5c9c162ceab88ac6d84395d"},"type":"TakerFeeSent"},"timestamp":1564050545296},{"event":{"data":{"tx_hash":"0a0f11fa82802c2c30862c50ab2162185dae8de7f7235f32c506f814c142b382","tx_hex":"0400008085202f8902ace337db2dd4c56b0697f58fb8cfb6bd1cd6f469d925fc0376d1dcfb7581bf82000000006b483045022100d1f95be235c5c8880f5d703ace287e2768548792c58c5dbd27f5578881b30ea70220030596106e21c7e0057ee0dab283f9a1fe273f15208cba80870c447bd559ef0d0121031bb83b58ec130e28e0a6d5d2acf2eb01b0d3f1670e021d47d31db8a858219da8ffffffff9f339752567c404427fd77f2b35cecdb4c21489edc64e25e729fdb281785e423000000006a47304402203179e95877dbc107123a417f1e648e3ff13d384890f1e4a67b6dd5087235152e0220102a8ab799fadb26b5d89ceb9c7bc721a7e0c2a0d0d7e46bbe0cf3d130010d430121031bb83b58ec130e28e0a6d5d2acf2eb01b0d3f1670e021d47d31db8a858219da8ffffffff025635c0000000000017a91480a95d366d65e34a465ab17b0c9eb1d5a33bae08876cbfce05000000001976a914c3f710deb7320b0efa6edb14e3ebeeb9155fa90d88ac8d7c395d000000000000000000000000000000"},"type":"MakerPaymentReceived"},"timestamp":1564050588176},{"event":{"type":"MakerPaymentWaitConfirmStarted"},"timestamp":1564050588178},{"event":{"type":"MakerPaymentValidatedAndConfirmed"},"timestamp":1564050693585},{"event":{"data":{"tx_hash":"539cb6dbdc25465bbccc575554f05d1bb04c70efce4316e41194e747375c3659","tx_hex":"0100000001ffc8a8a1b43b4dceed0f8b7dcc2f72fdda92d52f32d25cc21c6d2d498b82debd010000006a47304402203967b7f9f5532fa47116585c7d1bcba51861ea2059cca00409f34660db18e33a0220640991911852533a12fdfeb039fb9c8ca2c45482c6993bd84636af3670d49c1501210326846707a52a233cfc49a61ef51b1698bbe6aa78fa8b8d411c02743c09688f0affffffff0200f2052a0100000017a914f2fa08ae416b576779ae5da975e5442663215fce87415173f9000000001976a914444f0e1099709ba4d742454a7d98a5c9c162ceab88ac0585395d"},"type":"TakerPaymentSent"},"timestamp":1564050695611},{"event":{"data":{"secret":"1b8886b8a2cdb62505699400b694ac20f04d7bd4abd80e1ab154aa8d861fc093","transaction":{"tx_hash":"cc5af1cf68d246419fee49c3d74c0cd173599d115b86efe274368a614951bc47","tx_hex":"010000000159365c3747e79411e41643ceef704cb01b5df0545557ccbc5b4625dcdbb69c5300000000d747304402200e78e27d2f1c18676f98ca3dfa4e4a9eeaa8209b55f57b4dd5d9e1abdf034cfa0220623b5c22b62234cec230342aa306c497e43494b44ec2425b84e236b1bf01257001201b8886b8a2cdb62505699400b694ac20f04d7bd4abd80e1ab154aa8d861fc093004c6b6304a7a2395db175210326846707a52a233cfc49a61ef51b1698bbe6aa78fa8b8d411c02743c09688f0aac6782012088a9143669eb83a007a3c507448d79f45a9f06ec2f36a88821031bb83b58ec130e28e0a6d5d2acf2eb01b0d3f1670e021d47d31db8a858219da8ac68ffffffff01008d380c010000001976a914c3f710deb7320b0efa6edb14e3ebeeb9155fa90d88ac8c77395d"}},"type":"TakerPaymentSpent"},"timestamp":1564051092890},{"event":{"data":{"error":"lp_swap:1981] utxo:891] rpc_clients:738] JsonRpcError { request: JsonRpcRequest { jsonrpc: \"2.0\", id: \"67\", method: \"blockchain.transaction.broadcast\", params: [String(\"0400008085202f890182b342c114f806c5325f23f7e78dae5d186221ab502c86302c2c8082fa110f0a00000000d7473044022035791ea5548f87484065c9e1f0bdca9ebc699f2c7f51182c84f360102e32dc3d02200612ed53bca52d9c2568437f087598531534badf26229fe0f652ea72ddf03ca501201b8886b8a2cdb62505699400b694ac20f04d7bd4abd80e1ab154aa8d861fc093004c6b630420c1395db17521031bb83b58ec130e28e0a6d5d2acf2eb01b0d3f1670e021d47d31db8a858219da8ac6782012088a9143669eb83a007a3c507448d79f45a9f06ec2f36a888210326846707a52a233cfc49a61ef51b1698bbe6aa78fa8b8d411c02743c09688f0aac68ffffffff01460ec000000000001976a914444f0e1099709ba4d742454a7d98a5c9c162ceab88ac967e395d000000000000000000000000000000\")] }, error: Transport(\"rpc_clients:668] All electrums are currently disconnected\") }"},"type":"MakerPaymentSpendFailed"},"timestamp":1564051092897}],"success_events":["Started","Negotiated","TakerFeeSent","MakerPaymentReceived","MakerPaymentWaitConfirmStarted","MakerPaymentValidatedAndConfirmed","TakerPaymentSent","TakerPaymentSpent","MakerPaymentSpent","Finished"],"uuid":"41383f43-46a5-478c-9386-3b2cce0aca20"}"#;
        let taker_saved_swap: TakerSavedSwap = json::from_str(taker_saved_json).unwrap();

        TestCoin::ticker.mock_safe(|_| MockResult::Return("ticker"));
        TestCoin::swap_contract_address.mock_safe(|_| MockResult::Return(None));
        let maker_coin = MmCoinEnum::Test(TestCoin::default());
        let taker_coin = MmCoinEnum::Test(TestCoin::default());
        let (taker_swap, _) = TakerSwap::load_from_saved(ctx, maker_coin, taker_coin, taker_saved_swap).unwrap();
        assert!(block_on(taker_swap.recover_funds()).is_err());
    }

    #[test]
    fn test_taker_swap_event_should_ban() {
        let event = TakerSwapEvent::TakerPaymentWaitConfirmFailed("err".into());
        assert!(!event.should_ban_maker());

        let event = TakerSwapEvent::MakerPaymentWaitConfirmFailed("err".into());
        assert!(!event.should_ban_maker());

        let event = TakerSwapEvent::MakerPaymentValidateFailed("err".into());
        assert!(event.should_ban_maker());

        let event = TakerSwapEvent::TakerPaymentWaitForSpendFailed("err".into());
        assert!(event.should_ban_maker());
    }

    #[test]
    fn test_recheck_swap_contract_address_if_none() {
        let ctx = mm_ctx_with_iguana(PASSPHRASE);

        // swap file contains neither maker_coin_swap_contract_address nor taker_coin_swap_contract_address
        let taker_saved_json = r#"{"error_events":["StartFailed","NegotiateFailed","TakerFeeSendFailed","MakerPaymentValidateFailed","TakerPaymentTransactionFailed","TakerPaymentDataSendFailed","TakerPaymentWaitForSpendFailed","MakerPaymentSpendFailed","TakerPaymentRefunded","TakerPaymentRefundFailed"],"events":[{"event":{"data":{"lock_duration":7800,"maker":"1bb83b58ec130e28e0a6d5d2acf2eb01b0d3f1670e021d47d31db8a858219da8","maker_amount":"0.58610590","maker_coin":"KMD","maker_coin_start_block":1450923,"maker_payment_confirmations":1,"maker_payment_wait":1563623475,"my_persistent_pub":"02713015d3fa4d30259e90be5f131beb593bf0131f3af2dcdb304e3322d8d52b91","started_at":1563620875,"taker_amount":"0.0077700000552410000000000","taker_coin":"LTC","taker_coin_start_block":1670837,"taker_payment_confirmations":1,"taker_payment_lock":1563628675,"uuid":"9db641f5-4300-4527-9fa6-f1c391d42c35"},"type":"Started"},"timestamp":1563620875766},{"event":{"data":{"maker_payment_locktime":1563636475,"maker_pubkey":"031bb83b58ec130e28e0a6d5d2acf2eb01b0d3f1670e021d47d31db8a858219da8","secret_hash":"7ed38daab6085c1a1e4426e61dc87a3c2c081a95"},"type":"Negotiated"},"timestamp":1563620955014},{"event":{"data":{"tx_hash":"6740136eaaa615d9d231969e3a9599d0fc59e53989237a8d31cd6fc86c160013","tx_hex":"0100000001a2586ea8294cedc55741bef625ba72c646399903391a7f6c604a58c6263135f2000000006b4830450221009c78c8ba4a7accab6b09f9a95da5bc59c81f4fc1e60b288ec3c5462b4d02ef01022056b63be1629cf17751d3cc5ffec51bcb1d7f9396e9ce9ca254d0f34104f7263a012102713015d3fa4d30259e90be5f131beb593bf0131f3af2dcdb304e3322d8d52b91ffffffff0210270000000000001976a914ca1e04745e8ca0c60d8c5881531d51bec470743f88ac78aa1900000000001976a91406ccabfd5f9075ecd5e8d0d31c0e973a54d51e8288ac5bf6325d"},"type":"TakerFeeSent"},"timestamp":1563620958220},{"event":{"data":{"tx_hash":"d0f6e664cea9d89fe7b5cf8005fdca070d1ab1d05a482aaef95c08cdaecddf0a","tx_hex":"0400008085202f89019f1cbda354342cdf982046b331bbd3791f53b692efc6e4becc36be495b2977d9000000006b483045022100fa9d4557394141f6a8b9bfb8cd594a521fd8bcd1965dbf8bc4e04abc849ac66e0220589f521814c10a7561abfd5e432f7a2ee60d4875fe4604618af3207dae531ac00121031bb83b58ec130e28e0a6d5d2acf2eb01b0d3f1670e021d47d31db8a858219da8ffffffff029e537e030000000017a9145534898009f1467191065f6890b96914b39a1c018791857702000000001976a914c3f710deb7320b0efa6edb14e3ebeeb9155fa90d88ac72ee325d000000000000000000000000000000"},"type":"MakerPaymentReceived"},"timestamp":1563620999307},{"event":{"type":"MakerPaymentWaitConfirmStarted"},"timestamp":1563620999310},{"event":{"type":"MakerPaymentValidatedAndConfirmed"},"timestamp":1563621244153},{"event":{"data":{"tx_hash":"1e883eb2f3991e84ba27f53651f89b7dda708678a5b9813d043577f222b9ca30","tx_hex":"01000000011300166cc86fcd318d7a238939e559fcd099953a9e9631d2d915a6aa6e134067010000006a47304402206781d5f2db2ff13d2ec7e266f774ea5630cc2dba4019e18e9716131b8b026051022006ebb33857b6d180f13aa6be2fc532f9734abde9d00ae14757e7d7ba3741c08c012102713015d3fa4d30259e90be5f131beb593bf0131f3af2dcdb304e3322d8d52b91ffffffff0228db0b000000000017a91483818667161bf94adda3964a81a231cbf6f5338187b0480c00000000001976a91406ccabfd5f9075ecd5e8d0d31c0e973a54d51e8288ac7cf7325d"},"type":"TakerPaymentSent"},"timestamp":1563621246370},{"event":{"data":{"error":"utxo:1145] rpc_clients:782] Waited too long until 1563628675 for output TransactionOutput { value: 777000, script_pubkey: a91483818667161bf94adda3964a81a231cbf6f5338187 } to be spent "},"type":"TakerPaymentWaitForSpendFailed"},"timestamp":1563638060370},{"event":{"data":{"error":"lp_swap:2025] utxo:938] rpc_clients:719] JsonRpcError { request: JsonRpcRequest { jsonrpc: \"2.0\", id: \"9\", method: \"blockchain.transaction.broadcast\", params: [String(\"010000000130cab922f27735043d81b9a5788670da7d9bf85136f527ba841e99f3b23e881e00000000b6473044022058a0c1da6bcf8c1418899ff8475f3ab6dddbff918528451c1fe71c2f7dad176302204c2e0bcf8f9b5f09e02ccfeb9256e9b34fb355ea655a5704a8a3fa920079b91501514c6b63048314335db1752102713015d3fa4d30259e90be5f131beb593bf0131f3af2dcdb304e3322d8d52b91ac6782012088a9147ed38daab6085c1a1e4426e61dc87a3c2c081a958821031bb83b58ec130e28e0a6d5d2acf2eb01b0d3f1670e021d47d31db8a858219da8ac68feffffff0188540a00000000001976a91406ccabfd5f9075ecd5e8d0d31c0e973a54d51e8288ac1c2b335d\")] }, error: Response(Object({\"code\": Number(1), \"message\": String(\"the transaction was rejected by network rules.\\n\\nMissing inputs\\n[010000000130cab922f27735043d81b9a5788670da7d9bf85136f527ba841e99f3b23e881e00000000b6473044022058a0c1da6bcf8c1418899ff8475f3ab6dddbff918528451c1fe71c2f7dad176302204c2e0bcf8f9b5f09e02ccfeb9256e9b34fb355ea655a5704a8a3fa920079b91501514c6b63048314335db1752102713015d3fa4d30259e90be5f131beb593bf0131f3af2dcdb304e3322d8d52b91ac6782012088a9147ed38daab6085c1a1e4426e61dc87a3c2c081a958821031bb83b58ec130e28e0a6d5d2acf2eb01b0d3f1670e021d47d31db8a858219da8ac68feffffff0188540a00000000001976a91406ccabfd5f9075ecd5e8d0d31c0e973a54d51e8288ac1c2b335d]\")})) }"},"type":"TakerPaymentRefundFailed"},"timestamp":1563638060583},{"event":{"type":"Finished"},"timestamp":1563638060585}],"success_events":["Started","Negotiated","TakerFeeSent","MakerPaymentReceived","MakerPaymentWaitConfirmStarted","MakerPaymentValidatedAndConfirmed","TakerPaymentSent","TakerPaymentSpent","MakerPaymentSpent","Finished"],"uuid":"9db641f5-4300-4527-9fa6-f1c391d42c35"}"#;
        let taker_saved_swap: TakerSavedSwap = json::from_str(taker_saved_json).unwrap();

        TestCoin::ticker.mock_safe(|_| MockResult::Return("ticker"));
        static mut SWAP_CONTRACT_ADDRESS_CALLED: usize = 0;
        TestCoin::swap_contract_address.mock_safe(|_| {
            unsafe { SWAP_CONTRACT_ADDRESS_CALLED += 1 };
            MockResult::Return(Some(BytesJson::default()))
        });
        let maker_coin = MmCoinEnum::Test(TestCoin::default());
        let taker_coin = MmCoinEnum::Test(TestCoin::default());
        let (taker_swap, _) = TakerSwap::load_from_saved(ctx, maker_coin, taker_coin, taker_saved_swap).unwrap();

        assert_eq!(unsafe { SWAP_CONTRACT_ADDRESS_CALLED }, 2);
        assert_eq!(
            taker_swap.r().data.maker_coin_swap_contract_address,
            Some(BytesJson::default())
        );
        assert_eq!(
            taker_swap.r().data.taker_coin_swap_contract_address,
            Some(BytesJson::default())
        );
    }

    #[test]
    fn test_recheck_only_one_swap_contract_address() {
        let ctx = mm_ctx_with_iguana(PASSPHRASE);

        // swap file contains only maker_coin_swap_contract_address
        let taker_saved_json = r#"{"type":"Taker","uuid":"49c79ea4-e1eb-4fb2-a0ef-265bded0b77f","events":[{"timestamp":1608542326909,"event":{"type":"Started","data":{"taker_coin":"RICK","maker_coin":"ETH","maker":"c6a78589e18b482aea046975e6d0acbdea7bf7dbf04d9d5bd67fda917815e3ed","my_persistent_pub":"02031d4256c4bc9f99ac88bf3dba21773132281f65f9bf23a59928bce08961e2f3","lock_duration":7800,"maker_amount":"0.1","taker_amount":"0.1","maker_payment_confirmations":1,"maker_payment_requires_nota":false,"taker_payment_confirmations":0,"taker_payment_requires_nota":false,"taker_payment_lock":1608550126,"uuid":"49c79ea4-e1eb-4fb2-a0ef-265bded0b77f","started_at":1608542326,"maker_payment_wait":1608545446,"maker_coin_start_block":14360,"taker_coin_start_block":723123,"maker_coin_swap_contract_address":"83965c539899cc0f918552e5a26915de40ee8852"}}},{"timestamp":1608542327416,"event":{"type":"Negotiated","data":{"maker_payment_locktime":1608557926,"maker_pubkey":"03c6a78589e18b482aea046975e6d0acbdea7bf7dbf04d9d5bd67fda917815e3ed","secret_hash":"8b0221f3b977c1c65dddf17c1c28e2bbced9e7b4"}}},{"timestamp":1608542332604,"event":{"type":"TakerFeeSent","data":{"tx_hex":"0400008085202f89011ca964f77200b73d64b481f47de84098041d3470d6256e44f2741f080e2b11cf020000006b4830450221008a064f5e51ef8281d43eb7bcd016fed7e560ea1eb7b0713ec977602c96d8f79b02205bfaa6655b849b9922c03276b938273f2edb8fb9ffcaa2a9212d7220560f6060012102031d4256c4bc9f99ac88bf3dba21773132281f65f9bf23a59928bce08961e2f3ffffffff0246320000000000001976a914ca1e04745e8ca0c60d8c5881531d51bec470743f88ac62752e27000000001976a91405aab5342166f8594baf17a7d9bef5d56744332788ac7768e05f000000000000000000000000000000","tx_hash":"3793df28ed2aac6188d2c48ec65eff12eea301089d60da655fc96f598326d708"}}},{"timestamp":1608542334018,"event":{"type":"MakerPaymentReceived","data":{"tx_hex":"f8ef82021c80830249f094a09ad3cd7e96586ebd05a2607ee56b56fb2db8fd88016345785d8a0000b884152cf3af50aebafeaf827c62c2eed09e265fa5aa9e013c0f27f0a88259f1aaa1279f0c32000000000000000000000000bab36286672fbdc7b250804bf6d14be0df69fa298b0221f3b977c1c65dddf17c1c28e2bbced9e7b4000000000000000000000000000000000000000000000000000000000000000000000000000000005fe0a5661ba0f18a0c5c349462b51dacd1a0761e4997d4572a01e48480c4e310d69a40308ad3a04510513f01a79c59f22c9cb79952547c8dfc4c74785b630f512d64369323e0c1","tx_hash":"6782323490584a2bc768cd5199506bfa1ed91e7515b35bb72fa269604b7dc0aa"}}},{"timestamp":1608542334019,"event":{"type":"MakerPaymentWaitConfirmStarted"}},{"timestamp":1608542334825,"event":{"type":"MakerPaymentValidatedAndConfirmed"}},{"timestamp":1608542337671,"event":{"type":"TakerPaymentSent","data":{"tx_hex":"0400008085202f890108d72683596fc95f65da609d0801a3ee12ff5ec68ec4d28861ac2aed28df9337010000006b48304502210086a03db599438b243bee2b02af56e23447f85d09854416b51305536b9ca5890e02204b288acdea4cdc7ab1ffbd9766a7bdf95f5bd02d2917dfb7089dbf29032591b0012102031d4256c4bc9f99ac88bf3dba21773132281f65f9bf23a59928bce08961e2f3ffffffff03809698000000000017a914888e9e1816214c3960eac7b55e35521ca4426b0c870000000000000000166a148b0221f3b977c1c65dddf17c1c28e2bbced9e7b4fada9526000000001976a91405aab5342166f8594baf17a7d9bef5d56744332788ac7f68e05f000000000000000000000000000000","tx_hash":"44fa493757df5fdca823bbac05a8b8feb5862d799d4947fd544abcd129feceea"}}},{"timestamp":1608542348271,"event":{"type":"TakerPaymentSpent","data":{"transaction":{"tx_hex":"0400008085202f8901eacefe29d1bc4a54fd47499d792d86b5feb8a805acbb23a8dc5fdf573749fa4400000000d74730440220508c853cc4f1fcb9e6aa00e704eef99adaee9a4ea63a1fd6393bb7ff18da02c802200396bb5d52157bd77ff26ac521ed75aca388d3ec1e5e3ebb7b3aed73c3d33ec50120df871242dcbcc4fe9ed4d3413e21b2f8ce606a3ee7128c9b2d2e31fcedc1848e004c6b6304ee86e05fb1752102031d4256c4bc9f99ac88bf3dba21773132281f65f9bf23a59928bce08961e2f3ac6782012088a9148b0221f3b977c1c65dddf17c1c28e2bbced9e7b4882103c6a78589e18b482aea046975e6d0acbdea7bf7dbf04d9d5bd67fda917815e3edac68ffffffff0198929800000000001976a9146d9d2b554d768232320587df75c4338ecc8bf37d88ac725ae05f000000000000000000000000000000","tx_hash":"9376dde62249802a0aba8259f51def9bb2e509af85a5ec7df04b479a9da28a29"},"secret":"df871242dcbcc4fe9ed4d3413e21b2f8ce606a3ee7128c9b2d2e31fcedc1848e"}}},{"timestamp":1608542349372,"event":{"type":"MakerPaymentSpent","data":{"tx_hex":"f90107821fb980830249f094a09ad3cd7e96586ebd05a2607ee56b56fb2db8fd80b8a402ed292b50aebafeaf827c62c2eed09e265fa5aa9e013c0f27f0a88259f1aaa1279f0c32000000000000000000000000000000000000000000000000016345785d8a0000df871242dcbcc4fe9ed4d3413e21b2f8ce606a3ee7128c9b2d2e31fcedc1848e00000000000000000000000000000000000000000000000000000000000000000000000000000000000000004b2d0d6c2c785217457b69b922a2a9cea98f71e91ca0ed6a4942a78c7ae6eb3c9dec496459a9ef68b34cb389acd939d13d3ecaf7e4aca021bb77e80fc60acf25a7a01cc1272b1b76594a521fb1abe1322d650e58a672c2","tx_hash":"c2d206e665aee159a5ab9aff60f76444e97bdad8f9152eccb6ca07d9204974ca"}}},{"timestamp":1608542349373,"event":{"type":"Finished"}}],"maker_amount":"0.1","maker_coin":"ETH","taker_amount":"0.1","taker_coin":"RICK","gui":"nogui","mm_version":"1a6082121","success_events":["Started","Negotiated","TakerFeeSent","MakerPaymentReceived","MakerPaymentWaitConfirmStarted","MakerPaymentValidatedAndConfirmed","TakerPaymentSent","TakerPaymentSpent","MakerPaymentSpent","Finished"],"error_events":["StartFailed","NegotiateFailed","TakerFeeSendFailed","MakerPaymentValidateFailed","MakerPaymentWaitConfirmFailed","TakerPaymentTransactionFailed","TakerPaymentWaitConfirmFailed","TakerPaymentDataSendFailed","TakerPaymentWaitForSpendFailed","MakerPaymentSpendFailed","TakerPaymentWaitRefundStarted","TakerPaymentRefunded","TakerPaymentRefundFailed"]}"#;
        let taker_saved_swap: TakerSavedSwap = json::from_str(taker_saved_json).unwrap();

        TestCoin::ticker.mock_safe(|_| MockResult::Return("ticker"));
        static mut SWAP_CONTRACT_ADDRESS_CALLED: usize = 0;
        TestCoin::swap_contract_address.mock_safe(|_| {
            unsafe { SWAP_CONTRACT_ADDRESS_CALLED += 1 };
            MockResult::Return(Some(BytesJson::default()))
        });
        let maker_coin = MmCoinEnum::Test(TestCoin::default());
        let taker_coin = MmCoinEnum::Test(TestCoin::default());
        let (taker_swap, _) = TakerSwap::load_from_saved(ctx, maker_coin, taker_coin, taker_saved_swap).unwrap();

        assert_eq!(unsafe { SWAP_CONTRACT_ADDRESS_CALLED }, 1);
        let expected_addr = addr_from_str(ETH_DEV_SWAP_CONTRACT).unwrap();
        let expected = BytesJson::from(expected_addr.0.as_ref());
        assert_eq!(taker_swap.r().data.maker_coin_swap_contract_address, Some(expected));
        assert_eq!(
            taker_swap.r().data.taker_coin_swap_contract_address,
            Some(BytesJson::default())
        );
    }

    #[test]
    // https://github.com/KomodoPlatform/atomicDEX-API/issues/647
    fn test_recoverable() {
        // Swap ended with MakerPaymentWaitConfirmFailed event.
        // MM2 did not attempt to send the payment in this case so swap is not recoverable.
        let swap: TakerSavedSwap = json::from_str(r#"{"error_events":["StartFailed","NegotiateFailed","TakerFeeSendFailed","MakerPaymentValidateFailed","MakerPaymentWaitConfirmFailed","TakerPaymentTransactionFailed","TakerPaymentWaitConfirmFailed","TakerPaymentDataSendFailed","TakerPaymentWaitForSpendFailed","MakerPaymentSpendFailed","TakerPaymentWaitRefundStarted","TakerPaymentRefunded","TakerPaymentRefundFailed"],"events":[{"event":{"data":{"lock_duration":7800,"maker":"1bb83b58ec130e28e0a6d5d2acf2eb01b0d3f1670e021d47d31db8a858219da8","maker_amount":"0.12596566232185483","maker_coin":"KMD","maker_coin_start_block":1458035,"maker_payment_confirmations":1,"maker_payment_wait":1564053079,"my_persistent_pub":"0326846707a52a233cfc49a61ef51b1698bbe6aa78fa8b8d411c02743c09688f0a","started_at":1564050479,"taker_amount":"50.000000000000001504212457800000","taker_coin":"DOGE","taker_coin_start_block":2823448,"taker_payment_confirmations":1,"taker_payment_lock":1564058279,"uuid":"41383f43-46a5-478c-9386-3b2cce0aca20"},"type":"Started"},"timestamp":1564050480269},{"event":{"data":{"maker_payment_locktime":1564066080,"maker_pubkey":"031bb83b58ec130e28e0a6d5d2acf2eb01b0d3f1670e021d47d31db8a858219da8","secret_hash":"3669eb83a007a3c507448d79f45a9f06ec2f36a8"},"type":"Negotiated"},"timestamp":1564050540991},{"event":{"data":{"tx_hash":"bdde828b492d6d1cc25cd2322fd592dafd722fcc7d8b0fedce4d3bb4a1a8c8ff","tx_hex":"0100000002c7efa995c8b7be0a8b6c2d526c6c444c1634d65584e9ee89904e9d8675eac88c010000006a473044022051f34d5e3b7d0b9098d5e35333f3550f9cb9e57df83d5e4635b7a8d2986d6d5602200288c98da05de6950e01229a637110a1800ba643e75cfec59d4eb1021ad9b40801210326846707a52a233cfc49a61ef51b1698bbe6aa78fa8b8d411c02743c09688f0affffffffae6c233989efa7c7d2aa6534adc96078917ff395b7f09f734a147b2f44ade164000000006a4730440220393a784c2da74d0e2a28ec4f7df6c8f9d8b2af6ae6957f1e68346d744223a8fd02201b7a96954ac06815a43a6c7668d829ae9cbb5de76fa77189ddfd9e3038df662c01210326846707a52a233cfc49a61ef51b1698bbe6aa78fa8b8d411c02743c09688f0affffffff02115f5800000000001976a914ca1e04745e8ca0c60d8c5881531d51bec470743f88ac41a84641020000001976a914444f0e1099709ba4d742454a7d98a5c9c162ceab88ac6d84395d"},"type":"TakerFeeSent"},"timestamp":1564050545296},{"event":{"data":{"tx_hash":"0a0f11fa82802c2c30862c50ab2162185dae8de7f7235f32c506f814c142b382","tx_hex":"0400008085202f8902ace337db2dd4c56b0697f58fb8cfb6bd1cd6f469d925fc0376d1dcfb7581bf82000000006b483045022100d1f95be235c5c8880f5d703ace287e2768548792c58c5dbd27f5578881b30ea70220030596106e21c7e0057ee0dab283f9a1fe273f15208cba80870c447bd559ef0d0121031bb83b58ec130e28e0a6d5d2acf2eb01b0d3f1670e021d47d31db8a858219da8ffffffff9f339752567c404427fd77f2b35cecdb4c21489edc64e25e729fdb281785e423000000006a47304402203179e95877dbc107123a417f1e648e3ff13d384890f1e4a67b6dd5087235152e0220102a8ab799fadb26b5d89ceb9c7bc721a7e0c2a0d0d7e46bbe0cf3d130010d430121031bb83b58ec130e28e0a6d5d2acf2eb01b0d3f1670e021d47d31db8a858219da8ffffffff025635c0000000000017a91480a95d366d65e34a465ab17b0c9eb1d5a33bae08876cbfce05000000001976a914c3f710deb7320b0efa6edb14e3ebeeb9155fa90d88ac8d7c395d000000000000000000000000000000"},"type":"MakerPaymentReceived"},"timestamp":1564050588176},{"event":{"type":"MakerPaymentWaitConfirmStarted"},"timestamp":1564050588178},{"event":{"data":{"error":"error"},"type":"MakerPaymentWaitConfirmFailed"},"timestamp":1564051092897},{"event":{"type":"Finished"},"timestamp":1564051092900}],"success_events":["Started","Negotiated","TakerFeeSent","MakerPaymentReceived","MakerPaymentWaitConfirmStarted","MakerPaymentValidatedAndConfirmed","TakerPaymentSent","TakerPaymentSpent","MakerPaymentSpent","Finished"],"uuid":"41383f43-46a5-478c-9386-3b2cce0aca20"}"#).unwrap();
        assert!(!swap.is_recoverable());
    }

    #[test]
    fn test_max_taker_vol_from_available() {
        let min_tx_amount = MmNumber::from("0.00001");

        // For these `availables` the dex_fee must be greater than min_tx_amount
        let source = vec![
            ("0.00779", false),
            ("0.01", false),
            ("0.0135", false),
            ("1.2000001", false),
            ("99999999999999999999999999999999999999999999999999999", false),
            ("0.00778000000000000000000000000000000000000000000000002", false),
            ("0.00778000000000000000000000000000000000000000000000001", false),
            ("0.00863333333333333333333333333333333333333333333333334", true),
            ("0.00863333333333333333333333333333333333333333333333333", true),
        ];
        for (available, is_kmd) in source {
            let available = MmNumber::from(available);
            // no matter base or rel is KMD
            let base = if is_kmd { "RICK" } else { "MORTY" };
            let max_taker_vol = max_taker_vol_from_available(available.clone(), "RICK", "MORTY", &min_tx_amount)
                .expect("!max_taker_vol_from_available");

            let dex_fee = dex_fee_amount(base, "MORTY", &max_taker_vol, &min_tx_amount);
            assert!(min_tx_amount < dex_fee);
            assert!(min_tx_amount <= max_taker_vol);
            assert_eq!(max_taker_vol + dex_fee, available);
        }

        // for these `availables` the dex_fee must be the same as min_tx_amount
        let source = vec![
            ("0.00863333333333333333333333333333333333333333333333332", true),
            ("0.00863333333333333333333333333333333333333333333333331", true),
            ("0.00777999999999999999999999999999999999999999999999999", false),
            ("0.00777", false),
            ("0.00002001", false),
        ];
        for (available, is_kmd) in source {
            let available = MmNumber::from(available);
            // no matter base or rel is KMD
            let base = if is_kmd { "KMD" } else { "RICK" };
            let max_taker_vol = max_taker_vol_from_available(available.clone(), base, "MORTY", &min_tx_amount)
                .expect("!max_taker_vol_from_available");
            let dex_fee = dex_fee_amount(base, "MORTY", &max_taker_vol, &min_tx_amount);
            println!(
                "available={:?} max_taker_vol={:?} dex_fee={:?}",
                available.to_decimal(),
                max_taker_vol.to_decimal(),
                dex_fee.to_decimal()
            );
            assert_eq!(min_tx_amount, dex_fee);
            assert!(min_tx_amount <= max_taker_vol);
            assert_eq!(max_taker_vol + dex_fee, available);
        }

        // these `availables` must return an error
        let availables = vec![
            "0.00002",
            "0.000011",
            "0.00001000000000000000000000000000000000000000000000001",
            "0.00001",
            "0.00000999999999999999999999999999999999999999999999999",
            "0.00000000000000000000000000000000000000000000000000001",
            "0",
            "-2",
        ];
        for available in availables {
            let available = MmNumber::from(available);
            max_taker_vol_from_available(available.clone(), "KMD", "MORTY", &min_tx_amount)
                .expect_err("!max_taker_vol_from_available success but should be error");
        }
    }

    #[test]
    fn locked_amount_should_not_use_paid_from_trading_vol_fee() {
        use crate::mm2::lp_swap::get_locked_amount;

        let taker_saved_json = r#"{
            "type": "Taker",
            "uuid": "af5e0383-97f6-4408-8c03-a8eb8d17e46d",
            "my_order_uuid": "af5e0383-97f6-4408-8c03-a8eb8d17e46d",
            "events": [
                {
                    "timestamp": 1617096259172,
                    "event": {
                        "type": "Started",
                        "data": {
                            "taker_coin": "MORTY",
                            "maker_coin": "RICK",
                            "maker": "15d9c51c657ab1be4ae9d3ab6e76a619d3bccfe830d5363fa168424c0d044732",
                            "my_persistent_pub": "03ad6f89abc2e5beaa8a3ac28e22170659b3209fe2ddf439681b4b8f31508c36fa",
                            "lock_duration": 7800,
                            "maker_amount": "0.1",
                            "taker_amount": "0.11",
                            "maker_payment_confirmations": 1,
                            "maker_payment_requires_nota": false,
                            "taker_payment_confirmations": 1,
                            "taker_payment_requires_nota": false,
                            "taker_payment_lock": 1617104058,
                            "uuid": "af5e0383-97f6-4408-8c03-a8eb8d17e46d",
                            "started_at": 1617096258,
                            "maker_payment_wait": 1617099378,
                            "maker_coin_start_block": 865240,
                            "taker_coin_start_block": 869167,
                            "fee_to_send_taker_fee": {
                                "coin": "MORTY",
                                "amount": "0.00001",
                                "paid_from_trading_vol": false
                            },
                            "taker_payment_trade_fee": {
                                "coin": "MORTY",
                                "amount": "0.00001",
                                "paid_from_trading_vol": false
                            },
                            "maker_payment_spend_trade_fee": {
                                "coin": "RICK",
                                "amount": "0.00001",
                                "paid_from_trading_vol": true
                            }
                        }
                    }
                }
            ],
            "maker_amount": "0.1",
            "maker_coin": "RICK",
            "taker_amount": "0.11",
            "taker_coin": "MORTY",
            "gui": null,
            "mm_version": "21867da64",
            "success_events": [],
            "error_events": []
        }"#;
        let taker_saved_swap: TakerSavedSwap = json::from_str(taker_saved_json).unwrap();

        let ctx = mm_ctx_with_iguana(PASSPHRASE);

        let maker_coin = MmCoinEnum::Test(TestCoin::new("RICK"));
        let taker_coin = MmCoinEnum::Test(TestCoin::new("MORTY"));

        TestCoin::swap_contract_address.mock_safe(|_| MockResult::Return(None));
        TestCoin::min_tx_amount.mock_safe(|_| MockResult::Return(BigDecimal::from(0)));

        let (swap, _) = TakerSwap::load_from_saved(ctx.clone(), maker_coin, taker_coin, taker_saved_swap).unwrap();
        let swaps_ctx = SwapsContext::from_ctx(&ctx).unwrap();
        let arc = Arc::new(swap);
        let weak_ref = Arc::downgrade(&arc);
        swaps_ctx.running_swaps.lock().unwrap().push(weak_ref);

        let actual = get_locked_amount(&ctx, "RICK");
        assert_eq!(actual, MmNumber::from(0));

        let actual = get_locked_amount_by_other_swaps(&ctx, &new_uuid(), "RICK");
        assert_eq!(actual, MmNumber::from(0));
    }
}<|MERGE_RESOLUTION|>--- conflicted
+++ resolved
@@ -5,17 +5,11 @@
 use super::swap_watcher::{watcher_topic, SwapWatcherMsg};
 use super::trade_preimage::{TradePreimageRequest, TradePreimageRpcError, TradePreimageRpcResult};
 use super::{broadcast_my_swap_status, broadcast_swap_message, broadcast_swap_msg_every,
-<<<<<<< HEAD
-            check_other_coin_balance_for_swap, dex_fee_amount_from_taker_coin, dex_fee_rate, dex_fee_threshold,
-            get_locked_amount, recv_swap_msg, swap_topic, wait_for_maker_payment_conf_until, AtomicSwap, LockedAmount,
-            MySwapInfo, NegotiationDataMsg, NegotiationDataV2, NegotiationDataV3, RecoveredSwap, SavedSwap,
-=======
             check_other_coin_balance_for_swap, dex_fee_amount_from_taker_coin, dex_fee_rate, get_locked_amount,
             recv_swap_msg, swap_topic, wait_for_maker_payment_conf_until, AtomicSwap, LockedAmount, MySwapInfo,
-            NegotiationDataMsg, NegotiationDataV2, NegotiationDataV3, RecoveredSwap, RecoveredSwapAction, SavedSwap,
->>>>>>> 3e323df3
-            SavedSwapIo, SavedTradeFee, SwapConfirmationsSettings, SwapError, SwapMsg, SwapPubkeys, SwapTxDataMsg,
-            SwapsContext, TransactionIdentifier, WAIT_CONFIRM_INTERVAL_SEC};
+            NegotiationDataMsg, NegotiationDataV2, NegotiationDataV3, RecoveredSwap, SavedSwap, SavedSwapIo,
+            SavedTradeFee, SwapConfirmationsSettings, SwapError, SwapMsg, SwapPubkeys, SwapTxDataMsg, SwapsContext,
+            TransactionIdentifier, WAIT_CONFIRM_INTERVAL_SEC};
 use crate::mm2::lp_network::subscribe_to_topic;
 use crate::mm2::lp_ordermatch::TakerOrderBuilder;
 use crate::mm2::lp_swap::{broadcast_p2p_tx_msg, broadcast_swap_msg_every_delayed, tx_helper_topic,
