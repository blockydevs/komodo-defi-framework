--- conflicted
+++ resolved
@@ -2126,25 +2126,15 @@
                         return ERR!(
                             "Maker payment was already spent by {} tx {:02x}",
                             self.maker_coin.ticker(),
-<<<<<<< HEAD
-                            tx.tx_hash()
+                            tx.tx_hash_as_bytes()
                         );
-=======
-                            tx.tx_hash_as_bytes()
-                        )
->>>>>>> fa71adb8
                     },
                     Ok(Some(FoundSwapTxSpend::Refunded(tx))) => {
                         return ERR!(
                             "Maker payment was already refunded by {} tx {:02x}",
                             self.maker_coin.ticker(),
-<<<<<<< HEAD
-                            tx.tx_hash()
+                            tx.tx_hash_as_bytes()
                         );
-=======
-                            tx.tx_hash_as_bytes()
-                        )
->>>>>>> fa71adb8
                     },
                     Err(e) => return ERR!("Error {} when trying to find maker payment spend", e),
                     Ok(None) => (), // payment is not spent, continue
