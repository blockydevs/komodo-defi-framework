--- conflicted
+++ resolved
@@ -499,16 +499,13 @@
 
     let result = block_on(
         global_nft
-<<<<<<< HEAD
-            .sign_and_send_transaction(0.into(), Action::Call(token_address), data, U256::from(150_000), None)
-=======
             .sign_and_send_transaction(
                 0.into(),
                 Action::Call(token_address),
                 data,
                 U256::from(ETH_MAX_TRADE_GAS),
+                None,
             )
->>>>>>> 7723b50f
             .compat(),
     )
     .unwrap();
