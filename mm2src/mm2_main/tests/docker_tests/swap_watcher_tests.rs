--- conflicted
+++ resolved
@@ -1204,16 +1204,7 @@
     let fee_amount = dex_fee_amount_from_taker_coin(&taker_coin, maker_coin.ticker(), &taker_amount);
 
     let taker_fee = taker_coin
-<<<<<<< HEAD
-        .send_taker_fee(fee_amount, Uuid::new_v4().as_bytes())
-=======
-        .send_taker_fee(
-            &DEX_FEE_ADDR_RAW_PUBKEY,
-            fee_amount,
-            Uuid::new_v4().as_bytes(),
-            lock_duration,
-        )
->>>>>>> 52326c4b
+        .send_taker_fee(fee_amount, Uuid::new_v4().as_bytes(), lock_duration)
         .wait()
         .unwrap();
 
@@ -1333,16 +1324,7 @@
     let taker_amount = MmNumber::from((1, 1));
     let fee_amount = dex_fee_amount_from_taker_coin(&taker_coin, "ETH", &taker_amount);
     let taker_fee = taker_coin
-<<<<<<< HEAD
-        .send_taker_fee(fee_amount, Uuid::new_v4().as_bytes())
-=======
-        .send_taker_fee(
-            &DEX_FEE_ADDR_RAW_PUBKEY,
-            fee_amount,
-            Uuid::new_v4().as_bytes(),
-            lock_duration,
-        )
->>>>>>> 52326c4b
+        .send_taker_fee(fee_amount, Uuid::new_v4().as_bytes(), lock_duration)
         .wait()
         .unwrap();
 
@@ -1443,16 +1425,7 @@
     let taker_amount = MmNumber::from((1, 1));
     let fee_amount = dex_fee_amount_from_taker_coin(&taker_coin, "ETH", &taker_amount);
     let taker_fee = taker_coin
-<<<<<<< HEAD
-        .send_taker_fee(fee_amount, Uuid::new_v4().as_bytes())
-=======
-        .send_taker_fee(
-            &DEX_FEE_ADDR_RAW_PUBKEY,
-            fee_amount,
-            Uuid::new_v4().as_bytes(),
-            lock_duration,
-        )
->>>>>>> 52326c4b
+        .send_taker_fee(fee_amount, Uuid::new_v4().as_bytes(), lock_duration)
         .wait()
         .unwrap();
 
