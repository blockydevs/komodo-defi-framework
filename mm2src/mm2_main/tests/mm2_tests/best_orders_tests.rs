use crate::integration_tests_common::*;
use common::{block_on, log};
use http::StatusCode;
use mm2_number::BigDecimal;
use mm2_rpc::data::legacy::CoinInitResponse;
use mm2_test_helpers::for_tests::ETH_DEV_NODES;
use mm2_test_helpers::for_tests::{best_orders_v2, best_orders_v2_by_number, eth_jst_testnet_conf, eth_testnet_conf,
                                  get_passphrase, morty_conf, rick_conf, tbtc_conf, tbtc_segwit_conf, MarketMakerIt,
                                  Mm2TestConf, RICK_ELECTRUM_ADDRS, TBTC_ELECTRUMS};
<<<<<<< HEAD
use mm2_test_helpers::structs::{BestOrdersResponse, BestOrdersV2Response, RpcV2Response, SetPriceResponse};
=======
use mm2_test_helpers::structs::{BestOrdersResponse, EnableElectrumResponse, SetPriceResponse};
>>>>>>> e40d037b
use serde_json::{self as json, json};
use std::collections::BTreeSet;
use std::env::{self};
use std::thread;
use std::time::Duration;
use uuid::Uuid;

#[test]
#[cfg(not(target_arch = "wasm32"))]
fn test_best_orders() {
    let bob_passphrase = get_passphrase(&".env.seed", "BOB_PASSPHRASE").unwrap();
    let coins = json!([rick_conf(), morty_conf(), eth_testnet_conf(), eth_jst_testnet_conf()]);

    // start bob and immediately place the orders
    let mut mm_bob = MarketMakerIt::start(
        json! ({
            "gui": "nogui",
            "netid": 9998,
            "myipaddr": env::var ("BOB_TRADE_IP") .ok(),
            "rpcip": env::var ("BOB_TRADE_IP") .ok(),
            "canbind": env::var ("BOB_TRADE_PORT") .ok().map (|s| s.parse::<i64>().unwrap()),
            "passphrase": bob_passphrase,
            "coins": coins,
            "rpc_password": "pass",
            "i_am_seed": true,
        }),
        "pass".into(),
        None,
    )
    .unwrap();
    let (_bob_dump_log, _bob_dump_dashboard) = mm_bob.mm_dump();
    log!("Bob log path: {}", mm_bob.log_path.display());

    // Enable coins on Bob side. Print the replies in case we need the "address".
    let bob_coins = block_on(enable_coins_eth_electrum(&mm_bob, ETH_DEV_NODES));
    log!("enable_coins (bob): {:?}", bob_coins);
    // issue sell request on Bob side by setting base/rel price
    log!("Issue bob sell requests");

    let bob_orders = [
        // (base, rel, price, volume, min_volume)
        ("RICK", "MORTY", "0.9", "0.9", None),
        ("RICK", "MORTY", "0.8", "0.9", None),
        ("RICK", "MORTY", "0.7", "0.9", Some("0.9")),
        ("RICK", "ETH", "0.8", "0.9", None),
        ("MORTY", "RICK", "0.8", "0.9", None),
        ("MORTY", "RICK", "0.9", "0.9", None),
        ("ETH", "RICK", "0.8", "0.9", None),
        ("MORTY", "ETH", "0.8", "0.8", None),
        ("MORTY", "ETH", "0.7", "0.8", Some("0.8")),
    ];
    for (base, rel, price, volume, min_volume) in bob_orders.iter() {
        let rc = block_on(mm_bob.rpc(&json! ({
            "userpass": mm_bob.userpass,
            "method": "setprice",
            "base": base,
            "rel": rel,
            "price": price,
            "volume": volume,
            "min_volume": min_volume.unwrap_or("0.00777"),
            "cancel_previous": false,
        })))
        .unwrap();
        assert!(rc.0.is_success(), "!setprice: {}", rc.1);
    }

    let mm_alice = MarketMakerIt::start(
        json! ({
            "gui": "nogui",
            "netid": 9998,
            "myipaddr": env::var ("ALICE_TRADE_IP") .ok(),
            "rpcip": env::var ("ALICE_TRADE_IP") .ok(),
            "passphrase": "alice passphrase",
            "coins": coins,
            "seednodes": [mm_bob.ip.to_string()],
            "rpc_password": "pass",
        }),
        "pass".into(),
        None,
    )
    .unwrap();

    let (_alice_dump_log, _alice_dump_dashboard) = mm_alice.mm_dump();
    log!("Alice log path: {}", mm_alice.log_path.display());

    block_on(mm_bob.wait_for_log(22., |log| {
        log.contains("DEBUG Handling IncludedTorelaysMesh message for peer")
    }))
    .unwrap();

    let rc = block_on(mm_alice.rpc(&json! ({
        "userpass": mm_alice.userpass,
        "method": "best_orders",
        "coin": "RICK",
        "action": "buy",
        "volume": "0.1",
    })))
    .unwrap();
    assert!(rc.0.is_success(), "!best_orders: {}", rc.1);
    let response: BestOrdersResponse = json::from_str(&rc.1).unwrap();
    let best_morty_orders = response.result.get("MORTY").unwrap();
    assert_eq!(1, best_morty_orders.len());
    let expected_price: BigDecimal = "0.8".parse().unwrap();
    assert_eq!(expected_price, best_morty_orders[0].price);

    let rc = block_on(mm_alice.rpc(&json! ({
        "userpass": mm_alice.userpass,
        "method": "best_orders",
        "coin": "RICK",
        "action": "buy",
        "volume": "1.7",
    })))
    .unwrap();
    assert!(rc.0.is_success(), "!best_orders: {}", rc.1);
    let response: BestOrdersResponse = json::from_str(&rc.1).unwrap();
    // MORTY
    let best_morty_orders = response.result.get("MORTY").unwrap();
    let expected_price: BigDecimal = "0.7".parse().unwrap();
    let bob_morty_addr = addr_from_enable(&bob_coins, "MORTY");
    assert_eq!(expected_price, best_morty_orders[0].price);
    assert_eq!(bob_morty_addr, best_morty_orders[0].address);
    let expected_price: BigDecimal = "0.8".parse().unwrap();
    assert_eq!(expected_price, best_morty_orders[1].price);
    assert_eq!(bob_morty_addr, best_morty_orders[1].address);
    // ETH
    let expected_price: BigDecimal = "0.8".parse().unwrap();
    let best_eth_orders = response.result.get("ETH").unwrap();
    assert_eq!(expected_price, best_eth_orders[0].price);

    let rc = block_on(mm_alice.rpc(&json! ({
        "userpass": mm_alice.userpass,
        "method": "best_orders",
        "coin": "RICK",
        "action": "sell",
        "volume": "0.1",
    })))
    .unwrap();
    assert!(rc.0.is_success(), "!best_orders: {}", rc.1);
    let response: BestOrdersResponse = json::from_str(&rc.1).unwrap();

    let expected_price: BigDecimal = "1.25".parse().unwrap();

    let best_morty_orders = response.result.get("MORTY").unwrap();
    assert_eq!(expected_price, best_morty_orders[0].price);
    assert_eq!(1, best_morty_orders.len());

    let best_eth_orders = response.result.get("ETH").unwrap();
    assert_eq!(expected_price, best_eth_orders[0].price);

    let rc = block_on(mm_alice.rpc(&json! ({
        "userpass": mm_alice.userpass,
        "method": "best_orders",
        "coin": "ETH",
        "action": "sell",
        "volume": "0.1",
    })))
    .unwrap();
    assert!(rc.0.is_success(), "!best_orders: {}", rc.1);
    let response: BestOrdersResponse = json::from_str(&rc.1).unwrap();

    let expected_price: BigDecimal = "1.25".parse().unwrap();

    let best_morty_orders = response.result.get("MORTY").unwrap();
    assert_eq!(expected_price, best_morty_orders[0].price);
    assert_eq!("MORTY", best_morty_orders[0].coin);
    assert_eq!(1, best_morty_orders.len());

    block_on(mm_bob.stop()).unwrap();
    block_on(mm_alice.stop()).unwrap();
}

#[test]
#[cfg(not(target_arch = "wasm32"))]
fn test_best_orders_v2_by_number() {
    let bob_passphrase = get_passphrase(&".env.seed", "BOB_PASSPHRASE").unwrap();

    let coins = json!([rick_conf(), morty_conf(), eth_testnet_conf(), eth_jst_testnet_conf()]);

    // start bob and immediately place the orders
    let mut mm_bob = MarketMakerIt::start(
        json! ({
            "gui": "nogui",
            "netid": 9998,
            "myipaddr": env::var ("BOB_TRADE_IP") .ok(),
            "rpcip": env::var ("BOB_TRADE_IP") .ok(),
            "canbind": env::var ("BOB_TRADE_PORT") .ok().map (|s| s.parse::<i64>().unwrap()),
            "passphrase": bob_passphrase,
            "coins": coins,
            "rpc_password": "pass",
            "i_am_seed": true,
        }),
        "pass".into(),
        None,
    )
    .unwrap();
    let (_bob_dump_log, _bob_dump_dashboard) = mm_bob.mm_dump();
    log!("Bob log path: {:?}", [mm_bob.log_path.display()]);

    // Enable coins on Bob side. Print the replies in case we need the "address".
    let bob_coins = block_on(enable_coins_eth_electrum(&mm_bob, ETH_DEV_NODES));
    log!("enable_coins (bob) {:?}", [bob_coins]);
    // issue sell request on Bob side by setting base/rel price
    log!("Issue bob sell requests");

    let bob_orders = [
        // (base, rel, price, volume, min_volume)
        ("RICK", "MORTY", "0.9", "0.9", None),
        ("RICK", "MORTY", "0.8", "0.9", None),
        ("RICK", "MORTY", "0.7", "0.9", Some("0.9")),
        ("RICK", "ETH", "0.8", "0.9", None),
        ("MORTY", "RICK", "0.8", "0.9", None),
        ("MORTY", "RICK", "0.9", "0.9", None),
        ("ETH", "RICK", "0.8", "0.9", None),
        ("MORTY", "ETH", "0.8", "0.8", None),
        ("MORTY", "ETH", "0.7", "0.8", Some("0.8")),
    ];
    for (base, rel, price, volume, min_volume) in bob_orders.iter() {
        let rc = block_on(mm_bob.rpc(&json! ({
            "userpass": mm_bob.userpass,
            "method": "setprice",
            "base": base,
            "rel": rel,
            "price": price,
            "volume": volume,
            "min_volume": min_volume.unwrap_or("0.00777"),
            "cancel_previous": false,
        })))
        .unwrap();
        assert!(rc.0.is_success(), "!setprice: {}", rc.1);
    }
    let mm_alice = MarketMakerIt::start(
        json! ({
            "gui": "nogui",
            "netid": 9998,
            "myipaddr": env::var ("ALICE_TRADE_IP") .ok(),
            "rpcip": env::var ("ALICE_TRADE_IP") .ok(),
            "passphrase": "alice passphrase",
            "coins": coins,
            "seednodes": [mm_bob.ip.to_string()],
            "rpc_password": "pass",
        }),
        "pass".into(),
        None,
    )
    .unwrap();
    let (_alice_dump_log, _alice_dump_dashboard) = mm_alice.mm_dump();
    log!("Alice log path: {:?}", [mm_alice.log_path.display()]);
    block_on(mm_bob.wait_for_log(22., |log| {
        log.contains("DEBUG Handling IncludedTorelaysMesh message for peer")
    }))
    .unwrap();

    let response = block_on(best_orders_v2_by_number(&mm_alice, "RICK", "buy", 1, false));
    log!("response {response:?}");
    let best_morty_orders = response.result.orders.get("MORTY").unwrap();
    log!("Best MORTY orders when buy RICK {:?}", [best_morty_orders]);
    assert_eq!(1, best_morty_orders.len());
    let expected_price: BigDecimal = "0.7".parse().unwrap();
    assert_eq!(expected_price, best_morty_orders[0].price.decimal);

    let response = block_on(best_orders_v2_by_number(&mm_alice, "RICK", "buy", 2, false));
    log!("response {response:?}");
    let best_morty_orders = response.result.orders.get("MORTY").unwrap();
    log!("Best MORTY orders when buy RICK {:?}", [best_morty_orders]);
    assert_eq!(2, best_morty_orders.len());
    let expected_price: BigDecimal = "0.7".parse().unwrap();
    assert_eq!(expected_price, best_morty_orders[0].price.decimal);
    let expected_price: BigDecimal = "0.8".parse().unwrap();
    assert_eq!(expected_price, best_morty_orders[1].price.decimal);

    let response = block_on(best_orders_v2_by_number(&mm_alice, "RICK", "sell", 1, false));
    log!("response {response:?}");
    let expected_price: BigDecimal = "1.25".parse().unwrap();
    let best_morty_orders = response.result.orders.get("MORTY").unwrap();
    log!("Best MORTY orders when sell RICK {:?}", [best_morty_orders]);
    assert_eq!(1, best_morty_orders.len());
    assert_eq!(expected_price, best_morty_orders[0].price.decimal);
    let best_eth_orders = response.result.orders.get("ETH").unwrap();
    log!("Best ETH orders when sell RICK {:?}", [best_eth_orders]);
    assert_eq!(1, best_eth_orders.len());
    assert_eq!(expected_price, best_eth_orders[0].price.decimal);

    let response = block_on(best_orders_v2_by_number(&mm_alice, "ETH", "sell", 1, false));
    log!("response {response:?}");
    let best_rick_orders = response.result.orders.get("RICK").unwrap();
    log!("Best RICK orders when sell ETH {:?}", [best_rick_orders]);
    assert_eq!(1, best_rick_orders.len());
    let expected_price: BigDecimal = "1.25".parse().unwrap();
    assert_eq!(expected_price, best_rick_orders[0].price.decimal);

    block_on(mm_bob.stop()).unwrap();
    block_on(mm_alice.stop()).unwrap();
}

#[test]
#[cfg(not(target_arch = "wasm32"))]
fn test_best_orders_v2_by_volume() {
    let bob_passphrase = get_passphrase(&".env.seed", "BOB_PASSPHRASE").unwrap();

    let coins = json!([rick_conf(), morty_conf(), eth_testnet_conf(), eth_jst_testnet_conf()]);

    // start bob and immediately place the orders
    let mut mm_bob = MarketMakerIt::start(
        json! ({
            "gui": "nogui",
            "netid": 9998,
            "myipaddr": env::var ("BOB_TRADE_IP") .ok(),
            "rpcip": env::var ("BOB_TRADE_IP") .ok(),
            "canbind": env::var ("BOB_TRADE_PORT") .ok().map (|s| s.parse::<i64>().unwrap()),
            "passphrase": bob_passphrase,
            "coins": coins,
            "rpc_password": "pass",
            "i_am_seed": true,
        }),
        "pass".into(),
        None,
    )
    .unwrap();
    let (_bob_dump_log, _bob_dump_dashboard) = mm_bob.mm_dump();
    log!("Bob log path: {:?}", [mm_bob.log_path.display()]);

    // Enable coins on Bob side. Print the replies in case we need the "address".
    let bob_coins = block_on(enable_coins_eth_electrum(&mm_bob, ETH_DEV_NODES));
    log!("enable_coins (bob): {:?}", [bob_coins]);
    // issue sell request on Bob side by setting base/rel price
    log!("Issue bob sell requests");

    let bob_orders = [
        // (base, rel, price, volume, min_volume)
        ("RICK", "MORTY", "0.9", "0.9", None),
        ("RICK", "MORTY", "0.8", "0.9", None),
        ("RICK", "MORTY", "0.7", "0.9", Some("0.9")),
        ("RICK", "ETH", "0.8", "0.9", None),
        ("MORTY", "RICK", "0.8", "0.9", None),
        ("MORTY", "RICK", "0.9", "0.9", None),
        ("ETH", "RICK", "0.8", "0.9", None),
        ("MORTY", "ETH", "0.8", "0.8", None),
        ("MORTY", "ETH", "0.7", "0.8", Some("0.8")),
    ];
    for (base, rel, price, volume, min_volume) in bob_orders.iter() {
        let rc = block_on(mm_bob.rpc(&json! ({
            "userpass": mm_bob.userpass,
            "method": "setprice",
            "base": base,
            "rel": rel,
            "price": price,
            "volume": volume,
            "min_volume": min_volume.unwrap_or("0.00777"),
            "cancel_previous": false,
        })))
        .unwrap();
        assert!(rc.0.is_success(), "!setprice: {}", rc.1);
    }
    let mm_alice = MarketMakerIt::start(
        json! ({
            "gui": "nogui",
            "netid": 9998,
            "myipaddr": env::var ("ALICE_TRADE_IP") .ok(),
            "rpcip": env::var ("ALICE_TRADE_IP") .ok(),
            "passphrase": "alice passphrase",
            "coins": coins,
            "seednodes": [mm_bob.ip.to_string()],
            "rpc_password": "pass",
        }),
        "pass".into(),
        None,
    )
    .unwrap();
    let (_alice_dump_log, _alice_dump_dashboard) = mm_alice.mm_dump();
    log!("Alice log path: {:?}", [mm_alice.log_path.display()]);
    block_on(mm_bob.wait_for_log(22., |log| {
        log.contains("DEBUG Handling IncludedTorelaysMesh message for peer")
    }))
    .unwrap();

    let response = block_on(best_orders_v2(&mm_alice, "RICK", "buy", "1.7"));
    log!("response {response:?}");
    // MORTY
    let best_morty_orders = response.result.orders.get("MORTY").unwrap();
    log!("Best MORTY orders when buy RICK {:?}", [best_morty_orders]);
    let expected_price: BigDecimal = "0.7".parse().unwrap();
    assert_eq!(expected_price, best_morty_orders[0].price.decimal);
    let expected_price: BigDecimal = "0.8".parse().unwrap();
    assert_eq!(expected_price, best_morty_orders[1].price.decimal);
    // ETH
    let expected_price: BigDecimal = "0.8".parse().unwrap();
    let best_eth_orders = response.result.orders.get("ETH").unwrap();
    log!("Best ETH orders when buy RICK {:?}", [best_eth_orders]);
    assert_eq!(expected_price, best_eth_orders[0].price.decimal);

    let response = block_on(best_orders_v2(&mm_alice, "RICK", "sell", "0.1"));
    log!("response {response:?}");
    let expected_price: BigDecimal = "1.25".parse().unwrap();
    let best_morty_orders = response.result.orders.get("MORTY").unwrap();
    log!("Best MORTY orders when sell RICK {:?}", [best_morty_orders]);
    assert_eq!(expected_price, best_morty_orders[0].price.decimal);
    assert_eq!(1, best_morty_orders.len());
    let best_eth_orders = response.result.orders.get("ETH").unwrap();
    log!("Best ETH orders when sell RICK {:?}", [best_morty_orders]);
    assert_eq!(expected_price, best_eth_orders[0].price.decimal);

    let response = block_on(best_orders_v2(&mm_alice, "ETH", "sell", "0.1"));
    log!("response {response:?}");
    let expected_price: BigDecimal = "1.25".parse().unwrap();
    let best_morty_orders = response.result.orders.get("MORTY").unwrap();
    log!("Best MORTY orders when sell ETH {:?}", [best_morty_orders]);
    assert_eq!(expected_price, best_morty_orders[0].price.decimal);
    assert_eq!("MORTY", best_morty_orders[0].coin);
    assert_eq!(1, best_morty_orders.len());

    block_on(mm_bob.stop()).unwrap();
    block_on(mm_alice.stop()).unwrap();
}

#[test]
#[cfg(not(target_arch = "wasm32"))]
fn test_best_orders_v2_exclude_mine() {
    let coins = json!([rick_conf(), morty_conf(), eth_testnet_conf(), eth_jst_testnet_conf()]);
    let bob_passphrase = get_passphrase(&".env.seed", "BOB_PASSPHRASE").unwrap();
    let mm_bob = MarketMakerIt::start(
        json! ({
            "gui": "nogui",
            "netid": 9998,
            "myipaddr": env::var ("BOB_TRADE_IP") .ok(),
            "rpcip": env::var ("BOB_TRADE_IP") .ok(),
            "canbind": env::var ("BOB_TRADE_PORT") .ok().map (|s| s.parse::<i64>().unwrap()),
            "passphrase": bob_passphrase,
            "coins": coins,
            "rpc_password": "pass",
            "i_am_seed": true,
        }),
        "pass".into(),
        None,
    )
    .unwrap();

    let _ = block_on(enable_coins_eth_electrum(&mm_bob, ETH_DEV_NODES));
    let bob_orders = [
        ("RICK", "MORTY", "0.9", "0.9", None),
        ("RICK", "MORTY", "0.8", "0.9", None),
    ];

    let mut bob_order_ids = BTreeSet::<Uuid>::new();
    for (base, rel, price, volume, min_volume) in bob_orders.iter() {
        let (status, data, _headers) = block_on(mm_bob.rpc(&json! ({
            "userpass": mm_bob.userpass,
            "method": "setprice",
            "base": base,
            "rel": rel,
            "price": price,
            "volume": volume,
            "min_volume": min_volume.unwrap_or("0.00777"),
            "cancel_previous": false,
        })))
        .unwrap();
        let result: SetPriceResponse = json::from_str(&data).unwrap();
        bob_order_ids.insert(result.result.uuid);
        assert!(status.is_success(), "!setprice: {}", data);
    }

    let alice_passphrase = get_passphrase(&".env.seed", "ALICE_PASSPHRASE").unwrap();
    let mm_alice = MarketMakerIt::start(
        json! ({
            "gui": "nogui",
            "netid": 9998,
            "myipaddr": env::var ("ALICE_TRADE_IP") .ok(),
            "rpcip": env::var ("ALICE_TRADE_IP") .ok(),
            "passphrase": alice_passphrase,
            "coins": coins,
            "seednodes": [mm_bob.ip.to_string()],
            "rpc_password": "pass",
        }),
        "pass".into(),
        None,
    )
    .unwrap();

    let _ = block_on(enable_coins_eth_electrum(&mm_alice, ETH_DEV_NODES));
    let alice_orders = [("RICK", "MORTY", "0.85", "1", None)];
    let mut alice_order_ids = BTreeSet::<Uuid>::new();
    for (base, rel, price, volume, min_volume) in alice_orders.iter() {
        let (status, data, _headers) = block_on(mm_alice.rpc(&json! ({
            "userpass": mm_alice.userpass,
            "method": "setprice",
            "base": base,
            "rel": rel,
            "price": price,
            "volume": volume,
            "min_volume": min_volume.unwrap_or("0.00777"),
            "cancel_previous": false,
        })))
        .unwrap();
        let result: SetPriceResponse = json::from_str(&data).unwrap();
        alice_order_ids.insert(result.result.uuid);
        assert!(status.is_success(), "!setprice: {}", data);
    }
    let response = block_on(best_orders_v2_by_number(&mm_alice, "RICK", "buy", 100, false));
    log!("all orders response: {response:?}");
    assert_eq!(response.result.orders.get("MORTY").unwrap().len(), 3);

    let response = block_on(best_orders_v2_by_number(&mm_alice, "RICK", "buy", 100, true));
    log!("alice orders response: {response:?}");
    assert_eq!(response.result.orders.get("MORTY").unwrap().len(), 2);
    for order in response.result.orders.get("MORTY").unwrap() {
        assert!(bob_order_ids.remove(&order.uuid));
    }
    assert!(bob_order_ids.is_empty());

    block_on(mm_bob.stop()).unwrap();
    block_on(mm_alice.stop()).unwrap();
}

#[test]
#[cfg(not(target_arch = "wasm32"))]
fn test_best_orders_no_duplicates_after_update() {
    let eve_passphrase = get_passphrase(&".env.seed", "BOB_PASSPHRASE").unwrap();

    let coins = json!([rick_conf(), morty_conf()]);

    // start bob as a seednode
    let mut mm_bob = MarketMakerIt::start(
        json! ({
            "gui": "nogui",
            "netid": 9998,
            "myipaddr": env::var ("BOB_TRADE_IP") .ok(),
            "rpcip": env::var ("BOB_TRADE_IP") .ok(),
            "canbind": env::var ("BOB_TRADE_PORT") .ok().map (|s| s.parse::<i64>().unwrap()),
            "passphrase": "bob",
            "coins": coins,
            "rpc_password": "pass",
            "i_am_seed": true,
        }),
        "pass".into(),
        None,
    )
    .unwrap();

    // start eve and immediately place the order
    let mm_eve = MarketMakerIt::start(
        json! ({
            "gui": "nogui",
            "netid": 9998,
            "myipaddr": env::var ("BOB_TRADE_IP") .ok(),
            "rpcip": env::var ("BOB_TRADE_IP") .ok(),
            "canbind": env::var ("BOB_TRADE_PORT") .ok().map (|s| s.parse::<i64>().unwrap()),
            "passphrase": eve_passphrase,
            "coins": coins,
            "rpc_password": "pass",
            "seednodes": [mm_bob.ip.to_string()],
        }),
        "pass".into(),
        None,
    )
    .unwrap();
    let (_bob_dump_log, _bob_dump_dashboard) = mm_bob.mm_dump();
    log!("Bob log path: {}", mm_bob.log_path.display());

    // Enable coins on Eve side. Print the replies in case we need the "address".
    let eve_coins = block_on(enable_coins_rick_morty_electrum(&mm_eve));
    log!("enable_coins (eve): {:?}", eve_coins);
    // issue sell request on Eve side by setting base/rel price
    log!("Issue eve sell request");

    let rc = block_on(mm_eve.rpc(&json! ({
        "userpass": mm_eve.userpass,
        "method": "setprice",
        "base": "RICK",
        "rel": "MORTY",
        "price": "1",
        "volume": "1",
    })))
    .unwrap();
    assert!(rc.0.is_success(), "!setprice: {}", rc.1);
    let eve_order: SetPriceResponse = json::from_str(&rc.1).unwrap();

    let mm_alice = MarketMakerIt::start(
        json! ({
            "gui": "nogui",
            "netid": 9998,
            "myipaddr": env::var ("ALICE_TRADE_IP") .ok(),
            "rpcip": env::var ("ALICE_TRADE_IP") .ok(),
            "passphrase": "alice passphrase",
            "coins": coins,
            "seednodes": [mm_bob.ip.to_string()],
            "rpc_password": "pass",
        }),
        "pass".into(),
        None,
    )
    .unwrap();

    let (_alice_dump_log, _alice_dump_dashboard) = mm_alice.mm_dump();
    log!("Alice log path: {}", mm_alice.log_path.display());

    block_on(mm_bob.wait_for_log(22., |log| {
        log.contains("DEBUG Handling IncludedTorelaysMesh message for peer")
    }))
    .unwrap();

    let rc = block_on(mm_alice.rpc(&json! ({
        "userpass": mm_alice.userpass,
        "method": "best_orders",
        "coin": "RICK",
        "action": "buy",
        "volume": "0.1",
    })))
    .unwrap();
    assert!(rc.0.is_success(), "!best_orders: {}", rc.1);
    let response: BestOrdersResponse = json::from_str(&rc.1).unwrap();
    let best_morty_orders = response.result.get("MORTY").unwrap();
    assert_eq!(1, best_morty_orders.len());
    let expected_price: BigDecimal = "1".parse().unwrap();
    assert_eq!(expected_price, best_morty_orders[0].price);

    for _ in 0..5 {
        let rc = block_on(mm_eve.rpc(&json!({
            "userpass": mm_eve.userpass,
            "method": "update_maker_order",
            "uuid": eve_order.result.uuid,
            "new_price": "1.1",
        })))
        .unwrap();
        assert!(rc.0.is_success(), "!setprice: {}", rc.1);
        thread::sleep(Duration::from_secs(1));
    }

    for _ in 0..5 {
        let rc = block_on(mm_eve.rpc(&json!({
            "userpass": mm_eve.userpass,
            "method": "update_maker_order",
            "uuid": eve_order.result.uuid,
            "new_price": "1.2",
        })))
        .unwrap();
        assert!(rc.0.is_success(), "!setprice: {}", rc.1);
        thread::sleep(Duration::from_secs(1));
    }

    let rc = block_on(mm_alice.rpc(&json! ({
        "userpass": mm_alice.userpass,
        "method": "best_orders",
        "coin": "RICK",
        "action": "buy",
        "volume": "500",
    })))
    .unwrap();

    assert!(rc.0.is_success(), "!best_orders: {}", rc.1);
    let response: BestOrdersResponse = json::from_str(&rc.1).unwrap();
    let best_morty_orders = response.result.get("MORTY").unwrap();
    assert_eq!(1, best_morty_orders.len());
    let expected_price: BigDecimal = "1.2".parse().unwrap();
    assert_eq!(expected_price, best_morty_orders[0].price);

    block_on(mm_bob.stop()).unwrap();
    block_on(mm_alice.stop()).unwrap();
    block_on(mm_eve.stop()).unwrap();
}

#[test]
#[cfg(not(target_arch = "wasm32"))]
fn test_best_orders_filter_response() {
    let bob_passphrase = get_passphrase(&".env.seed", "BOB_PASSPHRASE").unwrap();

    let bob_coins_config = json!([rick_conf(), morty_conf(), eth_testnet_conf(), eth_jst_testnet_conf()]);

    // alice defined MORTY as "wallet_only" in config
    let alice_coins_config = json!([
        rick_conf(),
        eth_testnet_conf(),
        eth_jst_testnet_conf(),
        {"coin":"MORTY","asset":"MORTY","rpcport":11608,"wallet_only": true,"txversion":4,"overwintered":1,"protocol":{"type":"UTXO"}},
    ]);

    // start bob and immediately place the orders
    let mut mm_bob = MarketMakerIt::start(
        json! ({
            "gui": "nogui",
            "netid": 9998,
            "myipaddr": env::var ("BOB_TRADE_IP") .ok(),
            "rpcip": env::var ("BOB_TRADE_IP") .ok(),
            "canbind": env::var ("BOB_TRADE_PORT") .ok().map (|s| s.parse::<i64>().unwrap()),
            "passphrase": bob_passphrase,
            "coins": bob_coins_config,
            "rpc_password": "pass",
            "i_am_seed": true,
        }),
        "pass".into(),
        None,
    )
    .unwrap();
    let (_bob_dump_log, _bob_dump_dashboard) = mm_bob.mm_dump();
    log!("Bob log path: {}", mm_bob.log_path.display());

    // Enable coins on Bob side. Print the replies in case we need the "address".
    let bob_coins = block_on(enable_coins_eth_electrum(&mm_bob, ETH_DEV_NODES));
    log!("enable_coins (bob): {:?}", bob_coins);
    // issue sell request on Bob side by setting base/rel price
    log!("Issue bob sell requests");

    let bob_orders = [
        // (base, rel, price, volume, min_volume)
        ("RICK", "MORTY", "0.9", "0.9", None),
        ("RICK", "MORTY", "0.8", "0.9", None),
        ("RICK", "MORTY", "0.7", "0.9", Some("0.9")),
        ("RICK", "ETH", "0.8", "0.9", None),
        ("MORTY", "RICK", "0.8", "0.9", None),
        ("MORTY", "RICK", "0.9", "0.9", None),
        ("ETH", "RICK", "0.8", "0.9", None),
        ("MORTY", "ETH", "0.8", "0.8", None),
        ("MORTY", "ETH", "0.7", "0.8", Some("0.8")),
    ];
    for (base, rel, price, volume, min_volume) in bob_orders.iter() {
        let rc = block_on(mm_bob.rpc(&json! ({
            "userpass": mm_bob.userpass,
            "method": "setprice",
            "base": base,
            "rel": rel,
            "price": price,
            "volume": volume,
            "min_volume": min_volume.unwrap_or("0.00777"),
            "cancel_previous": false,
        })))
        .unwrap();
        assert!(rc.0.is_success(), "!setprice: {}", rc.1);
    }

    let mm_alice = MarketMakerIt::start(
        json! ({
            "gui": "nogui",
            "netid": 9998,
            "myipaddr": env::var ("ALICE_TRADE_IP") .ok(),
            "rpcip": env::var ("ALICE_TRADE_IP") .ok(),
            "passphrase": "alice passphrase",
            "coins": alice_coins_config,
            "seednodes": [mm_bob.ip.to_string()],
            "rpc_password": "pass",
        }),
        "pass".into(),
        None,
    )
    .unwrap();

    let (_alice_dump_log, _alice_dump_dashboard) = mm_alice.mm_dump();
    log!("Alice log path: {}", mm_alice.log_path.display());

    block_on(mm_bob.wait_for_log(22., |log| {
        log.contains("DEBUG Handling IncludedTorelaysMesh message for peer")
    }))
    .unwrap();

    let rc = block_on(mm_alice.rpc(&json! ({
        "userpass": mm_alice.userpass,
        "method": "best_orders",
        "coin": "RICK",
        "action": "buy",
        "volume": "0.1",
    })))
    .unwrap();
    assert!(rc.0.is_success(), "!best_orders: {}", rc.1);
    let response: BestOrdersResponse = json::from_str(&rc.1).unwrap();
    let empty_vec = Vec::new();
    let best_morty_orders = response.result.get("MORTY").unwrap_or(&empty_vec);
    assert_eq!(0, best_morty_orders.len());
    let best_eth_orders = response.result.get("ETH").unwrap();
    assert_eq!(1, best_eth_orders.len());

    block_on(mm_bob.stop()).unwrap();
    block_on(mm_alice.stop()).unwrap();
}

#[test]
#[cfg(not(target_arch = "wasm32"))]
fn test_best_orders_address_and_confirmations() {
    let bob_passphrase = get_passphrase(&".env.seed", "BOB_PASSPHRASE").unwrap();

    let bob_coins_config = json!([
        {"coin":"RICK","asset":"RICK","rpcport":8923,"txversion":4,"overwintered":1,"required_confirmations":10,"requires_notarization":true,"protocol":{"type":"UTXO"}},
        {"coin":"tBTC","name":"tbitcoin","fname":"tBitcoin","rpcport":18332,"pubtype":111,"p2shtype":196,"wiftype":239,"segwit":true,"bech32_hrp":"tb","txfee":0,"estimate_fee_mode":"ECONOMICAL","mm2":1,"required_confirmations":5,"requires_notarization":false,"protocol":{"type":"UTXO"},"address_format":{"format":"segwit"}}
    ]);

    let alice_coins_config = json!([
        rick_conf(),
        {"coin":"tBTC","name":"tbitcoin","fname":"tBitcoin","rpcport":18332,"pubtype":111,"p2shtype":196,"wiftype":239,"segwit":true,"bech32_hrp":"tb","txfee":0,"estimate_fee_mode":"ECONOMICAL","mm2":1,"required_confirmations":0,"protocol":{"type":"UTXO"}}
    ]);

    let mut mm_bob = MarketMakerIt::start(
        json! ({
            "gui": "nogui",
            "netid": 9998,
            "myipaddr": env::var ("BOB_TRADE_IP") .ok(),
            "rpcip": env::var ("BOB_TRADE_IP") .ok(),
            "canbind": env::var ("BOB_TRADE_PORT") .ok().map (|s| s.parse::<i64>().unwrap()),
            "passphrase": bob_passphrase,
            "coins": bob_coins_config,
            "rpc_password": "pass",
            "i_am_seed": true,
        }),
        "pass".into(),
        None,
    )
    .unwrap();
    let (_bob_dump_log, _bob_dump_dashboard) = mm_bob.mm_dump();
    log!("Bob log path: {}", mm_bob.log_path.display());

    // Enable coins on Bob side. Print the replies in case we need the "address".
    let electrum = block_on(mm_bob.rpc(&json!({
        "userpass": "pass",
        "method": "electrum",
        "coin": "tBTC",
        "servers": [{"url":"electrum1.cipig.net:10068"},{"url":"electrum2.cipig.net:10068"},{"url":"electrum3.cipig.net:10068"}],
        "address_format":{"format":"segwit"},
        "mm2": 1,
    }))).unwrap();
    assert_eq!(
        electrum.0,
        StatusCode::OK,
        "RPC «electrum» failed with {} {}",
        electrum.0,
        electrum.1
    );
    log!("enable tBTC: {:?}", electrum);
    let enable_tbtc_res: CoinInitResponse = json::from_str(&electrum.1).unwrap();
    let tbtc_segwit_address = enable_tbtc_res.address;

    let electrum = block_on(mm_bob.rpc(&json!({
        "userpass": "pass",
        "method": "electrum",
        "coin": "RICK",
        "servers": [{"url":"electrum1.cipig.net:10017"},{"url":"electrum2.cipig.net:10017"},{"url":"electrum3.cipig.net:10017"}],
        "mm2": 1,
    }))).unwrap();
    assert_eq!(
        electrum.0,
        StatusCode::OK,
        "RPC «electrum» failed with {} {}",
        electrum.0,
        electrum.1
    );
    log!("enable RICK: {:?}", electrum);
    let enable_rick_res: CoinInitResponse = json::from_str(&electrum.1).unwrap();
    let rick_address = enable_rick_res.address;

    // issue sell request on Bob side by setting base/rel price
    log!("Issue bob sell requests");

    let bob_orders = [
        // (base, rel, price, volume, min_volume)
        ("tBTC", "RICK", "0.7", "0.0002", Some("0.00015")),
        ("RICK", "tBTC", "0.7", "0.0002", Some("0.00015")),
    ];
    for (base, rel, price, volume, min_volume) in bob_orders.iter() {
        let rc = block_on(mm_bob.rpc(&json! ({
            "userpass": mm_bob.userpass,
            "method": "setprice",
            "base": base,
            "rel": rel,
            "price": price,
            "volume": volume,
            "min_volume": min_volume.unwrap_or("0.00777"),
            "cancel_previous": false,
        })))
        .unwrap();
        assert!(rc.0.is_success(), "!setprice: {}", rc.1);
    }

    let mm_alice = MarketMakerIt::start(
        json! ({
            "gui": "nogui",
            "netid": 9998,
            "myipaddr": env::var ("ALICE_TRADE_IP") .ok(),
            "rpcip": env::var ("ALICE_TRADE_IP") .ok(),
            "passphrase": "alice passphrase",
            "coins": alice_coins_config,
            "seednodes": [mm_bob.ip.to_string()],
            "rpc_password": "pass",
        }),
        "pass".into(),
        None,
    )
    .unwrap();

    let (_alice_dump_log, _alice_dump_dashboard) = mm_alice.mm_dump();
    log!("Alice log path: {}", mm_alice.log_path.display());

    block_on(mm_bob.wait_for_log(22., |log| {
        log.contains("DEBUG Handling IncludedTorelaysMesh message for peer")
    }))
    .unwrap();

    // checking buy and sell best_orders against ("tBTC", "RICK", "0.7", "0.0002", Some("0.00015"))
    let rc = block_on(mm_alice.rpc(&json! ({
        "userpass": mm_alice.userpass,
        "method": "best_orders",
        "coin": "tBTC",
        "action": "buy",
        "volume": "0.0002",
    })))
    .unwrap();
    assert!(rc.0.is_success(), "!best_orders: {}", rc.1);
    let response: BestOrdersResponse = json::from_str(&rc.1).unwrap();
    let best_orders = response.result.get("RICK").unwrap();
    assert_eq!(1, best_orders.len());
    assert_eq!(best_orders[0].coin, "RICK");
    assert_eq!(best_orders[0].address, rick_address);
    assert_eq!(best_orders[0].conf_settings.unwrap().base_confs, 5);
    assert!(!best_orders[0].conf_settings.unwrap().base_nota);
    assert_eq!(best_orders[0].conf_settings.unwrap().rel_confs, 10);
    assert!(best_orders[0].conf_settings.unwrap().rel_nota);

    let rc = block_on(mm_alice.rpc(&json! ({
        "userpass": mm_alice.userpass,
        "method": "best_orders",
        "coin": "RICK",
        "action": "sell",
        "volume": "0.0002",
    })))
    .unwrap();
    assert!(rc.0.is_success(), "!best_orders: {}", rc.1);
    let response: BestOrdersResponse = json::from_str(&rc.1).unwrap();
    let best_orders = response.result.get("tBTC").unwrap();
    assert_eq!(1, best_orders.len());
    assert_eq!(best_orders[0].coin, "tBTC");
    assert_eq!(best_orders[0].address, tbtc_segwit_address);
    assert_eq!(best_orders[0].conf_settings.unwrap().base_confs, 10);
    assert!(best_orders[0].conf_settings.unwrap().base_nota);
    assert_eq!(best_orders[0].conf_settings.unwrap().rel_confs, 5);
    assert!(!best_orders[0].conf_settings.unwrap().rel_nota);

    // checking buy and sell best_orders against ("RICK", "tBTC", "0.7", "0.0002", Some("0.00015"))
    let rc = block_on(mm_alice.rpc(&json! ({
        "userpass": mm_alice.userpass,
        "method": "best_orders",
        "coin": "RICK",
        "action": "buy",
        "volume": "0.0002",
    })))
    .unwrap();
    assert!(rc.0.is_success(), "!best_orders: {}", rc.1);
    let response: BestOrdersResponse = json::from_str(&rc.1).unwrap();
    let best_orders = response.result.get("tBTC").unwrap();
    assert_eq!(1, best_orders.len());
    assert_eq!(best_orders[0].coin, "tBTC");
    assert_eq!(best_orders[0].address, tbtc_segwit_address);
    assert_eq!(best_orders[0].conf_settings.unwrap().base_confs, 10);
    assert!(best_orders[0].conf_settings.unwrap().base_nota);
    assert_eq!(best_orders[0].conf_settings.unwrap().rel_confs, 5);
    assert!(!best_orders[0].conf_settings.unwrap().rel_nota);

    let rc = block_on(mm_alice.rpc(&json! ({
        "userpass": mm_alice.userpass,
        "method": "best_orders",
        "coin": "tBTC",
        "action": "sell",
        "volume": "0.0002",
    })))
    .unwrap();
    assert!(rc.0.is_success(), "!best_orders: {}", rc.1);
    let response: BestOrdersResponse = json::from_str(&rc.1).unwrap();
    let best_orders = response.result.get("RICK").unwrap();
    assert_eq!(1, best_orders.len());
    assert_eq!(best_orders[0].coin, "RICK");
    assert_eq!(best_orders[0].address, rick_address);
    assert_eq!(best_orders[0].conf_settings.unwrap().base_confs, 5);
    assert!(!best_orders[0].conf_settings.unwrap().base_nota);
    assert_eq!(best_orders[0].conf_settings.unwrap().rel_confs, 10);
    assert!(best_orders[0].conf_settings.unwrap().rel_nota);

    block_on(mm_bob.stop()).unwrap();
    block_on(mm_alice.stop()).unwrap();
}

#[test]
fn best_orders_must_return_duplicate_for_orderbook_tickers() {
    let bob_passphrase = get_passphrase(&".env.seed", "BOB_PASSPHRASE").unwrap();
    let alice_passphrase = get_passphrase(&".env.client", "ALICE_PASSPHRASE").unwrap();

    let coins = json!([rick_conf(), tbtc_conf(), tbtc_segwit_conf()]);

    let bob_conf = Mm2TestConf::seednode(&bob_passphrase, &coins);
    let mm_bob = MarketMakerIt::start(bob_conf.conf, bob_conf.rpc_password, None).unwrap();
    let (_bob_dump_log, _bob_dump_dashboard) = mm_bob.mm_dump();
    log!("Bob log path: {}", mm_bob.log_path.display());

    let t_btc_bob = block_on(enable_electrum(&mm_bob, "tBTC", false, TBTC_ELECTRUMS));
    log!("Bob enable tBTC: {:?}", t_btc_bob);

    let rick_bob = block_on(enable_electrum(&mm_bob, "RICK", false, RICK_ELECTRUM_ADDRS));
    log!("Bob enable RICK: {:?}", rick_bob);

    // issue sell request on Bob side by setting base/rel price
    log!("Issue bob sell requests");

    let bob_orders = [
        // (base, rel, price, volume, min_volume)
        ("tBTC", "RICK", "0.7", "0.0002", Some("0.00015")),
        ("RICK", "tBTC", "0.7", "0.0002", Some("0.00015")),
    ];

    for (base, rel, price, volume, min_volume) in bob_orders.iter() {
        let rc = block_on(mm_bob.rpc(&json! ({
            "userpass": mm_bob.userpass,
            "method": "setprice",
            "base": base,
            "rel": rel,
            "price": price,
            "volume": volume,
            "min_volume": min_volume.unwrap_or("0.00777"),
            "cancel_previous": false,
        })))
        .unwrap();
        assert!(rc.0.is_success(), "!setprice: {}", rc.1);
    }

    let alice_conf = Mm2TestConf::light_node(&alice_passphrase, &coins, &[&mm_bob.ip.to_string()]);
    let mm_alice = MarketMakerIt::start(alice_conf.conf, alice_conf.rpc_password, None).unwrap();
    let (_alice_dump_log, _alice_dump_dashboard) = mm_alice.mm_dump();
    log!("Alice log path: {}", mm_alice.log_path.display());

    let rc = block_on(mm_alice.rpc(&json! ({
        "userpass": mm_alice.userpass,
        "method": "best_orders",
        "coin": "tBTC-Segwit",
        "action": "buy",
        "volume": "0.0002",
    })))
    .unwrap();
    assert!(rc.0.is_success(), "!best_orders: {}", rc.1);
    let response: BestOrdersResponse = json::from_str(&rc.1).unwrap();
    let best_orders = response.result.get("RICK").unwrap();
    assert_eq!(best_orders.len(), 1);

    let rc = block_on(mm_alice.rpc(&json! ({
        "userpass": mm_alice.userpass,
        "method": "best_orders",
        "coin": "tBTC-Segwit",
        "action": "sell",
        "volume": "0.0002",
    })))
    .unwrap();
    assert!(rc.0.is_success(), "!best_orders: {}", rc.1);
    let response: BestOrdersResponse = json::from_str(&rc.1).unwrap();
    let best_orders = response.result.get("RICK").unwrap();
    assert_eq!(best_orders.len(), 1);

    let rc = block_on(mm_alice.rpc(&json! ({
        "userpass": mm_alice.userpass,
        "method": "best_orders",
        "coin": "RICK",
        "action": "buy",
        "volume": "0.0002",
    })))
    .unwrap();
    assert!(rc.0.is_success(), "!best_orders: {}", rc.1);
    let response: BestOrdersResponse = json::from_str(&rc.1).unwrap();
    let best_orders = response.result.get("tBTC").unwrap();
    assert_eq!(best_orders.len(), 1);
    let best_orders = response.result.get("tBTC-Segwit").unwrap();
    assert_eq!(best_orders.len(), 1);
    assert_eq!(best_orders[0].coin, "tBTC-Segwit");

    let rc = block_on(mm_alice.rpc(&json! ({
        "userpass": mm_alice.userpass,
        "method": "best_orders",
        "coin": "RICK",
        "action": "sell",
        "volume": "0.0002",
    })))
    .unwrap();
    assert!(rc.0.is_success(), "!best_orders: {}", rc.1);
    let response: BestOrdersResponse = json::from_str(&rc.1).unwrap();
    let best_orders = response.result.get("tBTC").unwrap();
    assert_eq!(best_orders.len(), 1);
    let best_orders = response.result.get("tBTC-Segwit").unwrap();
    assert_eq!(best_orders.len(), 1);
    assert_eq!(best_orders[0].coin, "tBTC-Segwit");

    let response = block_on(best_orders_v2(&mm_alice, "tBTC-Segwit", "buy", "0.0002"));
    let best_orders = response.result.orders.get("RICK").unwrap();
    assert_eq!(best_orders.len(), 1);

    let response = block_on(best_orders_v2(&mm_alice, "tBTC-Segwit", "sell", "0.0002"));
    let best_orders = response.result.orders.get("RICK").unwrap();
    assert_eq!(best_orders.len(), 1);

    let response = block_on(best_orders_v2(&mm_alice, "RICK", "buy", "0.0002"));
    let best_orders = response.result.orders.get("tBTC").unwrap();
    assert_eq!(best_orders.len(), 1);
    let best_orders = response.result.orders.get("tBTC-Segwit").unwrap();
    assert_eq!(best_orders.len(), 1);
    assert_eq!(best_orders[0].coin, "tBTC-Segwit");

    let response = block_on(best_orders_v2(&mm_alice, "RICK", "sell", "0.0002"));
    let best_orders = response.result.orders.get("tBTC").unwrap();
    assert_eq!(best_orders.len(), 1);
    let best_orders = response.result.orders.get("tBTC-Segwit").unwrap();
    assert_eq!(best_orders.len(), 1);
    assert_eq!(best_orders[0].coin, "tBTC-Segwit");
}

#[test]
#[cfg(feature = "zhtlc-native-tests")]
fn zhtlc_best_orders() {
    use super::enable_z_coin;
    use mm2_test_helpers::for_tests::zombie_conf;

    use mm2_test_helpers::electrums::rick_electrums;

    let bob_passphrase = get_passphrase(&".env.seed", "BOB_PASSPHRASE").unwrap();
    let alice_passphrase = get_passphrase(&".env.client", "ALICE_PASSPHRASE").unwrap();

    let coins = json!([rick_conf(), zombie_conf()]);

    let mm_bob = MarketMakerIt::start(
        json!({
            "gui": "nogui",
            "netid": 9998,
            "myipaddr": env::var ("BOB_TRADE_IP") .ok(),
            "rpcip": env::var ("BOB_TRADE_IP") .ok(),
            "canbind": env::var ("BOB_TRADE_PORT") .ok().map (|s| s.parse::<i64>().unwrap()),
            "passphrase": bob_passphrase,
            "coins": coins,
            "rpc_password": "pass",
            "i_am_seed": true,
        }),
        "pass".into(),
        None,
    )
    .unwrap();

    let (_dump_log, _dump_dashboard) = mm_bob.mm_dump();
    log!("Bob log path: {}", mm_bob.log_path.display());

    let rmd = rmd160_from_passphrase(&bob_passphrase);
    let bob_zombie_cache_path = mm_bob.folder.join("DB").join(hex::encode(rmd)).join("ZOMBIE_CACHE.db");
    log!("bob_zombie_cache_path {}", bob_zombie_cache_path.display());
    std::fs::copy("./mm2src/coins/for_tests/ZOMBIE_CACHE.db", bob_zombie_cache_path).unwrap();

    block_on(enable_electrum_json(&mm_bob, "RICK", false, rick_electrums()));
    block_on(enable_z_coin(&mm_bob, "ZOMBIE"));

    let set_price_json = json!({
        "userpass": mm_bob.userpass,
        "method": "setprice",
        "base": "ZOMBIE",
        "rel": "RICK",
        "price": 1,
        "volume": "1",
    });
    log!("Issue sell request on Bob side by setting base/rel price…");
    let rc = block_on(mm_bob.rpc(&set_price_json)).unwrap();
    assert!(rc.0.is_success(), "!setprice: {}", rc.1);

    let bob_set_price_res: SetPriceResponse = json::from_str(&rc.1).unwrap();

    let mm_alice = MarketMakerIt::start(
        json!({
            "gui": "nogui",
            "netid": 9998,
            "dht": "on",  // Enable DHT without delay.
            "myipaddr": env::var ("ALICE_TRADE_IP") .ok(),
            "rpcip": env::var ("ALICE_TRADE_IP") .ok(),
            "passphrase": alice_passphrase,
            "coins": coins,
            "seednodes": [mm_bob.ip.to_string()],
            "rpc_password": "pass",
        }),
        "pass".into(),
        None,
    )
    .unwrap();

    let (_alice_dump_log, _alice_dump_dashboard) = mm_alice.mm_dump();
    log!("Alice log path: {}", mm_alice.log_path.display());

    let best_orders = block_on(best_orders_v2(&mm_alice, "RICK", "sell", "1"));
    let zombie_best_orders = best_orders.result.orders.get("ZOMBIE").unwrap();

    assert_eq!(1, zombie_best_orders.len());
    zombie_best_orders
        .iter()
        .find(|order| order.uuid == bob_set_price_res.result.uuid)
        .unwrap();

    let best_orders = block_on(best_orders_v2(&mm_alice, "ZOMBIE", "buy", "1"));
    let rick_best_orders = best_orders.result.orders.get("RICK").unwrap();

    assert_eq!(1, rick_best_orders.len());
    rick_best_orders
        .iter()
        .find(|order| order.uuid == bob_set_price_res.result.uuid)
        .unwrap();
}<|MERGE_RESOLUTION|>--- conflicted
+++ resolved
@@ -7,11 +7,7 @@
 use mm2_test_helpers::for_tests::{best_orders_v2, best_orders_v2_by_number, eth_jst_testnet_conf, eth_testnet_conf,
                                   get_passphrase, morty_conf, rick_conf, tbtc_conf, tbtc_segwit_conf, MarketMakerIt,
                                   Mm2TestConf, RICK_ELECTRUM_ADDRS, TBTC_ELECTRUMS};
-<<<<<<< HEAD
-use mm2_test_helpers::structs::{BestOrdersResponse, BestOrdersV2Response, RpcV2Response, SetPriceResponse};
-=======
-use mm2_test_helpers::structs::{BestOrdersResponse, EnableElectrumResponse, SetPriceResponse};
->>>>>>> e40d037b
+use mm2_test_helpers::structs::{BestOrdersResponse, SetPriceResponse};
 use serde_json::{self as json, json};
 use std::collections::BTreeSet;
 use std::env::{self};
