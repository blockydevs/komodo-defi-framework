--- conflicted
+++ resolved
@@ -2,11 +2,7 @@
 use common::executor::Timer;
 use common::{block_on, log};
 use mm2_number::BigDecimal;
-<<<<<<< HEAD
-use mm2_rpc_data::legacy::OrderbookResponse;
-=======
 use mm2_rpc::data::legacy::OrderbookResponse;
->>>>>>> f0dc9f51
 use mm2_test_helpers::for_tests::{check_my_swap_status, check_recent_swaps, check_stats_swap_status, enable_eth_coin,
                                   enable_tendermint, iris_nimda_testnet_conf, iris_testnet_conf, rick_conf, tbnb_conf,
                                   usdc_ibc_iris_testnet_conf, MarketMakerIt, MAKER_ERROR_EVENTS, MAKER_SUCCESS_EVENTS,
