--- conflicted
+++ resolved
@@ -12,8 +12,7 @@
 doctest = false
 
 [features]
-custom-swap-locktime = [
-] # only for testing purposes, should never be activated on release builds.
+custom-swap-locktime = [] # only for testing purposes, should never be activated on release builds.
 native = [] # Deprecated
 track-ctx-pointer = ["common/track-ctx-pointer"]
 zhtlc-native-tests = ["coins/zhtlc-native-tests"]
@@ -21,9 +20,7 @@
 # TODO
 enable-solana = []
 default = []
-trezor-udp = [
-    "crypto/trezor-udp",
-] # use for tests to connect to trezor emulator over udp
+trezor-udp = ["crypto/trezor-udp"] # use for tests to connect to trezor emulator over udp
 run-device-tests = []
 enable-sia = []
 
@@ -44,17 +41,11 @@
 db_common = { path = "../db_common" }
 derive_more = "0.99"
 either = "1.6"
-ethereum-types = { version = "0.13", default-features = false, features = [
-    "std",
-    "serialize",
-] }
+ethereum-types = { version = "0.13", default-features = false, features = ["std", "serialize"] }
 enum_derives = { path = "../derives/enum_derives" }
 enum-primitive-derive = "0.2"
 futures01 = { version = "0.1", package = "futures" }
-futures = { version = "0.3.1", package = "futures", features = [
-    "compat",
-    "async-await",
-] }
+futures = { version = "0.3.1", package = "futures", features = ["compat", "async-await"] }
 gstuff = { version = "0.7", features = ["nightly"] }
 hash256-std-hasher = "0.15.2"
 hash-db = "0.15.2"
@@ -137,13 +128,7 @@
 mm2_test_helpers = { path = "../mm2_test_helpers" }
 mocktopus = "0.8.0"
 testcontainers = "0.15.0"
-<<<<<<< HEAD
-web3 = { git = "https://github.com/KomodoPlatform/rust-web3", tag = "v0.20.0", default-features = false, features = [
-    "http",
-] }
-=======
 web3 = { git = "https://github.com/KomodoPlatform/rust-web3", tag = "v0.20.0", default-features = false, features = ["http-rustls-tls"] }
->>>>>>> c5e0e006
 ethabi = { version = "17.0.0" }
 rlp = { version = "0.5" }
 ethcore-transaction = { git = "https://github.com/KomodoPlatform/mm2-parity-ethereum.git", rev = "mm2-v2.1.1" }
