# Support for split-debuginfo [should eventually](https://github.com/rust-lang/rust/issues/34651) land,
# hopefully giving us an out-of-the-box way to separate the code from the debugging information.
# We should use the "objcopy --only-keep-debug" and "add-symbol-file" meanwhile
# and separating stack tracing into raw trace and symbolication parts.

[package]
name = "mm2_main"
version = "0.1.0"
edition = "2018"

[lib]
doctest = false

[features]
custom-swap-locktime = [] # only for testing purposes, should never be activated on release builds.
native = [] # Deprecated
track-ctx-pointer = ["common/track-ctx-pointer"]
zhtlc-native-tests = ["coins/zhtlc-native-tests"]
run-docker-tests = ["coins/run-docker-tests"]
# TODO
enable-solana = []
default = []
trezor-udp = ["crypto/trezor-udp"] # use for tests to connect to trezor emulator over udp
run-device-tests = []
enable-sia = []

[dependencies]
async-std = { version = "1.5", features = ["unstable"] }
async-trait = "0.1"
bitcrypto = { path = "../mm2_bitcoin/crypto" }
blake2 = "0.10.6"
bytes = "0.4"
chain = { path = "../mm2_bitcoin/chain" }
cfg-if = "1.0"
coins = { path = "../coins" }
coins_activation = { path = "../coins_activation" }
common = { path = "../common" }
crc32fast = { version = "1.3.2", features = ["std", "nightly"] }
crossbeam = "0.8"
crypto = { path = "../crypto" }
db_common = { path = "../db_common" }
derive_more = "0.99"
either = "1.6"
ethereum-types = { version = "0.13", default-features = false, features = ["std", "serialize"] }
enum_derives = { path = "../derives/enum_derives" }
enum-primitive-derive = "0.2"
futures01 = { version = "0.1", package = "futures" }
futures = { version = "0.3.1", package = "futures", features = ["compat", "async-await"] }
gstuff = { version = "0.7", features = ["nightly"] }
hash256-std-hasher = "0.15.2"
hash-db = "0.15.2"
hex = "0.4.2"
http = "0.2"
hw_common = { path = "../hw_common" }
instant = { version = "0.1.12" }
itertools = "0.10"
keys = { path = "../mm2_bitcoin/keys" }
lazy_static = "1.4"
# ledger = { path = "../ledger" }
libc = "0.2"
mm2_core = { path = "../mm2_core" }
mm2_err_handle = { path = "../mm2_err_handle" }
mm2_event_stream = { path = "../mm2_event_stream" }
mm2_gui_storage = { path = "../mm2_gui_storage" }
mm2_io = { path = "../mm2_io" }
mm2-libp2p = { path = "../mm2_p2p", package = "mm2_p2p" }
mm2_metrics = { path = "../mm2_metrics" }
mm2_net = { path = "../mm2_net", features = ["event-stream", "p2p"] }
mm2_number = { path = "../mm2_number" }
mm2_rpc = { path = "../mm2_rpc", features = ["rpc_facilities"]}
mm2_state_machine = { path = "../mm2_state_machine" }
num-traits = "0.2"
parity-util-mem = "0.11"
parking_lot = { version = "0.12.0", features = ["nightly"] }
primitives = { path = "../mm2_bitcoin/primitives" }
prost = "0.11"
rand = { version = "0.7", features = ["std", "small_rng"] }
rand6 = { version = "0.6", package = "rand" }
# TODO: Reduce the size of regex by disabling the features we don't use.
# cf. https://github.com/rust-lang/regex/issues/583
regex = "1"
rmp-serde = "0.14.3"
rpc = { path = "../mm2_bitcoin/rpc" }
rpc_task = { path = "../rpc_task" }
script = { path = "../mm2_bitcoin/script" }
secp256k1 = { version = "0.20", features = ["rand"] }
serde = "1.0"
serde_json = { version = "1", features = ["preserve_order", "raw_value"] }
serde_derive = "1.0"
ser_error = { path = "../derives/ser_error" }
ser_error_derive = { path = "../derives/ser_error_derive" }
serialization = { path = "../mm2_bitcoin/serialization" }
serialization_derive = { path = "../mm2_bitcoin/serialization_derive" }
spv_validation = { path = "../mm2_bitcoin/spv_validation" }
sp-runtime-interface = { version = "6.0.0", default-features = false, features = ["disable_target_static_assertions"] }
sp-trie = { version = "6.0", default-features = false }
trie-db = { version = "0.23.1", default-features = false }
trie-root = "0.16.0"
uuid = { version = "1.2.2", features = ["fast-rng", "serde", "v4"] }

[target.'cfg(target_arch = "wasm32")'.dependencies]
instant = { version = "0.1.12", features = ["wasm-bindgen"] }
js-sys = { version = "0.3.27" }
mm2_db = { path = "../mm2_db" }
mm2_test_helpers = { path = "../mm2_test_helpers" }
wasm-bindgen = "0.2.86"
wasm-bindgen-futures = { version = "0.4.1" }
wasm-bindgen-test = { version = "0.3.1" }
web-sys = { version = "0.3.55", features = ["console"] }

[target.'cfg(not(target_arch = "wasm32"))'.dependencies]
dirs = { version = "1" }
futures-rustls = { version = "0.24" }
hyper = { version = "0.14.26", features = ["client", "http2", "server", "tcp"] }
rcgen = "0.10"
rustls = { version = "0.21", default-features = false }
rustls-pemfile = "1.0.2"
tokio = { version = "1.20", features = ["io-util", "rt-multi-thread", "net"] }

[target.'cfg(windows)'.dependencies]
winapi = "0.3"

[dev-dependencies]
<<<<<<< HEAD
coins = { path = "../coins", features = ["mocktopus"] }
=======
coins = { path = "../coins", features = ["for-tests"] }
coins_activation = { path = "../coins_activation", features = ["for-tests"] }
>>>>>>> 2462d9a6
mm2_test_helpers = { path = "../mm2_test_helpers" }
mocktopus = "0.8.0"
testcontainers = "0.15.0"
web3 = { git = "https://github.com/KomodoPlatform/rust-web3", tag = "v0.19.0", default-features = false, features = ["http"] }
ethabi = { version = "17.0.0" }

[build-dependencies]
chrono = "0.4"
gstuff = { version = "0.7", features = ["nightly"] }
prost-build = { version = "0.11", default-features = false }
regex = "1"<|MERGE_RESOLUTION|>--- conflicted
+++ resolved
@@ -121,12 +121,8 @@
 winapi = "0.3"
 
 [dev-dependencies]
-<<<<<<< HEAD
-coins = { path = "../coins", features = ["mocktopus"] }
-=======
-coins = { path = "../coins", features = ["for-tests"] }
+coins = { path = "../coins", features = ["for-tests", "mocktopus"] }
 coins_activation = { path = "../coins_activation", features = ["for-tests"] }
->>>>>>> 2462d9a6
 mm2_test_helpers = { path = "../mm2_test_helpers" }
 mocktopus = "0.8.0"
 testcontainers = "0.15.0"
