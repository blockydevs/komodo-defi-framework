use common::serde_derive::{Deserialize, Serialize};
use derive_more::Display;
use mm2_number::{construct_detailed, BigDecimal, BigRational, Fraction, MmNumber};
use rpc::v1::types::H256 as H256Json;
use std::collections::{HashMap, HashSet};
use std::ops::Deref;
use uuid::Uuid;

#[derive(Serialize, Deserialize)]
pub struct Mm2RpcResult<T> {
    pub result: T,
}

impl<T> Mm2RpcResult<T> {
    pub fn new(result: T) -> Self { Self { result } }
}

impl<T> Deref for Mm2RpcResult<T> {
    type Target = T;
    fn deref(&self) -> &Self::Target { &self.result }
}

#[derive(Serialize, Deserialize)]
pub struct BalanceResponse {
    pub coin: String,
    pub balance: BigDecimal,
    pub unspendable_balance: BigDecimal,
    pub address: String,
}

#[derive(Serialize, Deserialize)]
pub struct OrderbookRequest {
    pub base: String,
    pub rel: String,
}

#[derive(Debug, Serialize, Deserialize)]
pub struct OrderbookResponse {
    #[serde(rename = "askdepth")]
    pub ask_depth: u32,
    pub asks: Vec<AggregatedOrderbookEntry>,
    pub base: String,
    #[serde(rename = "biddepth")]
    pub bid_depth: u32,
    pub bids: Vec<AggregatedOrderbookEntry>,
    pub netid: u16,
    #[serde(rename = "numasks")]
    pub num_asks: usize,
    #[serde(rename = "numbids")]
    pub num_bids: usize,
    pub rel: String,
    pub timestamp: u64,
    #[serde(flatten)]
    pub total_asks_base: TotalAsksBaseVol,
    #[serde(flatten)]
    pub total_asks_rel: TotalAsksRelVol,
    #[serde(flatten)]
    pub total_bids_base: TotalBidsBaseVol,
    #[serde(flatten)]
    pub total_bids_rel: TotalBidsRelVol,
}

construct_detailed!(TotalAsksBaseVol, total_asks_base_vol);
construct_detailed!(TotalAsksRelVol, total_asks_rel_vol);
construct_detailed!(TotalBidsBaseVol, total_bids_base_vol);
construct_detailed!(TotalBidsRelVol, total_bids_rel_vol);

#[derive(Clone, Debug, Serialize, Deserialize)]
pub struct RpcOrderbookEntry {
    pub coin: String,
    pub address: String,
    pub price: BigDecimal,
    pub price_rat: BigRational,
    pub price_fraction: Fraction,
    #[serde(rename = "maxvolume")]
    pub max_volume: BigDecimal,
    pub max_volume_rat: BigRational,
    pub max_volume_fraction: Fraction,
    pub min_volume: BigDecimal,
    pub min_volume_rat: BigRational,
    pub min_volume_fraction: Fraction,
    pub pubkey: String,
    pub age: u64,
    pub uuid: Uuid,
    pub is_mine: bool,
    #[serde(flatten)]
    pub base_max_volume: DetailedBaseMaxVolume,
    #[serde(flatten)]
    pub base_min_volume: DetailedBaseMinVolume,
    #[serde(flatten)]
    pub rel_max_volume: DetailedRelMaxVolume,
    #[serde(flatten)]
    pub rel_min_volume: DetailedRelMinVolume,
    #[serde(flatten)]
    pub conf_settings: Option<OrderConfirmationsSettings>,
}

construct_detailed!(DetailedBaseMaxVolume, base_max_volume);
construct_detailed!(DetailedBaseMinVolume, base_min_volume);
construct_detailed!(DetailedRelMaxVolume, rel_max_volume);
construct_detailed!(DetailedRelMinVolume, rel_min_volume);

#[derive(Debug, Serialize, Deserialize)]
pub struct AggregatedOrderbookEntry {
    #[serde(flatten)]
    pub entry: RpcOrderbookEntry,
    #[serde(flatten)]
    pub base_max_volume_aggr: AggregatedBaseVol,
    #[serde(flatten)]
    pub rel_max_volume_aggr: AggregatedRelVol,
}

construct_detailed!(AggregatedBaseVol, base_max_volume_aggr);
construct_detailed!(AggregatedRelVol, rel_max_volume_aggr);

#[derive(Deserialize, Serialize, Debug)]
pub struct SellBuyRequest {
    pub base: String,
    pub rel: String,
    pub price: MmNumber,
    pub volume: MmNumber,
    pub timeout: Option<u64>,
    /// Not used. Deprecated.
    #[allow(dead_code)]
    pub duration: Option<u32>,
    pub method: String,
    #[allow(dead_code)]
    pub gui: Option<String>,
    #[serde(rename = "destpubkey")]
    #[serde(default)]
    #[allow(dead_code)]
    pub dest_pub_key: H256Json,
    #[serde(default)]
    pub match_by: MatchBy,
    #[serde(default)]
    pub order_type: OrderType,
    pub base_confs: Option<u64>,
    pub base_nota: Option<bool>,
    pub rel_confs: Option<u64>,
    pub rel_nota: Option<bool>,
    pub min_volume: Option<MmNumber>,
    #[serde(default = "get_true")]
    pub save_in_history: bool,
}

#[derive(Serialize, Deserialize)]
pub struct SellBuyResponse {
    #[serde(flatten)]
    pub request: TakerRequestForRpc,
    pub order_type: OrderType,
    #[serde(flatten)]
    pub min_volume: DetailedMinVolume,
    pub base_orderbook_ticker: Option<String>,
    pub rel_orderbook_ticker: Option<String>,
}

construct_detailed!(DetailedMinVolume, min_volume);

#[derive(Clone, Debug, Serialize, Deserialize)]
pub struct TakerRequestForRpc {
    pub uuid: Uuid,
    pub base: String,
    pub rel: String,
    pub base_amount: BigDecimal,
    pub base_amount_rat: BigRational,
    pub rel_amount: BigDecimal,
    pub rel_amount_rat: BigRational,
    pub action: TakerAction,
    pub method: String,
    pub sender_pubkey: H256Json,
    pub dest_pub_key: H256Json,
    pub match_by: MatchBy,
    pub conf_settings: Option<OrderConfirmationsSettings>,
}

<<<<<<< HEAD
#[derive(Display, Copy, Clone, Debug, Eq, PartialEq, Serialize, Deserialize)]
=======
#[derive(Clone, Debug, Eq, PartialEq, Serialize, Deserialize)]
>>>>>>> 4fcfa40d
pub enum TakerAction {
    Buy,
    Sell,
}

<<<<<<< HEAD
#[derive(Display, Copy, Clone, Debug, Eq, PartialEq, Serialize, Deserialize)]
=======
#[derive(Clone, Debug, Eq, PartialEq, Serialize, Deserialize)]
>>>>>>> 4fcfa40d
#[serde(tag = "type", content = "data")]
pub enum OrderType {
    FillOrKill,
    GoodTillCancelled,
}

impl Default for OrderType {
    fn default() -> Self { OrderType::GoodTillCancelled }
}

#[derive(Clone, Debug, Eq, PartialEq, Serialize, Deserialize)]
#[serde(tag = "type", content = "data")]
pub enum MatchBy {
    Any,
    Orders(HashSet<Uuid>),
    Pubkeys(HashSet<H256Json>),
}

impl Default for MatchBy {
    fn default() -> Self { MatchBy::Any }
}

#[derive(Clone, Default, Debug, Eq, PartialEq, Serialize, Deserialize)]
pub struct OrderConfirmationsSettings {
    pub base_confs: u64,
    pub base_nota: bool,
    pub rel_confs: u64,
    pub rel_nota: bool,
}

impl OrderConfirmationsSettings {
    pub fn reversed(&self) -> OrderConfirmationsSettings {
        OrderConfirmationsSettings {
            base_confs: self.rel_confs,
            base_nota: self.rel_nota,
            rel_confs: self.base_confs,
            rel_nota: self.base_nota,
        }
    }
}

#[derive(Debug, Serialize, Deserialize)]
pub struct CoinInitResponse {
    pub result: String,
    pub address: String,
    pub balance: BigDecimal,
    pub unspendable_balance: BigDecimal,
    pub coin: String,
    pub required_confirmations: u64,
    pub requires_notarization: bool,
    #[serde(skip_serializing_if = "Option::is_none")]
    pub mature_confirmations: Option<u32>,
}

#[derive(Serialize, Deserialize)]
pub struct EnabledCoin {
    pub ticker: String,
    pub address: String,
}

pub type GetEnabledResponse = Vec<EnabledCoin>;

#[derive(Serialize, Deserialize, Display)]
#[serde(rename_all = "lowercase")]
pub enum Status {
    Success,
}

#[derive(Serialize, Deserialize)]
pub struct MmVersionResponse {
    pub result: String,
    pub datetime: String,
}

#[derive(Serialize, Deserialize)]
pub struct CancelOrderRequest {
    pub uuid: Uuid,
}

#[derive(Serialize, Deserialize)]
pub struct CancelAllOrdersRequest {
    pub cancel_by: CancelBy,
}

#[derive(Serialize, Deserialize)]
pub struct CancelAllOrdersResponse {
    pub cancelled: Vec<Uuid>,
    pub currently_matching: Vec<Uuid>,
}

#[derive(Serialize, Deserialize)]
#[serde(tag = "type", content = "data")]
pub enum CancelBy {
    /// All orders of current node
    All,
    /// All orders of specific pair
    Pair { base: String, rel: String },
    /// All orders using the coin ticker as base or rel
    Coin { ticker: String },
}

#[derive(Serialize, Deserialize)]
pub struct OrderStatusRequest {
    pub uuid: Uuid,
}

#[derive(Serialize, Deserialize)]
#[serde(tag = "type", content = "order")]
pub enum OrderStatusResponse {
    Maker(MakerOrderForMyOrdersRpc),
    Taker(TakerOrderForRpc),
}

#[derive(Serialize, Deserialize)]
pub struct MakerOrderForRpc {
    pub uuid: Uuid,
    pub base: String,
    pub rel: String,
    pub price: BigDecimal,
    pub price_rat: BigRational,
    pub max_base_vol: BigDecimal,
    pub max_base_vol_rat: BigRational,
    pub min_base_vol: BigDecimal,
    pub min_base_vol_rat: BigRational,
    pub created_at: u64,
    pub updated_at: Option<u64>,
    pub matches: HashMap<Uuid, MakerMatchForRpc>,
    pub started_swaps: Vec<Uuid>,
    pub conf_settings: Option<OrderConfirmationsSettings>,
    #[serde(skip_serializing_if = "Option::is_none")]
    pub changes_history: Option<Vec<HistoricalOrder>>,
    pub base_orderbook_ticker: Option<String>,
    pub rel_orderbook_ticker: Option<String>,
}

#[derive(Serialize, Deserialize)]
pub struct TakerOrderForRpc {
    pub request: TakerRequestForRpc,
    pub created_at: u64,
    pub matches: HashMap<Uuid, TakerMatchForRpc>,
    pub order_type: OrderType,
    pub cancellable: bool,
    pub base_orderbook_ticker: Option<String>,
    pub rel_orderbook_ticker: Option<String>,
}

#[derive(Clone, Debug, Eq, PartialEq, Serialize, Deserialize)]
pub struct HistoricalOrder {
    #[serde(skip_serializing_if = "Option::is_none")]
    pub max_base_vol: Option<BigRational>,
    #[serde(skip_serializing_if = "Option::is_none")]
    pub min_base_vol: Option<BigRational>,
    #[serde(skip_serializing_if = "Option::is_none")]
    pub price: Option<BigRational>,
    #[serde(skip_serializing_if = "Option::is_none")]
    pub updated_at: Option<u64>,
    #[serde(skip_serializing_if = "Option::is_none")]
    pub conf_settings: Option<OrderConfirmationsSettings>,
}

#[derive(Serialize, Deserialize)]
pub struct MakerOrderForMyOrdersRpc {
    #[serde(flatten)]
    pub order: MakerOrderForRpc,
    pub cancellable: bool,
    pub available_amount: BigDecimal,
}

#[derive(Serialize, Deserialize)]
pub struct TakerMatchForRpc {
    pub reserved: MakerReservedForRpc,
    pub connect: TakerConnectForRpc,
    pub connected: Option<MakerConnectedForRpc>,
    pub last_updated: u64,
}

#[allow(clippy::large_enum_variant)]
#[derive(Serialize, Deserialize)]
#[serde(tag = "type", content = "order")]
pub enum OrderForRpc {
    Maker(MakerOrderForRpc),
    Taker(TakerOrderForRpc),
}

#[derive(Debug, Serialize, Deserialize)]
pub struct MakerMatchForRpc {
    pub request: TakerRequestForRpc,
    pub reserved: MakerReservedForRpc,
    pub connect: Option<TakerConnectForRpc>,
    pub connected: Option<MakerConnectedForRpc>,
    pub last_updated: u64,
}

#[derive(Debug, Serialize, Deserialize)]
pub struct MakerReservedForRpc {
    pub base: String,
    pub rel: String,
    pub base_amount: BigDecimal,
    pub base_amount_rat: BigRational,
    pub rel_amount: BigDecimal,
    pub rel_amount_rat: BigRational,
    pub taker_order_uuid: Uuid,
    pub maker_order_uuid: Uuid,
    pub sender_pubkey: H256Json,
    pub dest_pub_key: H256Json,
    pub conf_settings: Option<OrderConfirmationsSettings>,
    pub method: String,
}

#[derive(Debug, Serialize, Deserialize)]
pub struct TakerConnectForRpc {
    pub taker_order_uuid: Uuid,
    pub maker_order_uuid: Uuid,
    pub method: String,
    pub sender_pubkey: H256Json,
    pub dest_pub_key: H256Json,
}

#[derive(Debug, Serialize, Deserialize)]
pub struct MakerConnectedForRpc {
    pub taker_order_uuid: Uuid,
    pub maker_order_uuid: Uuid,
    pub method: String,
    pub sender_pubkey: H256Json,
    pub dest_pub_key: H256Json,
}

fn get_true() -> bool { true }

#[derive(Serialize, Deserialize)]
pub struct MyOrdersResponse {
    pub maker_orders: HashMap<Uuid, MakerOrderForMyOrdersRpc>,
    pub taker_orders: HashMap<Uuid, TakerOrderForRpc>,
}

#[derive(Serialize, Deserialize)]
pub struct SetPriceReq {
    pub base: String,
    pub rel: String,
    pub price: MmNumber,
    #[serde(default)]
    pub max: bool,
    #[serde(default)]
    pub volume: MmNumber,
    pub min_volume: Option<MmNumber>,
    #[serde(default = "get_true")]
    pub cancel_previous: bool,
    #[serde(skip_serializing_if = "Option::is_none")]
    pub base_confs: Option<u64>,
    #[serde(skip_serializing_if = "Option::is_none")]
    pub base_nota: Option<bool>,
    #[serde(skip_serializing_if = "Option::is_none")]
    pub rel_confs: Option<u64>,
    #[serde(skip_serializing_if = "Option::is_none")]
    pub rel_nota: Option<bool>,
    #[serde(default = "get_true")]
    pub save_in_history: bool,
}

#[derive(Debug, Serialize, Deserialize)]
pub struct OrderbookDepthRequest {
    pub pairs: Vec<(String, String)>,
}

#[derive(Debug, Deserialize, Serialize)]
pub struct PairWithDepth {
    pub pair: (String, String),
    pub depth: PairDepth,
}

#[derive(Copy, Clone, Debug, Deserialize, Serialize)]
pub struct PairDepth {
    pub asks: usize,
    pub bids: usize,
}

#[derive(Debug, Serialize, Deserialize)]
pub struct OrdersHistoryRequest {
    #[serde(skip_serializing_if = "Option::is_none")]
    pub order_type: Option<String>,
    #[serde(skip_serializing_if = "Option::is_none")]
    pub initial_action: Option<String>,
    #[serde(skip_serializing_if = "Option::is_none")]
    pub base: Option<String>,
    #[serde(skip_serializing_if = "Option::is_none")]
    pub rel: Option<String>,
    #[serde(skip_serializing_if = "Option::is_none")]
    pub from_price: Option<MmNumber>,
    #[serde(skip_serializing_if = "Option::is_none")]
    pub to_price: Option<MmNumber>,
    #[serde(skip_serializing_if = "Option::is_none")]
    pub from_volume: Option<MmNumber>,
    #[serde(skip_serializing_if = "Option::is_none")]
    pub to_volume: Option<MmNumber>,
    #[serde(skip_serializing_if = "Option::is_none")]
    pub from_timestamp: Option<u64>,
    #[serde(skip_serializing_if = "Option::is_none")]
    pub to_timestamp: Option<u64>,
    #[serde(skip_serializing_if = "Option::is_none")]
    pub was_taker: Option<bool>,
    #[serde(skip_serializing_if = "Option::is_none")]
    pub status: Option<String>,
    pub include_details: bool,
}

#[derive(Serialize, Deserialize)]
pub struct OrdersHistoryResponse {
    pub orders: Vec<FilteringOrder>,
    pub details: Vec<OrderForRpc>,
    pub found_records: usize,
    pub warnings: Vec<UuidParseError>,
}

#[derive(Debug, Serialize, Deserialize)]
pub struct FilteringOrder {
    pub uuid: String,
    pub order_type: String,
    pub initial_action: String,
    pub base: String,
    pub rel: String,
    pub price: f64,
    pub volume: f64,
    pub created_at: i64,
    pub last_updated: i64,
    pub was_taker: i8,
    pub status: String,
}

#[derive(Serialize, Deserialize)]
pub struct UuidParseError {
    pub uuid: String,
    pub warning: String,
}

#[derive(Serialize, Deserialize)]
pub struct UpdateMakerOrderRequest {
    pub uuid: Uuid,
    pub new_price: Option<MmNumber>,
    pub max: Option<bool>,
    pub volume_delta: Option<MmNumber>,
    pub min_volume: Option<MmNumber>,
    pub base_confs: Option<u64>,
    pub base_nota: Option<bool>,
    pub rel_confs: Option<u64>,
    pub rel_nota: Option<bool>,
}<|MERGE_RESOLUTION|>--- conflicted
+++ resolved
@@ -173,21 +173,13 @@
     pub conf_settings: Option<OrderConfirmationsSettings>,
 }
 
-<<<<<<< HEAD
-#[derive(Display, Copy, Clone, Debug, Eq, PartialEq, Serialize, Deserialize)]
-=======
-#[derive(Clone, Debug, Eq, PartialEq, Serialize, Deserialize)]
->>>>>>> 4fcfa40d
+#[derive(Clone, Display, Debug, Eq, PartialEq, Serialize, Deserialize)]
 pub enum TakerAction {
     Buy,
     Sell,
 }
 
-<<<<<<< HEAD
-#[derive(Display, Copy, Clone, Debug, Eq, PartialEq, Serialize, Deserialize)]
-=======
-#[derive(Clone, Debug, Eq, PartialEq, Serialize, Deserialize)]
->>>>>>> 4fcfa40d
+#[derive(Clone, Display, Debug, Eq, PartialEq, Serialize, Deserialize)]
 #[serde(tag = "type", content = "data")]
 pub enum OrderType {
     FillOrKill,
@@ -458,7 +450,7 @@
     pub depth: PairDepth,
 }
 
-#[derive(Copy, Clone, Debug, Deserialize, Serialize)]
+#[derive(Clone, Debug, Deserialize, Serialize)]
 pub struct PairDepth {
     pub asks: usize,
     pub bids: usize,
