--- conflicted
+++ resolved
@@ -53,12 +53,7 @@
 use common::jsonrpc_client::JsonRpcError;
 use common::log::LogOnError;
 use common::{now_sec, now_sec_u32};
-<<<<<<< HEAD
-use crypto::{Bip32DerPathOps, Bip44Chain, ChildNumber, DerivationPath, Secp256k1ExtendedPublicKey,
-             StandardHDCoinAddress, StandardHDPathError, StandardHDPathToAccount, StandardHDPathToCoin};
-=======
-use crypto::{Bip32Error, DerivationPath, HDPathToCoin, Secp256k1ExtendedPublicKey, StandardHDPathError};
->>>>>>> a0d87236
+use crypto::{DerivationPath, HDPathToCoin, Secp256k1ExtendedPublicKey};
 use derive_more::Display;
 #[cfg(not(target_arch = "wasm32"))] use dirs::home_dir;
 use enum_derives::EnumFromStringify;
@@ -115,15 +110,8 @@
             TradeFee, TradePreimageError, TradePreimageFut, TradePreimageResult, Transaction, TransactionDetails,
             TransactionEnum, TransactionErr, UnexpectedDerivationMethod, WithdrawError, WithdrawRequest};
 use crate::coin_balance::{EnableCoinScanPolicy, EnabledCoinBalanceParams, HDAddressBalanceScanner};
-<<<<<<< HEAD
-use crate::hd_wallet::{HDAccountOps, HDAccountsMutex, HDAddress, HDAddressId, HDWalletCoinOps, HDWalletOps,
-                       InvalidBip44ChainError};
-use crate::hd_wallet_storage::{HDAccountStorageItem, HDWalletCoinStorage, HDWalletStorageResult};
+use crate::hd_wallet::{HDAccountOps, HDAddressOps, HDPathAccountToAddressId, HDWalletCoinOps, HDWalletOps};
 use crate::qrc20::Qrc20AbiError;
-=======
-use crate::hd_wallet::{HDAccountOps, HDAddressOps, HDPathAccountToAddressId, HDWalletCoinOps, HDWalletOps,
-                       HDWalletStorageError};
->>>>>>> a0d87236
 use crate::utxo::tx_cache::UtxoVerboseCacheShared;
 use crate::{ParseCoinAssocTypes, ToBytes};
 
@@ -1123,6 +1111,7 @@
 
 #[derive(Clone)]
 pub struct UtxoArc(Arc<UtxoCoinFields>);
+
 impl Deref for UtxoArc {
     type Target = UtxoCoinFields;
     fn deref(&self) -> &UtxoCoinFields { &self.0 }
