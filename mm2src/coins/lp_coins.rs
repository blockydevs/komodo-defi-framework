--- conflicted
+++ resolved
@@ -432,8 +432,6 @@
     }
 }
 
-<<<<<<< HEAD
-=======
 #[derive(Deserialize)]
 pub struct RawTransactionRequest {
     pub coin: String,
@@ -502,7 +500,6 @@
     tx: SignRawTransactionEnum,
 }
 
->>>>>>> 73825881
 #[derive(Debug, Deserialize)]
 pub struct MyAddressReq {
     coin: String,
