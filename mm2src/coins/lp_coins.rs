/******************************************************************************
 * Copyright © 2023 Pampex LTD and TillyHK LTD              *
 *                                                                            *
 * See the CONTRIBUTOR-LICENSE-AGREEMENT, COPYING, LICENSE-COPYRIGHT-NOTICE   *
 * and DEVELOPER-CERTIFICATE-OF-ORIGIN files in the LEGAL directory in        *
 * the top-level directory of this distribution for the individual copyright  *
 * holder information and the developer policies on copyright and licensing.  *
 *                                                                            *
 * Unless otherwise agreed in a custom licensing agreement, no part of the    *
 * Komodo DeFi Framework software, including this file may be copied, modified, propagated*
 * or distributed except according to the terms contained in the              *
 * LICENSE-COPYRIGHT-NOTICE file.                                             *
 *                                                                            *
 * Removal or modification of this copyright notice is prohibited.            *
 *                                                                            *
 ******************************************************************************/
//
//  coins.rs
//  marketmaker
//

// `mockable` implementation uses these
#![allow(
    clippy::forget_ref,
    clippy::forget_copy,
    clippy::swap_ptr_to_ref,
    clippy::forget_non_drop
)]
#![allow(uncommon_codepoints)]
#![feature(integer_atomics)]
#![feature(async_closure)]
#![feature(hash_raw_entry)]
#![feature(stmt_expr_attributes)]
#![feature(result_flattening)]

#[macro_use] extern crate common;
#[macro_use] extern crate gstuff;
#[macro_use] extern crate lazy_static;
#[macro_use] extern crate mm2_metrics;
#[macro_use] extern crate serde_derive;
#[macro_use] extern crate serde_json;
#[macro_use] extern crate ser_error_derive;

use async_trait::async_trait;
use base58::FromBase58Error;
use bip32::ExtendedPrivateKey;
use common::custom_futures::timeout::TimeoutError;
use common::executor::{abortable_queue::{AbortableQueue, WeakSpawner},
                       AbortSettings, AbortedError, SpawnAbortable, SpawnFuture};
use common::log::{warn, LogOnError};
use common::{calc_total_pages, now_sec, ten, HttpStatusCode};
use crypto::{derive_secp256k1_secret, Bip32Error, Bip44Chain, CryptoCtx, CryptoCtxError, DerivationPath,
             GlobalHDAccountArc, HDPathToCoin, HwRpcError, KeyPairPolicy, RpcDerivationPath,
             Secp256k1ExtendedPublicKey, Secp256k1Secret, WithHwRpcError};
use derive_more::Display;
use enum_derives::{EnumFromStringify, EnumFromTrait};
use ethereum_types::H256;
use futures::compat::Future01CompatExt;
use futures::lock::Mutex as AsyncMutex;
use futures::{FutureExt, TryFutureExt};
use futures01::Future;
use hex::FromHexError;
use http::{Response, StatusCode};
use keys::{AddressFormat as UtxoAddressFormat, KeyPair, NetworkPrefix as CashAddrPrefix, Public};
use mm2_core::mm_ctx::{from_ctx, MmArc};
use mm2_err_handle::prelude::*;
use mm2_metrics::MetricsWeak;
use mm2_number::{bigdecimal::{BigDecimal, ParseBigDecimalError, Zero},
                 MmNumber};
use mm2_rpc::data::legacy::{EnabledCoin, GetEnabledResponse, Mm2RpcResult};
use parking_lot::Mutex as PaMutex;
use rpc::v1::types::{Bytes as BytesJson, H256 as H256Json};
use serde::{Deserialize, Deserializer, Serialize, Serializer};
use serde_json::{self as json, Value as Json};
use std::cmp::Ordering;
use std::collections::hash_map::{HashMap, RawEntryMut};
use std::collections::HashSet;
use std::future::Future as Future03;
use std::num::{NonZeroUsize, TryFromIntError};
use std::ops::{Add, AddAssign, Deref};
use std::str::FromStr;
use std::sync::atomic::AtomicBool;
use std::sync::atomic::Ordering as AtomicOrdering;
use std::sync::Arc;
use std::time::Duration;
use std::{fmt, iter};
use utxo_signer::with_key_pair::UtxoSignWithKeyPairError;
use zcash_primitives::transaction::Transaction as ZTransaction;

cfg_native! {
    use crate::lightning::LightningCoin;
    use crate::lightning::ln_conf::PlatformCoinConfirmationTargets;
    use ::lightning::ln::PaymentHash as LightningPayment;
    use async_std::fs;
    use futures::AsyncWriteExt;
    use lightning_invoice::{Invoice, ParseOrSemanticError};
    use std::io;
    use std::path::PathBuf;
}

cfg_wasm32! {
    use ethereum_types::{H264 as EthH264, H520 as EthH520};
    use hd_wallet::HDWalletDb;
    use mm2_db::indexed_db::{ConstructibleDb, DbLocked, SharedDb};
    use tx_history_storage::wasm::{clear_tx_history, load_tx_history, save_tx_history, TxHistoryDb};
    pub type TxHistoryDbLocked<'a> = DbLocked<'a, TxHistoryDb>;
}

// using custom copy of try_fus as futures crate was renamed to futures01
macro_rules! try_fus {
    ($e: expr) => {
        match $e {
            Ok(ok) => ok,
            Err(err) => return Box::new(futures01::future::err(ERRL!("{}", err))),
        }
    };
}

macro_rules! try_f {
    ($e: expr) => {
        match $e {
            Ok(ok) => ok,
            Err(e) => return Box::new(futures01::future::err(e.into())),
        }
    };
}

/// `TransactionErr` compatible `try_fus` macro.
macro_rules! try_tx_fus {
    ($e: expr) => {
        match $e {
            Ok(ok) => ok,
            Err(err) => return Box::new(futures01::future::err(crate::TransactionErr::Plain(ERRL!("{:?}", err)))),
        }
    };
    ($e: expr, $tx: expr) => {
        match $e {
            Ok(ok) => ok,
            Err(err) => {
                return Box::new(futures01::future::err(crate::TransactionErr::TxRecoverable(
                    TransactionEnum::from($tx),
                    ERRL!("{:?}", err),
                )));
            },
        }
    };
}

/// `TransactionErr` compatible `try_s` macro.
macro_rules! try_tx_s {
    ($e: expr) => {
        match $e {
            Ok(ok) => ok,
            Err(err) => {
                return Err(crate::TransactionErr::Plain(format!(
                    "{}:{}] {:?}",
                    file!(),
                    line!(),
                    err
                )));
            },
        }
    };
    ($e: expr, $tx: expr) => {
        match $e {
            Ok(ok) => ok,
            Err(err) => {
                return Err(crate::TransactionErr::TxRecoverable(
                    TransactionEnum::from($tx),
                    format!("{}:{}] {:?}", file!(), line!(), err),
                ));
            },
        }
    };
}

/// `TransactionErr:Plain` compatible `ERR` macro.
macro_rules! TX_PLAIN_ERR {
    ($format: expr, $($args: tt)+) => { Err(crate::TransactionErr::Plain((ERRL!($format, $($args)+)))) };
    ($format: expr) => { Err(crate::TransactionErr::Plain(ERRL!($format))) }
}

/// `TransactionErr:TxRecoverable` compatible `ERR` macro.
#[allow(unused_macros)]
macro_rules! TX_RECOVERABLE_ERR {
    ($tx: expr, $format: expr, $($args: tt)+) => {
        Err(crate::TransactionErr::TxRecoverable(TransactionEnum::from($tx), ERRL!($format, $($args)+)))
    };
    ($tx: expr, $format: expr) => {
        Err(crate::TransactionErr::TxRecoverable(TransactionEnum::from($tx), ERRL!($format)))
    };
}

macro_rules! ok_or_continue_after_sleep {
    ($e:expr, $delay: ident) => {
        match $e {
            Ok(res) => res,
            Err(e) => {
                error!("error {:?}", e);
                Timer::sleep($delay).await;
                continue;
            },
        }
    };
}

pub mod coin_balance;
<<<<<<< HEAD
pub mod coin_errors;
=======
use coin_balance::{AddressBalanceStatus, HDAddressBalance, HDWalletBalanceOps};

pub mod lp_price;
pub mod watcher_common;

pub mod coin_errors;
use coin_errors::{MyAddressError, ValidatePaymentError, ValidatePaymentFut, ValidatePaymentResult};

>>>>>>> 59980258
#[doc(hidden)]
#[cfg(test)]
pub mod coins_tests;
pub mod eth;
<<<<<<< HEAD
pub mod hd_confirm_address;
pub mod hd_pubkey;
pub mod hd_wallet;
pub mod hd_wallet_storage;
=======
use eth::GetValidEthWithdrawAddError;
use eth::{eth_coin_from_conf_and_request, get_eth_address, EthCoin, EthGasDetailsErr, EthTxFeeDetails,
          GetEthAddressError, SignedEthTx};
use ethereum_types::U256;

pub mod hd_wallet;
use hd_wallet::{AccountUpdatingError, AddressDerivingError, HDAccountOps, HDAddressId, HDAddressOps, HDCoinAddress,
                HDCoinHDAccount, HDExtractPubkeyError, HDPathAccountToAddressId, HDWalletAddress, HDWalletCoinOps,
                HDWalletOps, HDWithdrawError, HDXPubExtractor, WithdrawFrom, WithdrawSenderAddress};

>>>>>>> 59980258
#[cfg(not(target_arch = "wasm32"))] pub mod lightning;
pub mod lp_price;
#[cfg_attr(target_arch = "wasm32", allow(dead_code, unused_imports))]
pub mod my_tx_history_v2;
pub mod nft;
pub mod qrc20;
pub mod rpc_command;
#[doc(hidden)]
#[allow(unused_variables)]
#[cfg(all(
    feature = "enable-solana",
    not(target_os = "ios"),
    not(target_os = "android"),
    not(target_arch = "wasm32")
))]
pub mod solana;
pub mod tendermint;
#[doc(hidden)]
#[allow(unused_variables)]
pub mod test_coin;
pub mod tx_history_storage;
pub mod utxo;
pub mod watcher_common;
pub mod z_coin;

use crate::coin_errors::ValidatePaymentResult;
use crate::utxo::swap_proto_v2_scripts;
use crate::utxo::utxo_common::{payment_script, WaitForOutputSpendErr};

use coin_errors::{MyAddressError, ValidatePaymentError, ValidatePaymentFut};
use eth::GetValidEthWithdrawAddError;
use eth::{eth_coin_from_conf_and_request, get_eth_address, EthCoin, EthGasDetailsErr, EthTxFeeDetails,
          GetEthAddressError, SignedEthTx};
use ethereum_types::U256;
use hd_wallet::{HDAccountAddressId, HDAddress};
use nft::nft_errors::GetNftInfoError;
use qrc20::{qrc20_coin_with_policy, Qrc20ActivationParams, Qrc20Coin, Qrc20FeeDetails};
use rpc_command::{get_new_address::{GetNewAddressTaskManager, GetNewAddressTaskManagerShared},
                  init_account_balance::{AccountBalanceTaskManager, AccountBalanceTaskManagerShared},
                  init_create_account::{CreateAccountTaskManager, CreateAccountTaskManagerShared},
                  init_scan_for_new_addresses::{ScanAddressesTaskManager, ScanAddressesTaskManagerShared},
                  init_withdraw::{WithdrawTaskManager, WithdrawTaskManagerShared}};
use script::Script;
#[cfg(all(
    feature = "enable-solana",
    not(target_os = "ios"),
    not(target_os = "android"),
    not(target_arch = "wasm32")
))]
pub use solana::spl::SplToken;
#[cfg(all(
    feature = "enable-solana",
    not(target_os = "ios"),
    not(target_os = "android"),
    not(target_arch = "wasm32")
))]
pub use solana::{SolanaActivationParams, SolanaCoin, SolanaFeeDetails};
use tendermint::htlc::CustomTendermintMsgType;
use tendermint::{CosmosTransaction, TendermintCoin, TendermintFeeDetails, TendermintProtocolInfo, TendermintToken,
                 TendermintTokenProtocolInfo};
pub use test_coin::TestCoin;
use utxo::bch::{bch_coin_with_policy, BchActivationRequest, BchCoin};
use utxo::qtum::{self, qtum_coin_with_policy, Qrc20AddressError, QtumCoin, QtumDelegationOps, QtumDelegationRequest,
                 QtumStakingInfosDetails, ScriptHashTypeNotSupported};
use utxo::rpc_clients::UtxoRpcError;
use utxo::slp::SlpToken;
use utxo::slp::{slp_addr_from_pubkey_str, SlpFeeDetails};
use utxo::utxo_common::{big_decimal_from_sat_unsigned, payment_script, WaitForOutputSpendErr};
use utxo::utxo_standard::{utxo_standard_coin_with_policy, UtxoStandardCoin};
<<<<<<< HEAD
use utxo::UtxoActivationParams;
use utxo::{BlockchainNetwork, GenerateTxError, UtxoFeeDetails, UtxoTx};
=======
use utxo::{swap_proto_v2_scripts, BlockchainNetwork, GenerateTxError, UtxoActivationParams, UtxoFeeDetails, UtxoTx};

pub mod nft;
use nft::nft_errors::GetNftInfoError;
use script::Script;

pub mod z_coin;
use crate::coin_balance::{BalanceObjectOps, HDWalletBalanceObject};
>>>>>>> 59980258
use z_coin::{ZCoin, ZcoinProtocolInfo};
#[cfg(feature = "enable-sia")] pub mod sia;
#[cfg(feature = "enable-sia")] use sia::SiaCoin;

pub type TransactionFut = Box<dyn Future<Item = TransactionEnum, Error = TransactionErr> + Send>;
pub type TransactionResult = Result<TransactionEnum, TransactionErr>;
pub type BalanceResult<T> = Result<T, MmError<BalanceError>>;
pub type BalanceFut<T> = Box<dyn Future<Item = T, Error = MmError<BalanceError>> + Send>;
pub type NonZeroBalanceFut<T> = Box<dyn Future<Item = T, Error = MmError<GetNonZeroBalance>> + Send>;
pub type NumConversResult<T> = Result<T, MmError<NumConversError>>;
pub type StakingInfosResult = Result<StakingInfos, MmError<StakingInfosError>>;
pub type StakingInfosFut = Box<dyn Future<Item = StakingInfos, Error = MmError<StakingInfosError>> + Send>;
pub type DelegationResult = Result<TransactionDetails, MmError<DelegationError>>;
pub type DelegationFut = Box<dyn Future<Item = TransactionDetails, Error = MmError<DelegationError>> + Send>;
pub type WithdrawResult = Result<TransactionDetails, MmError<WithdrawError>>;
pub type WithdrawFut = Box<dyn Future<Item = TransactionDetails, Error = MmError<WithdrawError>> + Send>;
pub type TradePreimageResult<T> = Result<T, MmError<TradePreimageError>>;
pub type TradePreimageFut<T> = Box<dyn Future<Item = T, Error = MmError<TradePreimageError>> + Send>;
pub type CoinFindResult<T> = Result<T, MmError<CoinFindError>>;
pub type TxHistoryFut<T> = Box<dyn Future<Item = T, Error = MmError<TxHistoryError>> + Send>;
pub type TxHistoryResult<T> = Result<T, MmError<TxHistoryError>>;
pub type RawTransactionResult = Result<RawTransactionRes, MmError<RawTransactionError>>;
pub type RawTransactionFut<'a> =
    Box<dyn Future<Item = RawTransactionRes, Error = MmError<RawTransactionError>> + Send + 'a>;
pub type RefundResult<T> = Result<T, MmError<RefundError>>;
/// Helper type used for swap transactions' spend preimage generation result
pub type GenPreimageResult<Coin> = MmResult<TxPreimageWithSig<Coin>, TxGenError>;
/// Helper type used for swap v2 tx validation result
pub type ValidateSwapV2TxResult = MmResult<(), ValidateSwapV2TxError>;
/// Helper type used for taker funding's spend preimage validation result
pub type ValidateTakerFundingSpendPreimageResult = MmResult<(), ValidateTakerFundingSpendPreimageError>;
/// Helper type used for taker payment's spend preimage validation result
pub type ValidateTakerPaymentSpendPreimageResult = MmResult<(), ValidateTakerPaymentSpendPreimageError>;

pub type IguanaPrivKey = Secp256k1Secret;

// Constants for logs used in tests
pub const INVALID_SENDER_ERR_LOG: &str = "Invalid sender";
pub const EARLY_CONFIRMATION_ERR_LOG: &str = "Early confirmation";
pub const OLD_TRANSACTION_ERR_LOG: &str = "Old transaction";
pub const INVALID_RECEIVER_ERR_LOG: &str = "Invalid receiver";
pub const INVALID_CONTRACT_ADDRESS_ERR_LOG: &str = "Invalid contract address";
pub const INVALID_PAYMENT_STATE_ERR_LOG: &str = "Invalid payment state";
pub const INVALID_SWAP_ID_ERR_LOG: &str = "Invalid swap id";
pub const INVALID_SCRIPT_ERR_LOG: &str = "Invalid script";
pub const INVALID_REFUND_TX_ERR_LOG: &str = "Invalid refund transaction";

#[derive(Debug, Deserialize, Display, EnumFromStringify, Serialize, SerializeErrorType)]
#[serde(tag = "error_type", content = "error_data")]
pub enum RawTransactionError {
    #[display(fmt = "No such coin {}", coin)]
    NoSuchCoin { coin: String },
    #[display(fmt = "Invalid  hash: {}", _0)]
    InvalidHashError(String),
    #[from_stringify("web3::Error")]
    #[display(fmt = "Transport error: {}", _0)]
    Transport(String),
    #[display(fmt = "Hash does not exist: {}", _0)]
    HashNotExist(String),
    #[display(fmt = "Internal error: {}", _0)]
    InternalError(String),
    #[display(fmt = "Transaction decode error: {}", _0)]
    DecodeError(String),
    #[from_stringify("NumConversError", "FromHexError")]
    #[display(fmt = "Invalid param: {}", _0)]
    InvalidParam(String),
    #[display(fmt = "Non-existent previous output: {}", _0)]
    NonExistentPrevOutputError(String),
    #[display(fmt = "Signing error: {}", _0)]
    SigningError(String),
    #[display(fmt = "Not implemented for this coin {}", coin)]
    NotImplemented { coin: String },
    #[display(fmt = "Transaction error {}", _0)]
    TransactionError(String),
}

impl HttpStatusCode for RawTransactionError {
    fn status_code(&self) -> StatusCode {
        match self {
            RawTransactionError::InternalError(_) | RawTransactionError::SigningError(_) => {
                StatusCode::INTERNAL_SERVER_ERROR
            },
            RawTransactionError::NoSuchCoin { .. }
            | RawTransactionError::InvalidHashError(_)
            | RawTransactionError::HashNotExist(_)
            | RawTransactionError::DecodeError(_)
            | RawTransactionError::InvalidParam(_)
            | RawTransactionError::NonExistentPrevOutputError(_)
            | RawTransactionError::TransactionError(_) => StatusCode::BAD_REQUEST,
            RawTransactionError::NotImplemented { .. } => StatusCode::NOT_IMPLEMENTED,
            RawTransactionError::Transport(_) => StatusCode::BAD_GATEWAY,
        }
    }
}

impl From<CoinFindError> for RawTransactionError {
    fn from(e: CoinFindError) -> Self {
        match e {
            CoinFindError::NoSuchCoin { coin } => RawTransactionError::NoSuchCoin { coin },
        }
    }
}

#[derive(Clone, Debug, Deserialize, Display, EnumFromStringify, PartialEq, Serialize, SerializeErrorType)]
#[serde(tag = "error_type", content = "error_data")]
pub enum GetMyAddressError {
    CoinsConfCheckError(String),
    CoinIsNotSupported(String),
    #[from_stringify("CryptoCtxError")]
    #[display(fmt = "Internal error: {}", _0)]
    Internal(String),
    #[from_stringify("serde_json::Error")]
    #[display(fmt = "Invalid request error error: {}", _0)]
    InvalidRequest(String),
    #[display(fmt = "Get Eth address error: {}", _0)]
    GetEthAddressError(GetEthAddressError),
}

impl From<GetEthAddressError> for GetMyAddressError {
    fn from(e: GetEthAddressError) -> Self { GetMyAddressError::GetEthAddressError(e) }
}

impl HttpStatusCode for GetMyAddressError {
    fn status_code(&self) -> StatusCode {
        match self {
            GetMyAddressError::CoinsConfCheckError(_)
            | GetMyAddressError::CoinIsNotSupported(_)
            | GetMyAddressError::InvalidRequest(_) => StatusCode::BAD_REQUEST,
            GetMyAddressError::Internal(_) | GetMyAddressError::GetEthAddressError(_) => {
                StatusCode::INTERNAL_SERVER_ERROR
            },
        }
    }
}

#[derive(Deserialize)]
pub struct RawTransactionRequest {
    pub coin: String,
    pub tx_hash: String,
}

#[derive(Clone, Debug, Deserialize, PartialEq, Serialize)]
pub struct RawTransactionRes {
    /// Raw bytes of signed transaction in hexadecimal string, this should be return hexadecimal encoded signed transaction for get_raw_transaction
    pub tx_hex: BytesJson,
}

/// Previous utxo transaction data for signing
#[derive(Clone, Debug, Deserialize)]
pub struct PrevTxns {
    /// transaction hash
    tx_hash: String,
    /// transaction output index
    index: u32,
    /// transaction output script pub key
    script_pub_key: String,
    // TODO: implement if needed:
    // redeem script for P2SH script pubkey
    // pub redeem_script: Option<String>,
    /// transaction output amount
    amount: BigDecimal,
}

/// sign_raw_transaction RPC request's params for signing raw utxo transactions
#[derive(Clone, Debug, Deserialize)]
pub struct SignUtxoTransactionParams {
    /// unsigned utxo transaction in hex
    tx_hex: String,
    /// optional data of previous transactions referred by unsigned transaction inputs
    prev_txns: Option<Vec<PrevTxns>>,
    // TODO: add if needed for utxo:
    // pub sighash_type: Option<String>, optional signature hash type, one of values: NONE, SINGLE, ALL, NONE|ANYONECANPAY, SINGLE|ANYONECANPAY, ALL|ANYONECANPAY (if not set 'ALL' is used)
    // pub branch_id: Option<u32>, zcash or komodo optional consensus branch id, used for signing transactions ahead of current height
}

/// sign_raw_transaction RPC request's params for signing raw eth transactions
#[derive(Clone, Debug, Deserialize)]
pub struct SignEthTransactionParams {
    /// Eth transfer value
    value: Option<BigDecimal>,
    /// Eth to address
    to: Option<String>,
    /// Eth contract data
    data: Option<String>,
    /// Eth gas use limit
    gas_limit: U256,
}

#[derive(Clone, Debug, Deserialize)]
#[serde(tag = "type", content = "tx")]
pub enum SignRawTransactionEnum {
    UTXO(SignUtxoTransactionParams),
    ETH(SignEthTransactionParams),
}

/// sign_raw_transaction RPC request
#[derive(Clone, Debug, Deserialize)]
pub struct SignRawTransactionRequest {
    coin: String,
    #[serde(flatten)]
    tx: SignRawTransactionEnum,
}

#[derive(Debug, Deserialize)]
pub struct MyAddressReq {
    coin: String,
    #[serde(default)]
    path_to_address: HDPathAccountToAddressId,
}

#[derive(Debug, Serialize)]
pub struct MyWalletAddress {
    coin: String,
    wallet_address: String,
}

pub type SignatureResult<T> = Result<T, MmError<SignatureError>>;
pub type VerificationResult<T> = Result<T, MmError<VerificationError>>;

#[derive(Debug, Display, EnumFromStringify)]
pub enum TxHistoryError {
    ErrorSerializing(String),
    ErrorDeserializing(String),
    ErrorSaving(String),
    ErrorLoading(String),
    ErrorClearing(String),
    #[display(fmt = "'internal_id' not found: {:?}", internal_id)]
    FromIdNotFound {
        internal_id: BytesJson,
    },
    NotSupported(String),
    #[from_stringify("MyAddressError")]
    InternalError(String),
}

#[derive(Clone, Debug, Deserialize, Display, PartialEq)]
pub enum PrivKeyPolicyNotAllowed {
    #[display(fmt = "Hardware Wallet is not supported")]
    HardwareWalletNotSupported,
    #[display(fmt = "Unsupported method: {}", _0)]
    UnsupportedMethod(String),
    #[display(fmt = "Internal error: {}", _0)]
    InternalError(String),
}

impl Serialize for PrivKeyPolicyNotAllowed {
    fn serialize<S>(&self, serializer: S) -> Result<S::Ok, S::Error>
    where
        S: Serializer,
    {
        serializer.serialize_str(&self.to_string())
    }
}

#[derive(Clone, Debug, Deserialize, Display, PartialEq, Serialize)]
pub enum UnexpectedDerivationMethod {
    #[display(fmt = "Expected 'SingleAddress' derivation method")]
    ExpectedSingleAddress,
    #[display(fmt = "Expected 'HDWallet' derivationMethod")]
    ExpectedHDWallet,
    #[display(fmt = "Trezor derivation method is not supported yet!")]
    Trezor,
    #[display(fmt = "Unsupported error: {}", _0)]
    UnsupportedError(String),
    #[display(fmt = "Internal error: {}", _0)]
    InternalError(String),
}

impl From<PrivKeyPolicyNotAllowed> for UnexpectedDerivationMethod {
    fn from(e: PrivKeyPolicyNotAllowed) -> Self {
        match e {
            PrivKeyPolicyNotAllowed::HardwareWalletNotSupported => UnexpectedDerivationMethod::Trezor,
            PrivKeyPolicyNotAllowed::UnsupportedMethod(method) => UnexpectedDerivationMethod::UnsupportedError(method),
            PrivKeyPolicyNotAllowed::InternalError(e) => UnexpectedDerivationMethod::InternalError(e),
        }
    }
}

pub trait Transaction: fmt::Debug + 'static {
    /// Raw transaction bytes of the transaction
    fn tx_hex(&self) -> Vec<u8>;
    /// Serializable representation of tx hash for displaying purpose
    fn tx_hash(&self) -> BytesJson;
}

#[derive(Clone, Debug, PartialEq)]
pub enum TransactionEnum {
    UtxoTx(UtxoTx),
    SignedEthTx(SignedEthTx),
    ZTransaction(ZTransaction),
    CosmosTransaction(CosmosTransaction),
    #[cfg(not(target_arch = "wasm32"))]
    LightningPayment(LightningPayment),
}

ifrom!(TransactionEnum, UtxoTx);
ifrom!(TransactionEnum, SignedEthTx);
ifrom!(TransactionEnum, ZTransaction);
#[cfg(not(target_arch = "wasm32"))]
ifrom!(TransactionEnum, LightningPayment);

impl TransactionEnum {
    #[cfg(not(target_arch = "wasm32"))]
    pub fn supports_tx_helper(&self) -> bool { !matches!(self, TransactionEnum::LightningPayment(_)) }

    #[cfg(target_arch = "wasm32")]
    pub fn supports_tx_helper(&self) -> bool { true }
}

// NB: When stable and groked by IDEs, `enum_dispatch` can be used instead of `Deref` to speed things up.
impl Deref for TransactionEnum {
    type Target = dyn Transaction;
    fn deref(&self) -> &dyn Transaction {
        match self {
            TransactionEnum::UtxoTx(ref t) => t,
            TransactionEnum::SignedEthTx(ref t) => t,
            TransactionEnum::ZTransaction(ref t) => t,
            TransactionEnum::CosmosTransaction(ref t) => t,
            #[cfg(not(target_arch = "wasm32"))]
            TransactionEnum::LightningPayment(ref p) => p,
        }
    }
}

/// Error type for handling tx serialization/deserialization operations.
#[derive(Debug, Clone)]
pub enum TxMarshalingErr {
    InvalidInput(String),
    /// For cases where serialized and deserialized values doesn't verify each other.
    CrossCheckFailed(String),
    NotSupported(String),
    Internal(String),
}

#[derive(Clone, Debug, EnumFromStringify)]
#[allow(clippy::large_enum_variant)]
pub enum TransactionErr {
    /// Keeps transactions while throwing errors.
    TxRecoverable(TransactionEnum, String),
    /// Simply for plain error messages.
    #[from_stringify("keys::Error")]
    Plain(String),
    ProtocolNotSupported(String),
}

impl TransactionErr {
    /// Returns transaction if the error includes it.
    #[inline]
    pub fn get_tx(&self) -> Option<TransactionEnum> {
        match self {
            TransactionErr::TxRecoverable(tx, _) => Some(tx.clone()),
            _ => None,
        }
    }

    #[inline]
    /// Returns plain text part of error.
    pub fn get_plain_text_format(&self) -> String {
        match self {
            TransactionErr::TxRecoverable(_, err) => err.to_string(),
            TransactionErr::Plain(err) | TransactionErr::ProtocolNotSupported(err) => err.to_string(),
        }
    }
}

#[derive(Debug, PartialEq)]
pub enum FoundSwapTxSpend {
    Spent(TransactionEnum),
    Refunded(TransactionEnum),
}

pub enum CanRefundHtlc {
    CanRefundNow,
    // returns the number of seconds to sleep before HTLC becomes refundable
    HaveToWait(u64),
}

#[derive(Debug, Display, Eq, PartialEq)]
pub enum NegotiateSwapContractAddrErr {
    #[display(fmt = "InvalidOtherAddrLen, addr supplied {:?}", _0)]
    InvalidOtherAddrLen(BytesJson),
    #[display(fmt = "UnexpectedOtherAddr, addr supplied {:?}", _0)]
    UnexpectedOtherAddr(BytesJson),
    NoOtherAddrAndNoFallback,
}

#[derive(Debug, Display, Eq, PartialEq)]
pub enum ValidateOtherPubKeyErr {
    #[display(fmt = "InvalidPubKey: {:?}", _0)]
    InvalidPubKey(String),
}

#[derive(Clone, Debug)]
pub struct ConfirmPaymentInput {
    pub payment_tx: Vec<u8>,
    pub confirmations: u64,
    pub requires_nota: bool,
    pub wait_until: u64,
    pub check_every: u64,
}

#[derive(Clone, Debug)]
pub struct WatcherValidateTakerFeeInput {
    pub taker_fee_hash: Vec<u8>,
    pub sender_pubkey: Vec<u8>,
    pub min_block_number: u64,
    pub fee_addr: Vec<u8>,
    pub lock_duration: u64,
}

/// Helper struct wrapping arguments for [WatcherOps::watcher_validate_taker_payment].
#[derive(Clone)]
pub struct WatcherValidatePaymentInput {
    /// Taker payment serialized to raw bytes.
    pub payment_tx: Vec<u8>,
    /// Payment refund preimage generated by taker.
    pub taker_payment_refund_preimage: Vec<u8>,
    /// Taker payment can be refunded after this timestamp.
    pub time_lock: u64,
    /// Taker's pubkey.
    pub taker_pub: Vec<u8>,
    /// Maker's pubkey.
    pub maker_pub: Vec<u8>,
    /// Hash of the secret generated by maker.
    pub secret_hash: Vec<u8>,
    /// Validation timeout.
    pub wait_until: u64,
    /// Required number of taker payment's on-chain confirmations.
    pub confirmations: u64,
    /// Maker coin.
    pub maker_coin: MmCoinEnum,
}

#[derive(Clone)]
pub enum WatcherSpendType {
    TakerPaymentRefund,
    MakerPaymentSpend,
}

#[derive(Clone)]
pub struct ValidateWatcherSpendInput {
    pub payment_tx: Vec<u8>,
    pub maker_pub: Vec<u8>,
    pub swap_contract_address: Option<BytesJson>,
    pub time_lock: u64,
    pub secret_hash: Vec<u8>,
    pub amount: BigDecimal,
    pub watcher_reward: Option<WatcherReward>,
    pub spend_type: WatcherSpendType,
}

/// Helper struct wrapping arguments for [SwapOps::validate_taker_payment] and [SwapOps::validate_maker_payment].
#[derive(Clone, Debug)]
pub struct ValidatePaymentInput {
    /// Payment transaction serialized to raw bytes.
    pub payment_tx: Vec<u8>,
    /// Time lock duration in seconds.
    pub time_lock_duration: u64,
    /// Payment can be refunded after this timestamp.
    pub time_lock: u64,
    /// Pubkey of other side of the swap.
    pub other_pub: Vec<u8>,
    /// Hash of the secret generated by maker.
    pub secret_hash: Vec<u8>,
    /// Expected payment amount.
    pub amount: BigDecimal,
    /// Swap contract address if applicable.
    pub swap_contract_address: Option<BytesJson>,
    /// SPV proof check timeout.
    pub try_spv_proof_until: u64,
    /// Required number of payment's on-chain confirmations.
    pub confirmations: u64,
    /// Unique data of specific swap.
    pub unique_swap_data: Vec<u8>,
    /// The reward assigned to watcher for providing help to complete the swap.
    pub watcher_reward: Option<WatcherReward>,
}

#[derive(Clone, Debug)]
pub struct WatcherSearchForSwapTxSpendInput<'a> {
    pub time_lock: u32,
    pub taker_pub: &'a [u8],
    pub maker_pub: &'a [u8],
    pub secret_hash: &'a [u8],
    pub tx: &'a [u8],
    pub search_from_block: u64,
    pub watcher_reward: bool,
}

#[derive(Clone, Debug)]
pub struct SendMakerPaymentSpendPreimageInput<'a> {
    pub preimage: &'a [u8],
    pub secret_hash: &'a [u8],
    pub secret: &'a [u8],
    pub taker_pub: &'a [u8],
    pub watcher_reward: bool,
}

pub struct SearchForSwapTxSpendInput<'a> {
    pub time_lock: u64,
    pub other_pub: &'a [u8],
    pub secret_hash: &'a [u8],
    pub tx: &'a [u8],
    pub search_from_block: u64,
    pub swap_contract_address: &'a Option<BytesJson>,
    pub swap_unique_data: &'a [u8],
    pub watcher_reward: bool,
}

#[derive(Copy, Clone, Debug)]
pub enum RewardTarget {
    None,
    Contract,
    PaymentSender,
    PaymentSpender,
    PaymentReceiver,
}

#[derive(Clone, Debug)]
pub struct WatcherReward {
    pub amount: BigDecimal,
    pub is_exact_amount: bool,
    pub reward_target: RewardTarget,
    pub send_contract_reward_on_spend: bool,
}

/// Enum representing possible variants of swap transaction including secret hash(es)
#[derive(Debug)]
pub enum SwapTxTypeWithSecretHash<'a> {
    /// Legacy protocol transaction
    TakerOrMakerPayment { maker_secret_hash: &'a [u8] },
    /// Taker funding transaction
    TakerFunding { taker_secret_hash: &'a [u8] },
    /// Maker payment v2 (with immediate refund path)
    MakerPaymentV2 {
        maker_secret_hash: &'a [u8],
        taker_secret_hash: &'a [u8],
    },
    /// Taker payment v2
    TakerPaymentV2 { maker_secret_hash: &'a [u8] },
}

impl<'a> SwapTxTypeWithSecretHash<'a> {
    pub fn redeem_script(&self, time_lock: u32, my_public: &Public, other_public: &Public) -> Script {
        match self {
            SwapTxTypeWithSecretHash::TakerOrMakerPayment { maker_secret_hash } => {
                payment_script(time_lock, maker_secret_hash, my_public, other_public)
            },
            SwapTxTypeWithSecretHash::TakerFunding { taker_secret_hash } => {
                swap_proto_v2_scripts::taker_funding_script(time_lock, taker_secret_hash, my_public, other_public)
            },
            SwapTxTypeWithSecretHash::MakerPaymentV2 {
                maker_secret_hash,
                taker_secret_hash,
            } => swap_proto_v2_scripts::maker_payment_script(
                time_lock,
                maker_secret_hash,
                taker_secret_hash,
                my_public,
                other_public,
            ),
            SwapTxTypeWithSecretHash::TakerPaymentV2 { maker_secret_hash } => {
                swap_proto_v2_scripts::taker_payment_script(time_lock, maker_secret_hash, my_public, other_public)
            },
        }
    }

    pub fn op_return_data(&self) -> Vec<u8> {
        match self {
            SwapTxTypeWithSecretHash::TakerOrMakerPayment { maker_secret_hash } => maker_secret_hash.to_vec(),
            SwapTxTypeWithSecretHash::TakerFunding { taker_secret_hash } => taker_secret_hash.to_vec(),
            SwapTxTypeWithSecretHash::MakerPaymentV2 {
                maker_secret_hash,
                taker_secret_hash,
            } => [*maker_secret_hash, *taker_secret_hash].concat(),
            SwapTxTypeWithSecretHash::TakerPaymentV2 { maker_secret_hash } => maker_secret_hash.to_vec(),
        }
    }
}

/// Helper struct wrapping arguments for [SwapOps::send_taker_payment] and [SwapOps::send_maker_payment].
#[derive(Clone, Debug)]
pub struct SendPaymentArgs<'a> {
    /// Time lock duration in seconds.
    pub time_lock_duration: u64,
    /// Payment can be refunded after this timestamp.
    pub time_lock: u64,
    /// This is either:
    /// * Taker's pubkey if this structure is used in [`SwapOps::send_maker_payment`].
    /// * Maker's pubkey if this structure is used in [`SwapOps::send_taker_payment`].
    pub other_pubkey: &'a [u8],
    /// Hash of the secret generated by maker.
    pub secret_hash: &'a [u8],
    /// Payment amount
    pub amount: BigDecimal,
    /// Swap contract address if applicable.
    pub swap_contract_address: &'a Option<BytesJson>,
    /// Unique data of specific swap.
    pub swap_unique_data: &'a [u8],
    /// Instructions for the next step of the swap (e.g., Lightning invoice).
    pub payment_instructions: &'a Option<PaymentInstructions>,
    /// The reward assigned to watcher for providing help to complete the swap.
    pub watcher_reward: Option<WatcherReward>,
    /// As of now, this field is specifically used to wait for confirmations of ERC20 approval transaction.
    pub wait_for_confirmation_until: u64,
}

#[derive(Clone, Debug)]
pub struct SpendPaymentArgs<'a> {
    /// This is either:
    /// * Taker's payment tx if this structure is used in [`SwapOps::send_maker_spends_taker_payment`].
    /// * Maker's payment tx if this structure is used in [`SwapOps::send_taker_spends_maker_payment`].
    pub other_payment_tx: &'a [u8],
    pub time_lock: u64,
    /// This is either:
    /// * Taker's pubkey if this structure is used in [`SwapOps::send_maker_spends_taker_payment`].
    /// * Maker's pubkey if this structure is used in [`SwapOps::send_taker_spends_maker_payment`].
    pub other_pubkey: &'a [u8],
    pub secret: &'a [u8],
    pub secret_hash: &'a [u8],
    pub swap_contract_address: &'a Option<BytesJson>,
    pub swap_unique_data: &'a [u8],
    pub watcher_reward: bool,
}

#[derive(Debug)]
pub struct RefundPaymentArgs<'a> {
    pub payment_tx: &'a [u8],
    pub time_lock: u64,
    /// This is either:
    /// * Taker's pubkey if this structure is used in [`SwapOps::send_maker_refunds_payment`].
    /// * Maker's pubkey if this structure is used in [`SwapOps::send_taker_refunds_payment`].
    pub other_pubkey: &'a [u8],
    pub tx_type_with_secret_hash: SwapTxTypeWithSecretHash<'a>,
    pub swap_contract_address: &'a Option<BytesJson>,
    pub swap_unique_data: &'a [u8],
    pub watcher_reward: bool,
}

/// Helper struct wrapping arguments for [SwapOps::check_if_my_payment_sent].
#[derive(Clone, Debug)]
pub struct CheckIfMyPaymentSentArgs<'a> {
    /// Payment can be refunded after this timestamp.
    pub time_lock: u64,
    /// Pubkey of other side of the swap.
    pub other_pub: &'a [u8],
    /// Hash of the secret generated by maker.
    pub secret_hash: &'a [u8],
    /// Search after specific block to avoid scanning entire blockchain.
    pub search_from_block: u64,
    /// Swap contract address if applicable.
    pub swap_contract_address: &'a Option<BytesJson>,
    /// Unique data of specific swap.
    pub swap_unique_data: &'a [u8],
    /// Payment amount.
    pub amount: &'a BigDecimal,
    /// Instructions for the next step of the swap (e.g., Lightning invoice).
    pub payment_instructions: &'a Option<PaymentInstructions>,
}

#[derive(Clone, Debug)]
pub struct ValidateFeeArgs<'a> {
    pub fee_tx: &'a TransactionEnum,
    pub expected_sender: &'a [u8],
    pub fee_addr: &'a [u8],
    pub dex_fee: &'a DexFee,
    pub min_block_number: u64,
    pub uuid: &'a [u8],
}

pub struct EthValidateFeeArgs<'a> {
    pub fee_tx_hash: &'a H256,
    pub expected_sender: &'a [u8],
    pub fee_addr: &'a [u8],
    pub amount: &'a BigDecimal,
    pub min_block_number: u64,
    pub uuid: &'a [u8],
}

#[derive(Clone, Debug)]
pub struct WaitForHTLCTxSpendArgs<'a> {
    pub tx_bytes: &'a [u8],
    pub secret_hash: &'a [u8],
    pub wait_until: u64,
    pub from_block: u64,
    pub swap_contract_address: &'a Option<BytesJson>,
    pub check_every: f64,
    pub watcher_reward: bool,
}

#[derive(Clone, Debug, Deserialize, PartialEq, Serialize)]
pub enum PaymentInstructions {
    #[cfg(not(target_arch = "wasm32"))]
    Lightning(Invoice),
    WatcherReward(BigDecimal),
}

#[derive(Clone, Debug, Default)]
pub struct PaymentInstructionArgs<'a> {
    pub secret_hash: &'a [u8],
    pub amount: BigDecimal,
    pub maker_lock_duration: u64,
    pub expires_in: u64,
    pub watcher_reward: bool,
    pub wait_until: u64,
}

#[derive(Display, EnumFromStringify)]
pub enum PaymentInstructionsErr {
    LightningInvoiceErr(String),
    WatcherRewardErr(String),
    #[from_stringify("NumConversError")]
    InternalError(String),
}

#[derive(Display)]
pub enum ValidateInstructionsErr {
    ValidateLightningInvoiceErr(String),
    UnsupportedCoin(String),
    DeserializationErr(String),
}

#[cfg(not(target_arch = "wasm32"))]
impl From<ParseOrSemanticError> for ValidateInstructionsErr {
    fn from(e: ParseOrSemanticError) -> Self { ValidateInstructionsErr::ValidateLightningInvoiceErr(e.to_string()) }
}

#[derive(Display)]
pub enum RefundError {
    DecodeErr(String),
    DbError(String),
    Timeout(String),
    Internal(String),
}

#[derive(Debug, Display)]
pub enum WatcherRewardError {
    RPCError(String),
    InvalidCoinType(String),
    InternalError(String),
}

/// Swap operations (mostly based on the Hash/Time locked transactions implemented by coin wallets).
#[async_trait]
pub trait SwapOps {
    fn send_taker_fee(&self, fee_addr: &[u8], dex_fee: DexFee, uuid: &[u8]) -> TransactionFut;

    fn send_maker_payment(&self, maker_payment_args: SendPaymentArgs<'_>) -> TransactionFut;

    fn send_taker_payment(&self, taker_payment_args: SendPaymentArgs<'_>) -> TransactionFut;

    async fn send_maker_spends_taker_payment(
        &self,
        maker_spends_payment_args: SpendPaymentArgs<'_>,
    ) -> TransactionResult;

    async fn send_taker_spends_maker_payment(
        &self,
        taker_spends_payment_args: SpendPaymentArgs<'_>,
    ) -> TransactionResult;

    async fn send_taker_refunds_payment(&self, taker_refunds_payment_args: RefundPaymentArgs<'_>) -> TransactionResult;

    async fn send_maker_refunds_payment(&self, maker_refunds_payment_args: RefundPaymentArgs<'_>) -> TransactionResult;

    fn validate_fee(&self, validate_fee_args: ValidateFeeArgs<'_>) -> ValidatePaymentFut<()>;

    async fn validate_maker_payment(&self, input: ValidatePaymentInput) -> ValidatePaymentResult<()>;

    async fn validate_taker_payment(&self, input: ValidatePaymentInput) -> ValidatePaymentResult<()>;

    fn check_if_my_payment_sent(
        &self,
        if_my_payment_sent_args: CheckIfMyPaymentSentArgs<'_>,
    ) -> Box<dyn Future<Item = Option<TransactionEnum>, Error = String> + Send>;

    async fn search_for_swap_tx_spend_my(
        &self,
        input: SearchForSwapTxSpendInput<'_>,
    ) -> Result<Option<FoundSwapTxSpend>, String>;

    async fn search_for_swap_tx_spend_other(
        &self,
        input: SearchForSwapTxSpendInput<'_>,
    ) -> Result<Option<FoundSwapTxSpend>, String>;

    async fn extract_secret(
        &self,
        secret_hash: &[u8],
        spend_tx: &[u8],
        watcher_reward: bool,
    ) -> Result<Vec<u8>, String>;

    fn check_tx_signed_by_pub(&self, tx: &[u8], expected_pub: &[u8]) -> Result<bool, MmError<ValidatePaymentError>>;

    /// Whether the refund transaction can be sent now
    /// For example: there are no additional conditions for ETH, but for some UTXO coins we should wait for
    /// locktime < MTP
    fn can_refund_htlc(&self, locktime: u64) -> Box<dyn Future<Item = CanRefundHtlc, Error = String> + Send + '_> {
        let now = now_sec();
        let result = if now > locktime {
            CanRefundHtlc::CanRefundNow
        } else {
            CanRefundHtlc::HaveToWait(locktime - now + 1)
        };
        Box::new(futures01::future::ok(result))
    }

    /// Whether the swap payment is refunded automatically or not when the locktime expires, or the other side fails the HTLC.
    fn is_auto_refundable(&self) -> bool;

    /// Waits for an htlc to be refunded automatically.
    async fn wait_for_htlc_refund(&self, _tx: &[u8], _locktime: u64) -> RefundResult<()>;

    fn negotiate_swap_contract_addr(
        &self,
        other_side_address: Option<&[u8]>,
    ) -> Result<Option<BytesJson>, MmError<NegotiateSwapContractAddrErr>>;

    /// Consider using [`SwapOps::derive_htlc_pubkey`] if you need the public key only.
    /// Some coins may not have a private key.
    fn derive_htlc_key_pair(&self, swap_unique_data: &[u8]) -> KeyPair;

    /// Derives an HTLC key-pair and returns a public key corresponding to that key.
    fn derive_htlc_pubkey(&self, swap_unique_data: &[u8]) -> Vec<u8>;

    fn validate_other_pubkey(&self, raw_pubkey: &[u8]) -> MmResult<(), ValidateOtherPubKeyErr>;

    /// Instructions from the taker on how the maker should send his payment.
    async fn maker_payment_instructions(
        &self,
        args: PaymentInstructionArgs<'_>,
    ) -> Result<Option<Vec<u8>>, MmError<PaymentInstructionsErr>>;

    /// Instructions from the maker on how the taker should send his payment.
    async fn taker_payment_instructions(
        &self,
        args: PaymentInstructionArgs<'_>,
    ) -> Result<Option<Vec<u8>>, MmError<PaymentInstructionsErr>>;

    fn validate_maker_payment_instructions(
        &self,
        instructions: &[u8],
        args: PaymentInstructionArgs<'_>,
    ) -> Result<PaymentInstructions, MmError<ValidateInstructionsErr>>;

    fn validate_taker_payment_instructions(
        &self,
        instructions: &[u8],
        args: PaymentInstructionArgs<'_>,
    ) -> Result<PaymentInstructions, MmError<ValidateInstructionsErr>>;

    fn is_supported_by_watchers(&self) -> bool { false }

    // Do we also need a method for the fallback contract?
    fn contract_supports_watchers(&self) -> bool { true }

    fn maker_locktime_multiplier(&self) -> f64 { 2.0 }
}

/// Operations on maker coin from taker swap side
#[async_trait]
pub trait TakerSwapMakerCoin {
    /// Performs an action on Maker coin payment just before the Taker Swap payment refund begins
    async fn on_taker_payment_refund_start(&self, maker_payment: &[u8]) -> RefundResult<()>;
    /// Performs an action on Maker coin payment after the Taker Swap payment is refunded successfully
    async fn on_taker_payment_refund_success(&self, maker_payment: &[u8]) -> RefundResult<()>;
}

/// Operations on taker coin from maker swap side
#[async_trait]
pub trait MakerSwapTakerCoin {
    /// Performs an action on Taker coin payment just before the Maker Swap payment refund begins
    async fn on_maker_payment_refund_start(&self, taker_payment: &[u8]) -> RefundResult<()>;
    /// Performs an action on Taker coin payment after the Maker Swap payment is refunded successfully
    async fn on_maker_payment_refund_success(&self, taker_payment: &[u8]) -> RefundResult<()>;
}

#[async_trait]
pub trait WatcherOps {
    fn send_maker_payment_spend_preimage(&self, input: SendMakerPaymentSpendPreimageInput) -> TransactionFut;

    fn send_taker_payment_refund_preimage(&self, watcher_refunds_payment_args: RefundPaymentArgs) -> TransactionFut;

    fn create_taker_payment_refund_preimage(
        &self,
        taker_payment_tx: &[u8],
        time_lock: u64,
        maker_pub: &[u8],
        secret_hash: &[u8],
        swap_contract_address: &Option<BytesJson>,
        swap_unique_data: &[u8],
    ) -> TransactionFut;

    fn create_maker_payment_spend_preimage(
        &self,
        maker_payment_tx: &[u8],
        time_lock: u64,
        maker_pub: &[u8],
        secret_hash: &[u8],
        swap_unique_data: &[u8],
    ) -> TransactionFut;

    fn watcher_validate_taker_fee(&self, input: WatcherValidateTakerFeeInput) -> ValidatePaymentFut<()>;

    fn watcher_validate_taker_payment(&self, input: WatcherValidatePaymentInput) -> ValidatePaymentFut<()>;

    fn taker_validates_payment_spend_or_refund(&self, _input: ValidateWatcherSpendInput) -> ValidatePaymentFut<()>;

    async fn watcher_search_for_swap_tx_spend(
        &self,
        input: WatcherSearchForSwapTxSpendInput<'_>,
    ) -> Result<Option<FoundSwapTxSpend>, String>;

    async fn get_taker_watcher_reward(
        &self,
        other_coin: &MmCoinEnum,
        coin_amount: Option<BigDecimal>,
        other_coin_amount: Option<BigDecimal>,
        reward_amount: Option<BigDecimal>,
        wait_until: u64,
    ) -> Result<WatcherReward, MmError<WatcherRewardError>>;

    async fn get_maker_watcher_reward(
        &self,
        other_coin: &MmCoinEnum,
        reward_amount: Option<BigDecimal>,
        wait_until: u64,
    ) -> Result<Option<WatcherReward>, MmError<WatcherRewardError>>;
}

/// Helper struct wrapping arguments for [TakerCoinSwapOpsV2::send_taker_funding]
pub struct SendTakerFundingArgs<'a> {
    /// Taker will be able to refund the payment after this timestamp
    pub time_lock: u64,
    /// The hash of the secret generated by taker, this needs to be revealed for immediate refund
    pub taker_secret_hash: &'a [u8],
    /// Maker's pubkey
    pub maker_pub: &'a [u8],
    /// DEX fee
    pub dex_fee: &'a DexFee,
    /// Additional reward for maker (premium)
    pub premium_amount: BigDecimal,
    /// Actual volume of taker's payment
    pub trading_amount: BigDecimal,
    /// Unique data of specific swap
    pub swap_unique_data: &'a [u8],
}

/// Helper struct wrapping arguments for [TakerCoinSwapOpsV2::refund_taker_funding_secret]
pub struct RefundFundingSecretArgs<'a, Coin: ParseCoinAssocTypes + ?Sized> {
    pub funding_tx: &'a Coin::Tx,
    pub time_lock: u64,
    pub maker_pubkey: &'a Coin::Pubkey,
    pub taker_secret: &'a [u8],
    pub taker_secret_hash: &'a [u8],
    pub swap_contract_address: &'a Option<BytesJson>,
    pub swap_unique_data: &'a [u8],
    pub watcher_reward: bool,
}

/// Helper struct wrapping arguments for [TakerCoinSwapOpsV2::gen_taker_funding_spend_preimage]
pub struct GenTakerFundingSpendArgs<'a, Coin: ParseCoinAssocTypes + ?Sized> {
    /// Taker payment transaction serialized to raw bytes
    pub funding_tx: &'a Coin::Tx,
    /// Maker's pubkey
    pub maker_pub: &'a Coin::Pubkey,
    /// Taker's pubkey
    pub taker_pub: &'a Coin::Pubkey,
    /// Timelock of the funding tx
    pub funding_time_lock: u64,
    /// The hash of the secret generated by taker
    pub taker_secret_hash: &'a [u8],
    /// Timelock of the taker payment
    pub taker_payment_time_lock: u64,
    /// The hash of the secret generated by maker
    pub maker_secret_hash: &'a [u8],
}

/// Helper struct wrapping arguments for [TakerCoinSwapOpsV2::validate_taker_funding]
pub struct ValidateTakerFundingArgs<'a, Coin: ParseCoinAssocTypes + ?Sized> {
    /// Taker funding transaction
    pub funding_tx: &'a Coin::Tx,
    /// Taker will be able to refund the payment after this timestamp
    pub time_lock: u64,
    /// The hash of the secret generated by taker
    pub taker_secret_hash: &'a [u8],
    /// Taker's pubkey
    pub other_pub: &'a Coin::Pubkey,
    /// DEX fee amount
    pub dex_fee: &'a DexFee,
    /// Additional reward for maker (premium)
    pub premium_amount: BigDecimal,
    /// Actual volume of taker's payment
    pub trading_amount: BigDecimal,
    /// Unique data of specific swap
    pub swap_unique_data: &'a [u8],
}

/// Helper struct wrapping arguments for taker payment's spend generation, used in
/// [TakerCoinSwapOpsV2::gen_taker_payment_spend_preimage], [TakerCoinSwapOpsV2::validate_taker_payment_spend_preimage] and
/// [TakerCoinSwapOpsV2::sign_and_broadcast_taker_payment_spend]
pub struct GenTakerPaymentSpendArgs<'a, Coin: ParseCoinAssocTypes + ?Sized> {
    /// Taker payment transaction serialized to raw bytes
    pub taker_tx: &'a Coin::Tx,
    /// Taker will be able to refund the payment after this timestamp
    pub time_lock: u64,
    /// The hash of the secret generated by maker
    pub maker_secret_hash: &'a [u8],
    /// Maker's pubkey
    pub maker_pub: &'a Coin::Pubkey,
    /// Maker's address
    pub maker_address: &'a Coin::Address,
    /// Taker's pubkey
    pub taker_pub: &'a Coin::Pubkey,
    /// Pubkey of address, receiving DEX fees
    pub dex_fee_pub: &'a [u8],
    /// DEX fee
    pub dex_fee: &'a DexFee,
    /// Additional reward for maker (premium)
    pub premium_amount: BigDecimal,
    /// Actual volume of taker's payment
    pub trading_amount: BigDecimal,
}

/// Taker payment spend preimage with taker's signature
pub struct TxPreimageWithSig<Coin: ParseCoinAssocTypes + ?Sized> {
    /// The preimage, might be () for certain coin types (only signature might be used)
    pub preimage: Coin::Preimage,
    /// Taker's signature
    pub signature: Coin::Sig,
}

/// Enum covering error cases that can happen during transaction preimage generation.
#[derive(Debug, Display)]
pub enum TxGenError {
    /// RPC error
    Rpc(String),
    /// Error during conversion of BigDecimal amount to coin's specific monetary units (satoshis, wei, etc.).
    NumConversion(String),
    /// Address derivation error.
    AddressDerivation(String),
    /// Problem with tx preimage signing.
    Signing(String),
    /// Legacy error produced by usage of try_s/try_fus and other similar macros.
    Legacy(String),
    /// Input payment timelock overflows the type used by specific coin.
    LocktimeOverflow(String),
    /// Transaction fee is too high
    TxFeeTooHigh(String),
    /// Previous tx is not valid
    PrevTxIsNotValid(String),
    /// Other errors, can be used to return an error that can happen only in specific coin protocol implementation
    Other(String),
}

impl From<UtxoRpcError> for TxGenError {
    fn from(err: UtxoRpcError) -> Self { TxGenError::Rpc(err.to_string()) }
}

impl From<NumConversError> for TxGenError {
    fn from(err: NumConversError) -> Self { TxGenError::NumConversion(err.to_string()) }
}

impl From<UtxoSignWithKeyPairError> for TxGenError {
    fn from(err: UtxoSignWithKeyPairError) -> Self { TxGenError::Signing(err.to_string()) }
}

/// Enum covering error cases that can happen during swap v2 transaction validation.
#[derive(Debug, Display)]
pub enum ValidateSwapV2TxError {
    /// Payment sent to wrong address or has invalid amount.
    InvalidDestinationOrAmount(String),
    /// Error during conversion of BigDecimal amount to coin's specific monetary units (satoshis, wei, etc.).
    NumConversion(String),
    /// RPC error.
    Rpc(String),
    /// Serialized tx bytes don't match ones received from coin's RPC.
    #[display(fmt = "Tx bytes {:02x} don't match ones received from rpc {:02x}", actual, from_rpc)]
    TxBytesMismatch { from_rpc: BytesJson, actual: BytesJson },
    /// Provided transaction doesn't have output with specific index
    TxLacksOfOutputs,
    /// Input payment timelock overflows the type used by specific coin.
    LocktimeOverflow(String),
    /// Internal error
    Internal(String),
}

impl From<NumConversError> for ValidateSwapV2TxError {
    fn from(err: NumConversError) -> Self { ValidateSwapV2TxError::NumConversion(err.to_string()) }
}

impl From<UtxoRpcError> for ValidateSwapV2TxError {
    fn from(err: UtxoRpcError) -> Self { ValidateSwapV2TxError::Rpc(err.to_string()) }
}

/// Enum covering error cases that can happen during taker funding spend preimage validation.
#[derive(Debug, Display, EnumFromStringify)]
pub enum ValidateTakerFundingSpendPreimageError {
    /// Funding tx has no outputs
    FundingTxNoOutputs,
    /// Actual preimage fee is either too high or too small
    UnexpectedPreimageFee(String),
    /// Error during signature deserialization.
    InvalidMakerSignature,
    /// Error during preimage comparison to an expected one.
    InvalidPreimage(String),
    /// Error during taker's signature check.
    #[from_stringify("UtxoSignWithKeyPairError")]
    SignatureVerificationFailure(String),
    /// Error during generation of an expected preimage.
    TxGenError(String),
    /// Input payment timelock overflows the type used by specific coin.
    LocktimeOverflow(String),
    /// Coin's RPC error
    #[from_stringify("UtxoRpcError")]
    Rpc(String),
}

impl From<TxGenError> for ValidateTakerFundingSpendPreimageError {
    fn from(err: TxGenError) -> Self { ValidateTakerFundingSpendPreimageError::TxGenError(format!("{:?}", err)) }
}

/// Enum covering error cases that can happen during taker payment spend preimage validation.
#[derive(Debug, Display, EnumFromStringify)]
pub enum ValidateTakerPaymentSpendPreimageError {
    /// Error during signature deserialization.
    InvalidTakerSignature,
    /// Error during preimage comparison to an expected one.
    InvalidPreimage(String),
    /// Error during taker's signature check.
    #[from_stringify("UtxoSignWithKeyPairError")]
    SignatureVerificationFailure(String),
    /// Error during generation of an expected preimage.
    TxGenError(String),
    /// Input payment timelock overflows the type used by specific coin.
    LocktimeOverflow(String),
}

impl From<TxGenError> for ValidateTakerPaymentSpendPreimageError {
    fn from(err: TxGenError) -> Self { ValidateTakerPaymentSpendPreimageError::TxGenError(format!("{:?}", err)) }
}

/// Helper trait used for various types serialization to bytes
pub trait ToBytes {
    fn to_bytes(&self) -> Vec<u8>;
}

/// Defines associated types specific to each coin (Pubkey, Address, etc.)
#[async_trait]
pub trait ParseCoinAssocTypes {
    type Address: Send + Sync + fmt::Display;
    type AddressParseError: fmt::Debug + Send + fmt::Display;
    type Pubkey: ToBytes + Send + Sync;
    type PubkeyParseError: fmt::Debug + Send + fmt::Display;
    type Tx: Transaction + Send + Sync;
    type TxParseError: fmt::Debug + Send + fmt::Display;
    type Preimage: ToBytes + Send + Sync;
    type PreimageParseError: fmt::Debug + Send + fmt::Display;
    type Sig: ToBytes + Send + Sync;
    type SigParseError: fmt::Debug + Send + fmt::Display;

    async fn my_addr(&self) -> Self::Address;

    fn parse_address(&self, address: &str) -> Result<Self::Address, Self::AddressParseError>;

    fn parse_pubkey(&self, pubkey: &[u8]) -> Result<Self::Pubkey, Self::PubkeyParseError>;

    fn parse_tx(&self, tx: &[u8]) -> Result<Self::Tx, Self::TxParseError>;

    fn parse_preimage(&self, tx: &[u8]) -> Result<Self::Preimage, Self::PreimageParseError>;

    fn parse_signature(&self, sig: &[u8]) -> Result<Self::Sig, Self::SigParseError>;
}

/// Defines associated types specific to Non-Fungible Tokens (Token Address, Token Id, etc.)
pub trait ParseNftAssocTypes {
    type ContractAddress: Send + Sync + fmt::Display;
    type TokenId: ToBytes + Send + Sync;
    type ContractType: ToBytes + Send + Sync;
    type NftAssocTypesError: fmt::Debug + Send + fmt::Display;

    fn parse_contract_address(
        &self,
        contract_address: &[u8],
    ) -> Result<Self::ContractAddress, Self::NftAssocTypesError>;

    fn parse_token_id(&self, token_id: &[u8]) -> Result<Self::TokenId, Self::NftAssocTypesError>;

    fn parse_contract_type(&self, contract_type: &[u8]) -> Result<Self::ContractType, Self::NftAssocTypesError>;
}

pub struct SendMakerPaymentArgs<'a, Coin: ParseCoinAssocTypes + ?Sized> {
    /// Maker will be able to refund the payment after this timestamp
    pub time_lock: u64,
    /// The hash of the secret generated by taker, this is used for immediate refund
    pub taker_secret_hash: &'a [u8],
    /// The hash of the secret generated by maker, taker needs it to spend the payment
    pub maker_secret_hash: &'a [u8],
    /// Payment amount
    pub amount: BigDecimal,
    /// Taker's HTLC pubkey
    pub taker_pub: &'a Coin::Pubkey,
    /// Unique data of specific swap
    pub swap_unique_data: &'a [u8],
}

/// Structure representing necessary NFT info for Swap
pub struct NftSwapInfo<'a, Coin: ParseNftAssocTypes + ?Sized> {
    /// The address of the NFT token
    pub token_address: &'a Coin::ContractAddress,
    /// The ID of the NFT token.
    pub token_id: &'a [u8],
    /// The type of smart contract that governs this NFT
    pub contract_type: &'a Coin::ContractType,
    /// Etomic swap contract address
    pub swap_contract_address: &'a Coin::ContractAddress,
}

pub struct SendNftMakerPaymentArgs<'a, Coin: ParseCoinAssocTypes + ParseNftAssocTypes + ?Sized> {
    /// Maker will be able to refund the payment after this timestamp
    pub time_lock: u64,
    /// The hash of the secret generated by taker, this is used for immediate refund
    pub taker_secret_hash: &'a [u8],
    /// The hash of the secret generated by maker, taker needs it to spend the payment
    pub maker_secret_hash: &'a [u8],
    /// Payment amount
    pub amount: BigDecimal,
    /// Taker's HTLC pubkey
    pub taker_pub: &'a Coin::Pubkey,
    /// Unique data of specific swap
    pub swap_unique_data: &'a [u8],
    /// Structure representing necessary NFT info for Swap
    pub nft_swap_info: &'a NftSwapInfo<'a, Coin>,
}

pub struct ValidateMakerPaymentArgs<'a, Coin: ParseCoinAssocTypes + ?Sized> {
    /// Maker payment tx
    pub maker_payment_tx: &'a Coin::Tx,
    /// Maker will be able to refund the payment after this timestamp
    pub time_lock: u64,
    /// The hash of the secret generated by taker, this is used for immediate refund
    pub taker_secret_hash: &'a [u8],
    /// The hash of the secret generated by maker, taker needs it to spend the payment
    pub maker_secret_hash: &'a [u8],
    /// Payment amount
    pub amount: BigDecimal,
    /// Maker's HTLC pubkey
    pub maker_pub: &'a Coin::Pubkey,
    /// Unique data of specific swap
    pub swap_unique_data: &'a [u8],
}

pub struct ValidateNftMakerPaymentArgs<'a, Coin: ParseCoinAssocTypes + ParseNftAssocTypes + ?Sized> {
    /// Maker payment tx
    pub maker_payment_tx: &'a Coin::Tx,
    /// Maker will be able to refund the payment after this timestamp
    pub time_lock: u64,
    /// The hash of the secret generated by taker, this is used for immediate refund
    pub taker_secret_hash: &'a [u8],
    /// The hash of the secret generated by maker, taker needs it to spend the payment
    pub maker_secret_hash: &'a [u8],
    /// Payment amount
    pub amount: BigDecimal,
    /// Taker's HTLC pubkey
    pub taker_pub: &'a Coin::Pubkey,
    /// Maker's HTLC pubkey
    pub maker_pub: &'a Coin::Pubkey,
    /// Unique data of specific swap
    pub swap_unique_data: &'a [u8],
    /// Structure representing necessary NFT info for Swap
    pub nft_swap_info: &'a NftSwapInfo<'a, Coin>,
}

pub struct RefundMakerPaymentArgs<'a, Coin: ParseCoinAssocTypes + ?Sized> {
    /// Maker payment tx
    pub maker_payment_tx: &'a Coin::Tx,
    /// Maker will be able to refund the payment after this timestamp
    pub time_lock: u64,
    /// The hash of the secret generated by taker, this is used for immediate refund
    pub taker_secret_hash: &'a [u8],
    /// The hash of the secret generated by maker, taker needs it to spend the payment
    pub maker_secret_hash: &'a [u8],
    /// Taker's secret
    pub taker_secret: &'a [u8],
    /// Taker's HTLC pubkey
    pub taker_pub: &'a Coin::Pubkey,
    /// Unique data of specific swap
    pub swap_unique_data: &'a [u8],
}

pub struct SpendMakerPaymentArgs<'a, Coin: ParseCoinAssocTypes + ?Sized> {
    /// Maker payment tx
    pub maker_payment_tx: &'a Coin::Tx,
    /// Maker will be able to refund the payment after this timestamp
    pub time_lock: u64,
    /// The hash of the secret generated by taker, this is used for immediate refund
    pub taker_secret_hash: &'a [u8],
    /// The hash of the secret generated by maker, taker needs it to spend the payment
    pub maker_secret_hash: &'a [u8],
    /// The secret generated by maker, revealed when maker spends taker's payment
    pub maker_secret: &'a [u8],
    /// Maker's HTLC pubkey
    pub maker_pub: &'a Coin::Pubkey,
    /// Unique data of specific swap
    pub swap_unique_data: &'a [u8],
}

pub struct SpendNftMakerPaymentArgs<'a, Coin: ParseCoinAssocTypes + ParseNftAssocTypes + ?Sized> {
    /// Maker payment tx
    pub maker_payment_tx: &'a Coin::Tx,
    /// Maker will be able to refund the payment after this timestamp
    pub time_lock: u64,
    /// The hash of the secret generated by taker, this is used for immediate refund
    pub taker_secret_hash: &'a [u8],
    /// The hash of the secret generated by maker, taker needs it to spend the payment
    pub maker_secret_hash: &'a [u8],
    /// The secret generated by maker, revealed when maker spends taker's payment
    pub maker_secret: &'a [u8],
    /// Maker's HTLC pubkey
    pub maker_pub: &'a Coin::Pubkey,
    /// Unique data of specific swap
    pub swap_unique_data: &'a [u8],
    /// The type of smart contract that governs this NFT
    pub contract_type: &'a Coin::ContractType,
    /// Etomic swap contract address
    pub swap_contract_address: &'a Coin::ContractAddress,
}

/// Operations specific to maker coin in [Trading Protocol Upgrade implementation](https://github.com/KomodoPlatform/komodo-defi-framework/issues/1895)
#[async_trait]
pub trait MakerCoinSwapOpsV2: ParseCoinAssocTypes + Send + Sync + 'static {
    /// Generate and broadcast maker payment transaction
    async fn send_maker_payment_v2(&self, args: SendMakerPaymentArgs<'_, Self>) -> Result<Self::Tx, TransactionErr>;

    /// Validate maker payment transaction
    async fn validate_maker_payment_v2(&self, args: ValidateMakerPaymentArgs<'_, Self>) -> ValidatePaymentResult<()>;

    /// Refund maker payment transaction using timelock path
    async fn refund_maker_payment_v2_timelock(&self, args: RefundPaymentArgs<'_>) -> Result<Self::Tx, TransactionErr>;

    /// Refund maker payment transaction using immediate refund path
    async fn refund_maker_payment_v2_secret(
        &self,
        args: RefundMakerPaymentArgs<'_, Self>,
    ) -> Result<Self::Tx, TransactionErr>;

    /// Spend maker payment transaction
    async fn spend_maker_payment_v2(&self, args: SpendMakerPaymentArgs<'_, Self>) -> Result<Self::Tx, TransactionErr>;
}

#[async_trait]
pub trait MakerNftSwapOpsV2: ParseCoinAssocTypes + ParseNftAssocTypes + Send + Sync + 'static {
    async fn send_nft_maker_payment_v2(
        &self,
        args: SendNftMakerPaymentArgs<'_, Self>,
    ) -> Result<Self::Tx, TransactionErr>;

    /// Validate NFT maker payment transaction
    async fn validate_nft_maker_payment_v2(
        &self,
        args: ValidateNftMakerPaymentArgs<'_, Self>,
    ) -> ValidatePaymentResult<()>;

    /// Spend NFT maker payment transaction
    async fn spend_nft_maker_payment_v2(
        &self,
        args: SpendNftMakerPaymentArgs<'_, Self>,
    ) -> Result<Self::Tx, TransactionErr>;

    /// Refund NFT maker payment transaction using timelock path
    async fn refund_nft_maker_payment_v2_timelock(
        &self,
        args: RefundPaymentArgs<'_>,
    ) -> Result<Self::Tx, TransactionErr>;

    /// Refund NFT maker payment transaction using immediate refund path
    async fn refund_nft_maker_payment_v2_secret(
        &self,
        args: RefundMakerPaymentArgs<'_, Self>,
    ) -> Result<Self::Tx, TransactionErr>;
}

/// Enum representing errors that can occur while waiting for taker payment spend.
#[derive(Display)]
pub enum WaitForTakerPaymentSpendError {
    /// Timeout error variant, indicating that the wait for taker payment spend has timed out.
    #[display(
        fmt = "Timed out waiting for taker payment spend, wait_until {}, now {}",
        wait_until,
        now
    )]
    Timeout {
        /// The timestamp until which the wait was expected to complete.
        wait_until: u64,
        /// The current timestamp when the timeout occurred.
        now: u64,
    },

    /// Invalid input transaction error variant, containing additional information about the error.
    InvalidInputTx(String),
}

impl From<WaitForOutputSpendErr> for WaitForTakerPaymentSpendError {
    fn from(err: WaitForOutputSpendErr) -> Self {
        match err {
            WaitForOutputSpendErr::Timeout { wait_until, now } => {
                WaitForTakerPaymentSpendError::Timeout { wait_until, now }
            },
            WaitForOutputSpendErr::NoOutputWithIndex(index) => {
                WaitForTakerPaymentSpendError::InvalidInputTx(format!("Tx doesn't have output with index {}", index))
            },
        }
    }
}

/// Enum representing different ways a funding transaction can be spent.
///
/// This enum is generic over types that implement the `ParseCoinAssocTypes` trait.
pub enum FundingTxSpend<T: ParseCoinAssocTypes + ?Sized> {
    /// Variant indicating that the funding transaction has been spent through a timelock path.
    RefundedTimelock(T::Tx),
    /// Variant indicating that the funding transaction has been spent by revealing a taker's secret (immediate refund path).
    RefundedSecret {
        /// The spending transaction.
        tx: T::Tx,
        /// The taker's secret value revealed in the spending transaction.
        secret: [u8; 32],
    },
    /// Variant indicating that the funds from the funding transaction have been transferred
    /// to the taker's payment transaction.
    TransferredToTakerPayment(T::Tx),
}

impl<T: ParseCoinAssocTypes + ?Sized> fmt::Debug for FundingTxSpend<T> {
    fn fmt(&self, f: &mut fmt::Formatter<'_>) -> fmt::Result {
        match self {
            FundingTxSpend::RefundedTimelock(tx) => {
                write!(f, "RefundedTimelock({:?})", tx)
            },
            FundingTxSpend::RefundedSecret { tx, secret: _ } => {
                write!(f, "RefundedSecret {{ tx: {:?} }}", tx)
            },
            FundingTxSpend::TransferredToTakerPayment(tx) => {
                write!(f, "TransferredToTakerPayment({:?})", tx)
            },
        }
    }
}

/// Enum representing errors that can occur during the search for funding spend.
#[derive(Debug)]
pub enum SearchForFundingSpendErr {
    /// Variant indicating an invalid input transaction error with additional information.
    InvalidInputTx(String),
    /// Variant indicating a failure to process the spending transaction with additional details.
    FailedToProcessSpendTx(String),
    /// Variant indicating a coin's RPC error with additional information.
    Rpc(String),
    /// Variant indicating an error during conversion of the `from_block` argument with associated `TryFromIntError`.
    FromBlockConversionErr(TryFromIntError),
}

/// Operations specific to taker coin in [Trading Protocol Upgrade implementation](https://github.com/KomodoPlatform/komodo-defi-framework/issues/1895)
#[async_trait]
pub trait TakerCoinSwapOpsV2: ParseCoinAssocTypes + Send + Sync + 'static {
    /// Generate and broadcast taker funding transaction that includes dex fee, maker premium and actual trading volume.
    /// Funding tx can be reclaimed immediately if maker back-outs (doesn't send maker payment)
    async fn send_taker_funding(&self, args: SendTakerFundingArgs<'_>) -> Result<Self::Tx, TransactionErr>;

    /// Validates taker funding transaction.
    async fn validate_taker_funding(&self, args: ValidateTakerFundingArgs<'_, Self>) -> ValidateSwapV2TxResult;

    /// Refunds taker funding transaction using time-locked path without secret reveal.
    async fn refund_taker_funding_timelock(&self, args: RefundPaymentArgs<'_>) -> Result<Self::Tx, TransactionErr>;

    /// Reclaims taker funding transaction using immediate refund path with secret reveal.
    async fn refund_taker_funding_secret(
        &self,
        args: RefundFundingSecretArgs<'_, Self>,
    ) -> Result<Self::Tx, TransactionErr>;

    /// Looks for taker funding transaction spend and detects path used
    async fn search_for_taker_funding_spend(
        &self,
        tx: &Self::Tx,
        from_block: u64,
        secret_hash: &[u8],
    ) -> Result<Option<FundingTxSpend<Self>>, SearchForFundingSpendErr>;

    /// Generates and signs a preimage spending funding tx to the combined taker payment
    async fn gen_taker_funding_spend_preimage(
        &self,
        args: &GenTakerFundingSpendArgs<'_, Self>,
        swap_unique_data: &[u8],
    ) -> GenPreimageResult<Self>;

    /// Validates taker funding spend preimage generated and signed by maker
    async fn validate_taker_funding_spend_preimage(
        &self,
        gen_args: &GenTakerFundingSpendArgs<'_, Self>,
        preimage: &TxPreimageWithSig<Self>,
    ) -> ValidateTakerFundingSpendPreimageResult;

    /// Generates and signs a preimage spending funding tx to the combined taker payment
    async fn sign_and_send_taker_funding_spend(
        &self,
        preimage: &TxPreimageWithSig<Self>,
        args: &GenTakerFundingSpendArgs<'_, Self>,
        swap_unique_data: &[u8],
    ) -> Result<Self::Tx, TransactionErr>;

    /// Refunds taker payment transaction.
    async fn refund_combined_taker_payment(&self, args: RefundPaymentArgs<'_>) -> Result<Self::Tx, TransactionErr>;

    /// Generates and signs taker payment spend preimage. The preimage and signature should be
    /// shared with maker to proceed with protocol execution.
    async fn gen_taker_payment_spend_preimage(
        &self,
        args: &GenTakerPaymentSpendArgs<'_, Self>,
        swap_unique_data: &[u8],
    ) -> GenPreimageResult<Self>;

    /// Validate taker payment spend preimage on maker's side.
    async fn validate_taker_payment_spend_preimage(
        &self,
        gen_args: &GenTakerPaymentSpendArgs<'_, Self>,
        preimage: &TxPreimageWithSig<Self>,
    ) -> ValidateTakerPaymentSpendPreimageResult;

    /// Sign and broadcast taker payment spend on maker's side.
    async fn sign_and_broadcast_taker_payment_spend(
        &self,
        preimage: &TxPreimageWithSig<Self>,
        gen_args: &GenTakerPaymentSpendArgs<'_, Self>,
        secret: &[u8],
        swap_unique_data: &[u8],
    ) -> Result<Self::Tx, TransactionErr>;

    /// Wait until taker payment spend is found on-chain
    async fn wait_for_taker_payment_spend(
        &self,
        taker_payment: &Self::Tx,
        from_block: u64,
        wait_until: u64,
    ) -> MmResult<Self::Tx, WaitForTakerPaymentSpendError>;

    /// Derives an HTLC key-pair and returns a public key corresponding to that key.
    fn derive_htlc_pubkey_v2(&self, swap_unique_data: &[u8]) -> Self::Pubkey;
}

/// Operations that coins have independently from the MarketMaker.
/// That is, things implemented by the coin wallets or public coin services.
#[async_trait]
pub trait MarketCoinOps {
    fn ticker(&self) -> &str;

    fn my_address(&self) -> MmResult<String, MyAddressError>;

    async fn get_public_key(&self) -> Result<String, MmError<UnexpectedDerivationMethod>>;

    fn sign_message_hash(&self, _message: &str) -> Option<[u8; 32]>;

    fn sign_message(&self, _message: &str) -> SignatureResult<String>;

    fn verify_message(&self, _signature: &str, _message: &str, _address: &str) -> VerificationResult<bool>;

    fn get_non_zero_balance(&self) -> NonZeroBalanceFut<MmNumber> {
        let closure = |spendable: BigDecimal| {
            if spendable.is_zero() {
                return MmError::err(GetNonZeroBalance::BalanceIsZero);
            }
            Ok(MmNumber::from(spendable))
        };
        Box::new(self.my_spendable_balance().map_err(From::from).and_then(closure))
    }

    fn my_balance(&self) -> BalanceFut<CoinBalance>;

    fn my_spendable_balance(&self) -> BalanceFut<BigDecimal> {
        Box::new(self.my_balance().map(|CoinBalance { spendable, .. }| spendable))
    }

    /// Base coin balance for tokens, e.g. ETH balance in ERC20 case
    fn base_coin_balance(&self) -> BalanceFut<BigDecimal>;

    fn platform_ticker(&self) -> &str;

    /// Receives raw transaction bytes in hexadecimal format as input and returns tx hash in hexadecimal format
    fn send_raw_tx(&self, tx: &str) -> Box<dyn Future<Item = String, Error = String> + Send>;

    /// Receives raw transaction bytes as input and returns tx hash in hexadecimal format
    fn send_raw_tx_bytes(&self, tx: &[u8]) -> Box<dyn Future<Item = String, Error = String> + Send>;

    /// Signs raw utxo transaction in hexadecimal format as input and returns signed transaction in hexadecimal format
    async fn sign_raw_tx(&self, args: &SignRawTransactionRequest) -> RawTransactionResult;

    fn wait_for_confirmations(&self, input: ConfirmPaymentInput) -> Box<dyn Future<Item = (), Error = String> + Send>;

    fn wait_for_htlc_tx_spend(&self, args: WaitForHTLCTxSpendArgs<'_>) -> TransactionFut;

    fn tx_enum_from_bytes(&self, bytes: &[u8]) -> Result<TransactionEnum, MmError<TxMarshalingErr>>;

    fn current_block(&self) -> Box<dyn Future<Item = u64, Error = String> + Send>;

    fn display_priv_key(&self) -> Result<String, String>;

    /// Get the minimum amount to send.
    fn min_tx_amount(&self) -> BigDecimal;

    /// Get the minimum amount to trade.
    fn min_trading_vol(&self) -> MmNumber;

    fn is_privacy(&self) -> bool { false }

    fn is_trezor(&self) -> bool;
}

#[derive(Clone, Debug, Deserialize, PartialEq)]
#[serde(tag = "type")]
pub enum WithdrawFee {
    UtxoFixed {
        amount: BigDecimal,
    },
    UtxoPerKbyte {
        amount: BigDecimal,
    },
    EthGas {
        /// in gwei
        gas_price: BigDecimal,
        gas: u64,
    },
    Qrc20Gas {
        /// in satoshi
        gas_limit: u64,
        gas_price: u64,
    },
    CosmosGas {
        gas_limit: u64,
        gas_price: f64,
    },
}

/// Rename to `GetWithdrawSenderAddresses` when withdraw supports multiple `from` addresses.
#[async_trait]
pub trait GetWithdrawSenderAddress {
    type Address;
    type Pubkey;

    async fn get_withdraw_sender_address(
        &self,
        req: &WithdrawRequest,
    ) -> MmResult<WithdrawSenderAddress<Self::Address, Self::Pubkey>, WithdrawError>;
}

#[derive(Clone, Deserialize)]
pub struct WithdrawRequest {
    coin: String,
    from: Option<WithdrawFrom>,
    to: String,
    #[serde(default)]
    amount: BigDecimal,
    #[serde(default)]
    max: bool,
    fee: Option<WithdrawFee>,
    memo: Option<String>,
    /// Currently, this flag is used by ETH/ERC20 coins activated with MetaMask **only**.
    #[cfg(target_arch = "wasm32")]
    #[serde(default)]
    broadcast: bool,
}

#[derive(Debug, Deserialize)]
#[serde(tag = "type")]
pub enum StakingDetails {
    Qtum(QtumDelegationRequest),
}

#[allow(dead_code)]
#[derive(Deserialize)]
pub struct AddDelegateRequest {
    pub coin: String,
    pub staking_details: StakingDetails,
}

#[allow(dead_code)]
#[derive(Deserialize)]
pub struct RemoveDelegateRequest {
    pub coin: String,
}

#[derive(Deserialize)]
pub struct GetStakingInfosRequest {
    pub coin: String,
}

#[derive(Serialize, Deserialize)]
pub struct SignatureRequest {
    coin: String,
    message: String,
}

#[derive(Serialize, Deserialize)]
pub struct VerificationRequest {
    coin: String,
    message: String,
    signature: String,
    address: String,
}

impl WithdrawRequest {
    pub fn new_max(coin: String, to: String) -> WithdrawRequest {
        WithdrawRequest {
            coin,
            from: None,
            to,
            amount: 0.into(),
            max: true,
            fee: None,
            memo: None,
            #[cfg(target_arch = "wasm32")]
            broadcast: false,
        }
    }
}

#[derive(Clone, Debug, PartialEq, Serialize, Deserialize)]
#[serde(tag = "type")]
pub enum StakingInfosDetails {
    Qtum(QtumStakingInfosDetails),
}

impl From<QtumStakingInfosDetails> for StakingInfosDetails {
    fn from(qtum_staking_infos: QtumStakingInfosDetails) -> Self { StakingInfosDetails::Qtum(qtum_staking_infos) }
}

#[derive(Clone, Debug, Deserialize, PartialEq, Serialize)]
pub struct StakingInfos {
    pub staking_infos_details: StakingInfosDetails,
}

#[derive(Serialize)]
pub struct SignatureResponse {
    signature: String,
}

#[derive(Serialize)]
pub struct VerificationResponse {
    is_valid: bool,
}

/// Please note that no type should have the same structure as another type,
/// because this enum has the `untagged` deserialization.
#[derive(Clone, Debug, PartialEq, Serialize)]
#[serde(tag = "type")]
pub enum TxFeeDetails {
    Utxo(UtxoFeeDetails),
    Eth(EthTxFeeDetails),
    Qrc20(Qrc20FeeDetails),
    Slp(SlpFeeDetails),
    Tendermint(TendermintFeeDetails),
    #[cfg(all(
        feature = "enable-solana",
        not(target_os = "ios"),
        not(target_os = "android"),
        not(target_arch = "wasm32")
    ))]
    Solana(SolanaFeeDetails),
}

/// Deserialize the TxFeeDetails as an untagged enum.
impl<'de> Deserialize<'de> for TxFeeDetails {
    fn deserialize<D>(deserializer: D) -> Result<Self, <D as Deserializer<'de>>::Error>
    where
        D: Deserializer<'de>,
    {
        #[derive(Deserialize)]
        #[serde(untagged)]
        enum TxFeeDetailsUnTagged {
            Utxo(UtxoFeeDetails),
            Eth(EthTxFeeDetails),
            Qrc20(Qrc20FeeDetails),
            #[cfg(all(
                feature = "enable-solana",
                not(target_os = "ios"),
                not(target_os = "android"),
                not(target_arch = "wasm32")
            ))]
            Solana(SolanaFeeDetails),
            Tendermint(TendermintFeeDetails),
        }

        match Deserialize::deserialize(deserializer)? {
            TxFeeDetailsUnTagged::Utxo(f) => Ok(TxFeeDetails::Utxo(f)),
            TxFeeDetailsUnTagged::Eth(f) => Ok(TxFeeDetails::Eth(f)),
            TxFeeDetailsUnTagged::Qrc20(f) => Ok(TxFeeDetails::Qrc20(f)),
            #[cfg(all(
                feature = "enable-solana",
                not(target_os = "ios"),
                not(target_os = "android"),
                not(target_arch = "wasm32")
            ))]
            TxFeeDetailsUnTagged::Solana(f) => Ok(TxFeeDetails::Solana(f)),
            TxFeeDetailsUnTagged::Tendermint(f) => Ok(TxFeeDetails::Tendermint(f)),
        }
    }
}

impl From<EthTxFeeDetails> for TxFeeDetails {
    fn from(eth_details: EthTxFeeDetails) -> Self { TxFeeDetails::Eth(eth_details) }
}

impl From<UtxoFeeDetails> for TxFeeDetails {
    fn from(utxo_details: UtxoFeeDetails) -> Self { TxFeeDetails::Utxo(utxo_details) }
}

impl From<Qrc20FeeDetails> for TxFeeDetails {
    fn from(qrc20_details: Qrc20FeeDetails) -> Self { TxFeeDetails::Qrc20(qrc20_details) }
}

#[cfg(all(
    feature = "enable-solana",
    not(target_os = "ios"),
    not(target_os = "android"),
    not(target_arch = "wasm32")
))]
impl From<SolanaFeeDetails> for TxFeeDetails {
    fn from(solana_details: SolanaFeeDetails) -> Self { TxFeeDetails::Solana(solana_details) }
}

impl From<TendermintFeeDetails> for TxFeeDetails {
    fn from(tendermint_details: TendermintFeeDetails) -> Self { TxFeeDetails::Tendermint(tendermint_details) }
}

#[derive(Clone, Debug, Deserialize, PartialEq, Serialize)]
pub struct KmdRewardsDetails {
    amount: BigDecimal,
    claimed_by_me: bool,
}

impl KmdRewardsDetails {
    pub fn claimed_by_me(amount: BigDecimal) -> KmdRewardsDetails {
        KmdRewardsDetails {
            amount,
            claimed_by_me: true,
        }
    }
}

#[derive(Default, Clone, Debug, Deserialize, PartialEq, Serialize)]
pub enum TransactionType {
    StakingDelegation,
    RemoveDelegation,
    #[default]
    StandardTransfer,
    TokenTransfer(BytesJson),
    FeeForTokenTx,
    CustomTendermintMsg {
        msg_type: CustomTendermintMsgType,
        token_id: Option<BytesJson>,
    },
    NftTransfer,
}

/// Transaction details
#[derive(Clone, Debug, Deserialize, PartialEq, Serialize)]
pub struct TransactionDetails {
    /// Raw bytes of signed transaction, this should be sent as is to `send_raw_transaction_bytes` RPC to broadcast the transaction
    pub tx_hex: BytesJson,
    /// Transaction hash in hexadecimal format
    tx_hash: String,
    /// Coins are sent from these addresses
    from: Vec<String>,
    /// Coins are sent to these addresses
    to: Vec<String>,
    /// Total tx amount
    total_amount: BigDecimal,
    /// The amount spent from "my" address
    spent_by_me: BigDecimal,
    /// The amount received by "my" address
    received_by_me: BigDecimal,
    /// Resulting "my" balance change
    my_balance_change: BigDecimal,
    /// Block height
    block_height: u64,
    /// Transaction timestamp
    timestamp: u64,
    /// Every coin can has specific fee details:
    /// In UTXO tx fee is paid with the coin itself (e.g. 1 BTC and 0.0001 BTC fee).
    /// But for ERC20 token transfer fee is paid with another coin: ETH, because it's ETH smart contract function call that requires gas to be burnt.
    fee_details: Option<TxFeeDetails>,
    /// The coin transaction belongs to
    coin: String,
    /// Internal MM2 id used for internal transaction identification, for some coins it might be equal to transaction hash
    internal_id: BytesJson,
    /// Amount of accrued rewards.
    #[serde(skip_serializing_if = "Option::is_none")]
    kmd_rewards: Option<KmdRewardsDetails>,
    /// Type of transactions, default is StandardTransfer
    #[serde(default)]
    transaction_type: TransactionType,
    memo: Option<String>,
}

#[derive(Clone, Copy, Debug)]
pub struct BlockHeightAndTime {
    height: u64,
    timestamp: u64,
}

impl TransactionDetails {
    /// Whether the transaction details block height should be updated (when tx is confirmed)
    pub fn should_update_block_height(&self) -> bool {
        // checking for std::u64::MAX because there was integer overflow
        // in case of electrum returned -1 so there could be records with MAX confirmations
        self.block_height == 0 || self.block_height == std::u64::MAX
    }

    /// Whether the transaction timestamp should be updated (when tx is confirmed)
    pub fn should_update_timestamp(&self) -> bool {
        // checking for std::u64::MAX because there was integer overflow
        // in case of electrum returned -1 so there could be records with MAX confirmations
        self.timestamp == 0
    }

    pub fn should_update_kmd_rewards(&self) -> bool { self.coin == "KMD" && self.kmd_rewards.is_none() }

    pub fn firo_negative_fee(&self) -> bool {
        match &self.fee_details {
            Some(TxFeeDetails::Utxo(utxo)) => utxo.amount < 0.into() && self.coin == "FIRO",
            _ => false,
        }
    }

    pub fn should_update(&self) -> bool {
        self.should_update_block_height()
            || self.should_update_timestamp()
            || self.should_update_kmd_rewards()
            || self.firo_negative_fee()
    }
}

#[derive(Clone, Debug, PartialEq, Serialize)]
pub struct TradeFee {
    pub coin: String,
    pub amount: MmNumber,
    pub paid_from_trading_vol: bool,
}

/// A type alias for a HashMap where the key is a String representing the coin/token ticker,
/// and the value is a `CoinBalance` struct representing the balance of that coin/token.
/// This is used to represent the balance of a wallet or account for multiple coins/tokens.
pub type CoinBalanceMap = HashMap<String, CoinBalance>;

impl BalanceObjectOps for CoinBalanceMap {
    fn new() -> Self { HashMap::new() }

    fn add(&mut self, other: Self) {
        for (ticker, balance) in other {
            let total_balance = self.entry(ticker).or_insert_with(CoinBalance::default);
            *total_balance += balance;
        }
    }

    fn get_total_for_ticker(&self, ticker: &str) -> Option<BigDecimal> { self.get(ticker).map(|b| b.get_total()) }
}

#[derive(Clone, Debug, Default, PartialEq, PartialOrd, Serialize)]
pub struct CoinBalance {
    pub spendable: BigDecimal,
    pub unspendable: BigDecimal,
}

impl BalanceObjectOps for CoinBalance {
    fn new() -> Self { CoinBalance::default() }

    fn add(&mut self, other: Self) { *self += other; }

    fn get_total_for_ticker(&self, _ticker: &str) -> Option<BigDecimal> { Some(self.get_total()) }
}

impl CoinBalance {
    pub fn new(spendable: BigDecimal) -> CoinBalance {
        CoinBalance {
            spendable,
            unspendable: BigDecimal::from(0),
        }
    }

    pub fn into_total(self) -> BigDecimal { self.spendable + self.unspendable }

    pub fn get_total(&self) -> BigDecimal { &self.spendable + &self.unspendable }
}

impl Add for CoinBalance {
    type Output = CoinBalance;

    fn add(self, rhs: Self) -> Self::Output {
        CoinBalance {
            spendable: self.spendable + rhs.spendable,
            unspendable: self.unspendable + rhs.unspendable,
        }
    }
}

impl AddAssign for CoinBalance {
    fn add_assign(&mut self, rhs: Self) {
        self.spendable += rhs.spendable;
        self.unspendable += rhs.unspendable;
    }
}

/// The approximation is needed to cover the dynamic miner fee changing during a swap.
#[derive(Clone, Copy, Debug)]
pub enum FeeApproxStage {
    /// Do not increase the trade fee.
    WithoutApprox,
    /// Increase the trade fee slightly.
    StartSwap,
    /// Increase the trade fee slightly
    WatcherPreimage,
    /// Increase the trade fee significantly.
    OrderIssue,
    /// Increase the trade fee largely.
    TradePreimage,
}

#[derive(Debug)]
pub enum TradePreimageValue {
    Exact(BigDecimal),
    UpperBound(BigDecimal),
}

#[derive(Debug, Display, EnumFromStringify, PartialEq)]
pub enum TradePreimageError {
    #[display(
        fmt = "Not enough {} to preimage the trade: available {}, required at least {}",
        coin,
        available,
        required
    )]
    NotSufficientBalance {
        coin: String,
        available: BigDecimal,
        required: BigDecimal,
    },
    #[display(fmt = "The amount {} less than minimum transaction amount {}", amount, threshold)]
    AmountIsTooSmall { amount: BigDecimal, threshold: BigDecimal },
    #[display(fmt = "Transport error: {}", _0)]
    Transport(String),
    #[from_stringify("NumConversError", "UnexpectedDerivationMethod")]
    #[display(fmt = "Internal error: {}", _0)]
    InternalError(String),
    #[display(fmt = "Nft Protocol is not supported yet!")]
    NftProtocolNotSupported,
}

impl TradePreimageError {
    /// Construct [`TradePreimageError`] from [`GenerateTxError`] using additional `coin` and `decimals`.
    pub fn from_generate_tx_error(
        gen_tx_err: GenerateTxError,
        coin: String,
        decimals: u8,
        is_upper_bound: bool,
    ) -> TradePreimageError {
        match gen_tx_err {
            GenerateTxError::EmptyUtxoSet { required } => {
                let required = big_decimal_from_sat_unsigned(required, decimals);
                TradePreimageError::NotSufficientBalance {
                    coin,
                    available: BigDecimal::from(0),
                    required,
                }
            },
            GenerateTxError::EmptyOutputs => TradePreimageError::InternalError(gen_tx_err.to_string()),
            GenerateTxError::OutputValueLessThanDust { value, dust } => {
                if is_upper_bound {
                    // If the preimage value is [`TradePreimageValue::UpperBound`], then we had to pass the account balance as the output value.
                    if value == 0 {
                        let required = big_decimal_from_sat_unsigned(dust, decimals);
                        TradePreimageError::NotSufficientBalance {
                            coin,
                            available: big_decimal_from_sat_unsigned(value, decimals),
                            required,
                        }
                    } else {
                        let error = format!(
                            "Output value {} (equal to the account balance) less than dust {}. Probably, dust is not set or outdated",
                            value, dust
                        );
                        TradePreimageError::InternalError(error)
                    }
                } else {
                    let amount = big_decimal_from_sat_unsigned(value, decimals);
                    let threshold = big_decimal_from_sat_unsigned(dust, decimals);
                    TradePreimageError::AmountIsTooSmall { amount, threshold }
                }
            },
            GenerateTxError::DeductFeeFromOutputFailed {
                output_value, required, ..
            } => {
                let available = big_decimal_from_sat_unsigned(output_value, decimals);
                let required = big_decimal_from_sat_unsigned(required, decimals);
                TradePreimageError::NotSufficientBalance {
                    coin,
                    available,
                    required,
                }
            },
            GenerateTxError::NotEnoughUtxos { sum_utxos, required } => {
                let available = big_decimal_from_sat_unsigned(sum_utxos, decimals);
                let required = big_decimal_from_sat_unsigned(required, decimals);
                TradePreimageError::NotSufficientBalance {
                    coin,
                    available,
                    required,
                }
            },
            GenerateTxError::Transport(e) => TradePreimageError::Transport(e),
            GenerateTxError::Internal(e) => TradePreimageError::InternalError(e),
        }
    }
}

/// The reason of unsuccessful conversion of two internal numbers, e.g. `u64` from `BigNumber`.
#[derive(Clone, Debug, Display)]
pub struct NumConversError(String);

impl From<ParseBigDecimalError> for NumConversError {
    fn from(e: ParseBigDecimalError) -> Self { NumConversError::new(e.to_string()) }
}

impl NumConversError {
    pub fn new(description: String) -> NumConversError { NumConversError(description) }

    pub fn description(&self) -> &str { &self.0 }
}

#[derive(Clone, Debug, Display, EnumFromStringify, PartialEq, Serialize, SerializeErrorType)]
#[serde(tag = "error_type", content = "error_data")]
pub enum BalanceError {
    #[display(fmt = "Transport: {}", _0)]
    Transport(String),
    #[display(fmt = "Invalid response: {}", _0)]
    InvalidResponse(String),
    UnexpectedDerivationMethod(UnexpectedDerivationMethod),
    #[display(fmt = "Wallet storage error: {}", _0)]
    WalletStorageError(String),
    #[from_stringify("Bip32Error", "NumConversError")]
    #[display(fmt = "Internal: {}", _0)]
    Internal(String),
}

#[derive(Debug, PartialEq, Display)]
pub enum GetNonZeroBalance {
    #[display(fmt = "Internal error when retrieving balance")]
    MyBalanceError(BalanceError),
    #[display(fmt = "Balance is zero")]
    BalanceIsZero,
}

impl From<AddressDerivingError> for BalanceError {
    fn from(e: AddressDerivingError) -> Self { BalanceError::Internal(e.to_string()) }
}

impl From<AccountUpdatingError> for BalanceError {
    fn from(e: AccountUpdatingError) -> Self {
        let error = e.to_string();
        match e {
            AccountUpdatingError::AddressLimitReached { .. } | AccountUpdatingError::InvalidBip44Chain(_) => {
                // Account updating is expected to be called after `address_id` and `chain` validation.
                BalanceError::Internal(format!("Unexpected internal error: {}", error))
            },
            AccountUpdatingError::WalletStorageError(_) => BalanceError::WalletStorageError(error),
        }
    }
}

impl From<BalanceError> for GetNonZeroBalance {
    fn from(e: BalanceError) -> Self { GetNonZeroBalance::MyBalanceError(e) }
}

impl From<UnexpectedDerivationMethod> for BalanceError {
    fn from(e: UnexpectedDerivationMethod) -> Self { BalanceError::UnexpectedDerivationMethod(e) }
}

#[derive(Debug, Deserialize, Display, EnumFromStringify, Serialize, SerializeErrorType)]
#[serde(tag = "error_type", content = "error_data")]
pub enum StakingInfosError {
    #[display(fmt = "Staking infos not available for: {}", coin)]
    CoinDoesntSupportStakingInfos { coin: String },
    #[display(fmt = "No such coin {}", coin)]
    NoSuchCoin { coin: String },
    #[from_stringify("UnexpectedDerivationMethod")]
    #[display(fmt = "Derivation method is not supported: {}", _0)]
    UnexpectedDerivationMethod(String),
    #[display(fmt = "Transport error: {}", _0)]
    Transport(String),
    #[display(fmt = "Internal error: {}", _0)]
    Internal(String),
}

impl From<UtxoRpcError> for StakingInfosError {
    fn from(e: UtxoRpcError) -> Self {
        match e {
            UtxoRpcError::Transport(rpc) | UtxoRpcError::ResponseParseError(rpc) => {
                StakingInfosError::Transport(rpc.to_string())
            },
            UtxoRpcError::InvalidResponse(error) => StakingInfosError::Transport(error),
            UtxoRpcError::Internal(error) => StakingInfosError::Internal(error),
        }
    }
}

impl From<Qrc20AddressError> for StakingInfosError {
    fn from(e: Qrc20AddressError) -> Self {
        match e {
            Qrc20AddressError::UnexpectedDerivationMethod(e) => StakingInfosError::UnexpectedDerivationMethod(e),
            Qrc20AddressError::ScriptHashTypeNotSupported { script_hash_type } => {
                StakingInfosError::Internal(format!("Script hash type '{}' is not supported", script_hash_type))
            },
        }
    }
}

impl HttpStatusCode for StakingInfosError {
    fn status_code(&self) -> StatusCode {
        match self {
            StakingInfosError::NoSuchCoin { .. }
            | StakingInfosError::CoinDoesntSupportStakingInfos { .. }
            | StakingInfosError::UnexpectedDerivationMethod(_) => StatusCode::BAD_REQUEST,
            StakingInfosError::Internal(_) => StatusCode::INTERNAL_SERVER_ERROR,
            StakingInfosError::Transport(_) => StatusCode::BAD_GATEWAY,
        }
    }
}

impl From<CoinFindError> for StakingInfosError {
    fn from(e: CoinFindError) -> Self {
        match e {
            CoinFindError::NoSuchCoin { coin } => StakingInfosError::NoSuchCoin { coin },
        }
    }
}

#[derive(Debug, Deserialize, Display, EnumFromStringify, Serialize, SerializeErrorType)]
#[serde(tag = "error_type", content = "error_data")]
pub enum DelegationError {
    #[display(
        fmt = "Not enough {} to delegate: available {}, required at least {}",
        coin,
        available,
        required
    )]
    NotSufficientBalance {
        coin: String,
        available: BigDecimal,
        required: BigDecimal,
    },
    #[display(fmt = "The amount {} is too small, required at least {}", amount, threshold)]
    AmountTooLow { amount: BigDecimal, threshold: BigDecimal },
    #[display(fmt = "Delegation not available for: {}", coin)]
    CoinDoesntSupportDelegation { coin: String },
    #[display(fmt = "No such coin {}", coin)]
    NoSuchCoin { coin: String },
    #[display(fmt = "{}", _0)]
    CannotInteractWithSmartContract(String),
    #[from_stringify("ScriptHashTypeNotSupported")]
    #[display(fmt = "{}", _0)]
    AddressError(String),
    #[display(fmt = "Already delegating to: {}", _0)]
    AlreadyDelegating(String),
    #[display(fmt = "Delegation is not supported, reason: {}", reason)]
    DelegationOpsNotSupported { reason: String },
    #[display(fmt = "Transport error: {}", _0)]
    Transport(String),
    #[from_stringify("MyAddressError")]
    #[display(fmt = "Internal error: {}", _0)]
    InternalError(String),
}

impl From<UtxoRpcError> for DelegationError {
    fn from(e: UtxoRpcError) -> Self {
        match e {
            UtxoRpcError::Transport(transport) | UtxoRpcError::ResponseParseError(transport) => {
                DelegationError::Transport(transport.to_string())
            },
            UtxoRpcError::InvalidResponse(resp) => DelegationError::Transport(resp),
            UtxoRpcError::Internal(internal) => DelegationError::InternalError(internal),
        }
    }
}

impl From<StakingInfosError> for DelegationError {
    fn from(e: StakingInfosError) -> Self {
        match e {
            StakingInfosError::CoinDoesntSupportStakingInfos { coin } => {
                DelegationError::CoinDoesntSupportDelegation { coin }
            },
            StakingInfosError::NoSuchCoin { coin } => DelegationError::NoSuchCoin { coin },
            StakingInfosError::Transport(e) => DelegationError::Transport(e),
            StakingInfosError::UnexpectedDerivationMethod(reason) => {
                DelegationError::DelegationOpsNotSupported { reason }
            },
            StakingInfosError::Internal(e) => DelegationError::InternalError(e),
        }
    }
}

impl From<CoinFindError> for DelegationError {
    fn from(e: CoinFindError) -> Self {
        match e {
            CoinFindError::NoSuchCoin { coin } => DelegationError::NoSuchCoin { coin },
        }
    }
}

impl From<BalanceError> for DelegationError {
    fn from(e: BalanceError) -> Self {
        match e {
            BalanceError::Transport(error) | BalanceError::InvalidResponse(error) => DelegationError::Transport(error),
            BalanceError::UnexpectedDerivationMethod(e) => {
                DelegationError::DelegationOpsNotSupported { reason: e.to_string() }
            },
            e @ BalanceError::WalletStorageError(_) => DelegationError::InternalError(e.to_string()),
            BalanceError::Internal(internal) => DelegationError::InternalError(internal),
        }
    }
}

impl From<UtxoSignWithKeyPairError> for DelegationError {
    fn from(e: UtxoSignWithKeyPairError) -> Self {
        let error = format!("Error signing: {}", e);
        DelegationError::InternalError(error)
    }
}

impl From<PrivKeyPolicyNotAllowed> for DelegationError {
    fn from(e: PrivKeyPolicyNotAllowed) -> Self { DelegationError::DelegationOpsNotSupported { reason: e.to_string() } }
}

impl From<UnexpectedDerivationMethod> for DelegationError {
    fn from(e: UnexpectedDerivationMethod) -> Self {
        DelegationError::DelegationOpsNotSupported { reason: e.to_string() }
    }
}

impl HttpStatusCode for DelegationError {
    fn status_code(&self) -> StatusCode {
        match self {
            DelegationError::InternalError(_) => StatusCode::INTERNAL_SERVER_ERROR,
            DelegationError::Transport(_) => StatusCode::BAD_GATEWAY,
            _ => StatusCode::BAD_REQUEST,
        }
    }
}

impl DelegationError {
    pub fn from_generate_tx_error(gen_tx_err: GenerateTxError, coin: String, decimals: u8) -> DelegationError {
        match gen_tx_err {
            GenerateTxError::EmptyUtxoSet { required } => {
                let required = big_decimal_from_sat_unsigned(required, decimals);
                DelegationError::NotSufficientBalance {
                    coin,
                    available: BigDecimal::from(0),
                    required,
                }
            },
            GenerateTxError::EmptyOutputs => DelegationError::InternalError(gen_tx_err.to_string()),
            GenerateTxError::OutputValueLessThanDust { value, dust } => {
                let amount = big_decimal_from_sat_unsigned(value, decimals);
                let threshold = big_decimal_from_sat_unsigned(dust, decimals);
                DelegationError::AmountTooLow { amount, threshold }
            },
            GenerateTxError::DeductFeeFromOutputFailed {
                output_value, required, ..
            } => {
                let available = big_decimal_from_sat_unsigned(output_value, decimals);
                let required = big_decimal_from_sat_unsigned(required, decimals);
                DelegationError::NotSufficientBalance {
                    coin,
                    available,
                    required,
                }
            },
            GenerateTxError::NotEnoughUtxos { sum_utxos, required } => {
                let available = big_decimal_from_sat_unsigned(sum_utxos, decimals);
                let required = big_decimal_from_sat_unsigned(required, decimals);
                DelegationError::NotSufficientBalance {
                    coin,
                    available,
                    required,
                }
            },
            GenerateTxError::Transport(e) => DelegationError::Transport(e),
            GenerateTxError::Internal(e) => DelegationError::InternalError(e),
        }
    }
}

#[derive(Clone, Debug, Display, EnumFromStringify, EnumFromTrait, PartialEq, Serialize, SerializeErrorType)]
#[serde(tag = "error_type", content = "error_data")]
pub enum WithdrawError {
    #[display(
        fmt = "'{}' coin doesn't support 'init_withdraw' yet. Consider using 'withdraw' request instead",
        coin
    )]
    CoinDoesntSupportInitWithdraw {
        coin: String,
    },
    #[display(
        fmt = "Not enough {} to withdraw: available {}, required at least {}",
        coin,
        available,
        required
    )]
    NotSufficientBalance {
        coin: String,
        available: BigDecimal,
        required: BigDecimal,
    },
    #[display(
        fmt = "Not enough {} to afford fee. Available {}, required at least {}",
        coin,
        available,
        required
    )]
    NotSufficientPlatformBalanceForFee {
        coin: String,
        available: BigDecimal,
        required: BigDecimal,
    },
    #[display(fmt = "Balance is zero")]
    ZeroBalanceToWithdrawMax,
    #[display(fmt = "The amount {} is too small, required at least {}", amount, threshold)]
    AmountTooLow {
        amount: BigDecimal,
        threshold: BigDecimal,
    },
    #[display(fmt = "Invalid address: {}", _0)]
    InvalidAddress(String),
    #[display(fmt = "Invalid fee policy: {}", _0)]
    InvalidFeePolicy(String),
    #[display(fmt = "Invalid memo field: {}", _0)]
    InvalidMemo(String),
    #[display(fmt = "No such coin {}", coin)]
    NoSuchCoin {
        coin: String,
    },
    #[from_trait(WithTimeout::timeout)]
    #[display(fmt = "Withdraw timed out {:?}", _0)]
    Timeout(Duration),
    #[display(fmt = "Request should contain a 'from' address/account")]
    FromAddressNotFound,
    #[display(fmt = "Unexpected 'from' address: {}", _0)]
    UnexpectedFromAddress(String),
    #[display(fmt = "Unknown '{}' account", account_id)]
    UnknownAccount {
        account_id: u32,
    },
    #[display(fmt = "RPC 'task' is awaiting '{}' user action", expected)]
    UnexpectedUserAction {
        expected: String,
    },
    #[from_trait(WithHwRpcError::hw_rpc_error)]
    HwError(HwRpcError),
    #[cfg(target_arch = "wasm32")]
    BroadcastExpected(String),
    #[display(fmt = "Transport error: {}", _0)]
    Transport(String),
    #[from_trait(WithInternal::internal)]
    #[from_stringify(
        "MyAddressError",
        "NumConversError",
        "UnexpectedDerivationMethod",
        "PrivKeyPolicyNotAllowed"
    )]
    #[display(fmt = "Internal error: {}", _0)]
    InternalError(String),
    #[display(fmt = "Unsupported error: {}", _0)]
    UnsupportedError(String),
    #[display(fmt = "{} coin doesn't support NFT withdrawing", coin)]
    CoinDoesntSupportNftWithdraw {
        coin: String,
    },
    #[display(fmt = "Contract type {} doesnt support 'withdraw_nft' yet", _0)]
    ContractTypeDoesntSupportNftWithdrawing(String),
    #[display(fmt = "Action not allowed for coin: {}", _0)]
    ActionNotAllowed(String),
    GetNftInfoError(GetNftInfoError),
    #[display(
        fmt = "Not enough NFTs amount with token_address: {} and token_id {}. Available {}, required {}",
        token_address,
        token_id,
        available,
        required
    )]
    NotEnoughNftsAmount {
        token_address: String,
        token_id: String,
        available: BigDecimal,
        required: BigDecimal,
    },
    #[display(fmt = "DB error {}", _0)]
    DbError(String),
    #[display(fmt = "My address is {}, while current Nft owner is {}", my_address, token_owner)]
    MyAddressNotNftOwner {
        my_address: String,
        token_owner: String,
    },
    #[display(fmt = "Nft Protocol is not supported yet!")]
    NftProtocolNotSupported,
}

impl HttpStatusCode for WithdrawError {
    fn status_code(&self) -> StatusCode {
        match self {
            WithdrawError::NoSuchCoin { .. } => StatusCode::NOT_FOUND,
            WithdrawError::Timeout(_) => StatusCode::REQUEST_TIMEOUT,
            WithdrawError::CoinDoesntSupportInitWithdraw { .. }
            | WithdrawError::NotSufficientBalance { .. }
            | WithdrawError::NotSufficientPlatformBalanceForFee { .. }
            | WithdrawError::ZeroBalanceToWithdrawMax
            | WithdrawError::AmountTooLow { .. }
            | WithdrawError::InvalidAddress(_)
            | WithdrawError::InvalidFeePolicy(_)
            | WithdrawError::InvalidMemo(_)
            | WithdrawError::FromAddressNotFound
            | WithdrawError::UnexpectedFromAddress(_)
            | WithdrawError::UnknownAccount { .. }
            | WithdrawError::UnexpectedUserAction { .. }
            | WithdrawError::UnsupportedError(_)
            | WithdrawError::ActionNotAllowed(_)
            | WithdrawError::GetNftInfoError(_)
            | WithdrawError::ContractTypeDoesntSupportNftWithdrawing(_)
            | WithdrawError::CoinDoesntSupportNftWithdraw { .. }
            | WithdrawError::NotEnoughNftsAmount { .. }
            | WithdrawError::MyAddressNotNftOwner { .. } => StatusCode::BAD_REQUEST,
            WithdrawError::HwError(_) => StatusCode::GONE,
            #[cfg(target_arch = "wasm32")]
            WithdrawError::BroadcastExpected(_) => StatusCode::BAD_REQUEST,
            WithdrawError::InternalError(_) | WithdrawError::DbError(_) | WithdrawError::NftProtocolNotSupported => {
                StatusCode::INTERNAL_SERVER_ERROR
            },
            WithdrawError::Transport(_) => StatusCode::BAD_GATEWAY,
        }
    }
}

impl From<AddressDerivingError> for WithdrawError {
    fn from(e: AddressDerivingError) -> Self {
        match e {
            AddressDerivingError::InvalidBip44Chain { .. } | AddressDerivingError::Bip32Error(_) => {
                WithdrawError::UnexpectedFromAddress(e.to_string())
            },
            AddressDerivingError::Internal(internal) => WithdrawError::InternalError(internal),
        }
    }
}

impl From<BalanceError> for WithdrawError {
    fn from(e: BalanceError) -> Self {
        match e {
            BalanceError::Transport(error) | BalanceError::InvalidResponse(error) => WithdrawError::Transport(error),
            BalanceError::UnexpectedDerivationMethod(e) => WithdrawError::from(e),
            e @ BalanceError::WalletStorageError(_) => WithdrawError::InternalError(e.to_string()),
            BalanceError::Internal(internal) => WithdrawError::InternalError(internal),
        }
    }
}

impl From<CoinFindError> for WithdrawError {
    fn from(e: CoinFindError) -> Self {
        match e {
            CoinFindError::NoSuchCoin { coin } => WithdrawError::NoSuchCoin { coin },
        }
    }
}

impl From<HDWithdrawError> for WithdrawError {
    fn from(e: HDWithdrawError) -> Self {
        match e {
            HDWithdrawError::UnexpectedFromAddress(e) => WithdrawError::UnexpectedFromAddress(e),
            HDWithdrawError::UnknownAccount { account_id } => WithdrawError::UnknownAccount { account_id },
            HDWithdrawError::AddressDerivingError(e) => e.into(),
            HDWithdrawError::InternalError(e) => WithdrawError::InternalError(e),
        }
    }
}

impl From<UtxoSignWithKeyPairError> for WithdrawError {
    fn from(e: UtxoSignWithKeyPairError) -> Self {
        let error = format!("Error signing: {}", e);
        WithdrawError::InternalError(error)
    }
}

impl From<TimeoutError> for WithdrawError {
    fn from(e: TimeoutError) -> Self { WithdrawError::Timeout(e.duration) }
}

impl From<GetValidEthWithdrawAddError> for WithdrawError {
    fn from(e: GetValidEthWithdrawAddError) -> Self {
        match e {
            GetValidEthWithdrawAddError::CoinDoesntSupportNftWithdraw { coin } => {
                WithdrawError::CoinDoesntSupportNftWithdraw { coin }
            },
            GetValidEthWithdrawAddError::InvalidAddress(e) => WithdrawError::InvalidAddress(e),
        }
    }
}

impl From<EthGasDetailsErr> for WithdrawError {
    fn from(e: EthGasDetailsErr) -> Self {
        match e {
            EthGasDetailsErr::InvalidFeePolicy(e) => WithdrawError::InvalidFeePolicy(e),
            EthGasDetailsErr::Internal(e) => WithdrawError::InternalError(e),
            EthGasDetailsErr::Transport(e) => WithdrawError::Transport(e),
            EthGasDetailsErr::NftProtocolNotSupported => WithdrawError::NftProtocolNotSupported,
        }
    }
}

impl From<Bip32Error> for WithdrawError {
    fn from(e: Bip32Error) -> Self {
        let error = format!("Error deriving key: {}", e);
        WithdrawError::UnexpectedFromAddress(error)
    }
}

impl WithdrawError {
    /// Construct [`WithdrawError`] from [`GenerateTxError`] using additional `coin` and `decimals`.
    pub fn from_generate_tx_error(gen_tx_err: GenerateTxError, coin: String, decimals: u8) -> WithdrawError {
        match gen_tx_err {
            GenerateTxError::EmptyUtxoSet { required } => {
                let required = big_decimal_from_sat_unsigned(required, decimals);
                WithdrawError::NotSufficientBalance {
                    coin,
                    available: BigDecimal::from(0),
                    required,
                }
            },
            GenerateTxError::EmptyOutputs => WithdrawError::InternalError(gen_tx_err.to_string()),
            GenerateTxError::OutputValueLessThanDust { value, dust } => {
                let amount = big_decimal_from_sat_unsigned(value, decimals);
                let threshold = big_decimal_from_sat_unsigned(dust, decimals);
                WithdrawError::AmountTooLow { amount, threshold }
            },
            GenerateTxError::DeductFeeFromOutputFailed {
                output_value, required, ..
            } => {
                let available = big_decimal_from_sat_unsigned(output_value, decimals);
                let required = big_decimal_from_sat_unsigned(required, decimals);
                WithdrawError::NotSufficientBalance {
                    coin,
                    available,
                    required,
                }
            },
            GenerateTxError::NotEnoughUtxos { sum_utxos, required } => {
                let available = big_decimal_from_sat_unsigned(sum_utxos, decimals);
                let required = big_decimal_from_sat_unsigned(required, decimals);
                WithdrawError::NotSufficientBalance {
                    coin,
                    available,
                    required,
                }
            },
            GenerateTxError::Transport(e) => WithdrawError::Transport(e),
            GenerateTxError::Internal(e) => WithdrawError::InternalError(e),
        }
    }
}

#[derive(Debug, Display, EnumFromStringify, Serialize, SerializeErrorType)]
#[serde(tag = "error_type", content = "error_data")]
pub enum SignatureError {
    #[display(fmt = "Invalid request: {}", _0)]
    InvalidRequest(String),
    #[from_stringify("CoinFindError", "ethkey::Error", "keys::Error", "PrivKeyPolicyNotAllowed")]
    #[display(fmt = "Internal error: {}", _0)]
    InternalError(String),
    #[display(fmt = "Coin is not found: {}", _0)]
    CoinIsNotFound(String),
    #[display(fmt = "sign_message_prefix is not set in coin config")]
    PrefixNotFound,
}

impl HttpStatusCode for SignatureError {
    fn status_code(&self) -> StatusCode {
        match self {
            SignatureError::InvalidRequest(_) => StatusCode::BAD_REQUEST,
            SignatureError::CoinIsNotFound(_) => StatusCode::BAD_REQUEST,
            SignatureError::InternalError(_) => StatusCode::INTERNAL_SERVER_ERROR,
            SignatureError::PrefixNotFound => StatusCode::INTERNAL_SERVER_ERROR,
        }
    }
}

#[derive(Debug, Display, EnumFromStringify, Serialize, SerializeErrorType)]
#[serde(tag = "error_type", content = "error_data")]
pub enum VerificationError {
    #[display(fmt = "Invalid request: {}", _0)]
    InvalidRequest(String),
    #[from_stringify("ethkey::Error", "keys::Error")]
    #[display(fmt = "Internal error: {}", _0)]
    InternalError(String),
    #[from_stringify("base64::DecodeError")]
    #[display(fmt = "Signature decoding error: {}", _0)]
    SignatureDecodingError(String),
    #[from_stringify("hex::FromHexError")]
    #[display(fmt = "Address decoding error: {}", _0)]
    AddressDecodingError(String),
    #[from_stringify("CoinFindError")]
    #[display(fmt = "Coin is not found: {}", _0)]
    CoinIsNotFound(String),
    #[display(fmt = "sign_message_prefix is not set in coin config")]
    PrefixNotFound,
}

impl HttpStatusCode for VerificationError {
    fn status_code(&self) -> StatusCode {
        match self {
            VerificationError::InvalidRequest(_) => StatusCode::BAD_REQUEST,
            VerificationError::SignatureDecodingError(_) => StatusCode::BAD_REQUEST,
            VerificationError::AddressDecodingError(_) => StatusCode::BAD_REQUEST,
            VerificationError::CoinIsNotFound(_) => StatusCode::BAD_REQUEST,
            VerificationError::InternalError(_) => StatusCode::INTERNAL_SERVER_ERROR,
            VerificationError::PrefixNotFound => StatusCode::INTERNAL_SERVER_ERROR,
        }
    }
}

impl From<FromBase58Error> for VerificationError {
    fn from(e: FromBase58Error) -> Self {
        match e {
            FromBase58Error::InvalidBase58Character(c, _) => {
                VerificationError::AddressDecodingError(format!("Invalid Base58 Character: {}", c))
            },
            FromBase58Error::InvalidBase58Length => {
                VerificationError::AddressDecodingError(String::from("Invalid Base58 Length"))
            },
        }
    }
}

/// NB: Implementations are expected to follow the pImpl idiom, providing cheap reference-counted cloning and garbage collection.
#[async_trait]
pub trait MmCoin:
    SwapOps + TakerSwapMakerCoin + MakerSwapTakerCoin + WatcherOps + MarketCoinOps + Send + Sync + 'static
{
    // `MmCoin` is an extension fulcrum for something that doesn't fit the `MarketCoinOps`. Practical examples:
    // name (might be required for some APIs, CoinMarketCap for instance);
    // coin statistics that we might want to share with UI;
    // state serialization, to get full rewind and debugging information about the coins participating in a SWAP operation.
    // status/availability check: https://github.com/artemii235/SuperNET/issues/156#issuecomment-446501816

    fn is_asset_chain(&self) -> bool;

    /// The coin can be initialized, but it cannot participate in the swaps.
    fn wallet_only(&self, ctx: &MmArc) -> bool {
        let coin_conf = coin_conf(ctx, self.ticker());
        coin_conf["wallet_only"].as_bool().unwrap_or(false)
    }

    /// Returns a spawner pinned to the coin.
    ///
    /// # Note
    ///
    /// `CoinFutSpawner` doesn't prevent the spawned futures from being aborted.
    fn spawner(&self) -> CoinFutSpawner;

    fn withdraw(&self, req: WithdrawRequest) -> WithdrawFut;

    fn get_raw_transaction(&self, req: RawTransactionRequest) -> RawTransactionFut;

    fn get_tx_hex_by_hash(&self, tx_hash: Vec<u8>) -> RawTransactionFut;

    /// Maximum number of digits after decimal point used to denominate integer coin units (satoshis, wei, etc.)
    fn decimals(&self) -> u8;

    /// Convert input address to the specified address format.
    fn convert_to_address(&self, from: &str, to_address_format: Json) -> Result<String, String>;

    fn validate_address(&self, address: &str) -> ValidateAddressResult;

    /// Loop collecting coin transaction history and saving it to local DB
    fn process_history_loop(&self, ctx: MmArc) -> Box<dyn Future<Item = (), Error = ()> + Send>;

    fn account_db_id(&self) -> Option<String> { None }

    /// Path to tx history file
    #[cfg(not(target_arch = "wasm32"))]
    fn tx_history_path(&self, ctx: &MmArc) -> PathBuf {
        let my_address = self.my_address().unwrap_or_default();
        // BCH cash address format has colon after prefix, e.g. bitcoincash:
        // Colon can't be used in file names on Windows so it should be escaped
        let my_address = my_address.replace(':', "_");
        ctx.dbdir(None)
            .join("TRANSACTIONS")
            .join(format!("{}_{}.json", self.ticker(), my_address))
    }

    /// Path to tx history migration file
    #[cfg(not(target_arch = "wasm32"))]
    fn tx_migration_path(&self, ctx: &MmArc) -> PathBuf {
        let my_address = self.my_address().unwrap_or_default();
        // BCH cash address format has colon after prefix, e.g. bitcoincash:
        // Colon can't be used in file names on Windows so it should be escaped
        let my_address = my_address.replace(':', "_");
        ctx.dbdir(None)
            .join("TRANSACTIONS")
            .join(format!("{}_{}_migration", self.ticker(), my_address))
    }

    /// Loads existing tx history from file, returns empty vector if file is not found
    /// Cleans the existing file if deserialization fails
    fn load_history_from_file(&self, ctx: &MmArc) -> TxHistoryFut<Vec<TransactionDetails>> {
        load_history_from_file_impl(self, ctx)
    }

    fn save_history_to_file(&self, ctx: &MmArc, history: Vec<TransactionDetails>) -> TxHistoryFut<()> {
        save_history_to_file_impl(self, ctx, history)
    }

    #[cfg(not(target_arch = "wasm32"))]
    fn get_tx_history_migration(&self, ctx: &MmArc) -> TxHistoryFut<u64> { get_tx_history_migration_impl(self, ctx) }

    #[cfg(not(target_arch = "wasm32"))]
    fn update_migration_file(&self, ctx: &MmArc, migration_number: u64) -> TxHistoryFut<()> {
        update_migration_file_impl(self, ctx, migration_number)
    }

    /// Transaction history background sync status
    fn history_sync_status(&self) -> HistorySyncState;

    /// Get fee to be paid per 1 swap transaction
    fn get_trade_fee(&self) -> Box<dyn Future<Item = TradeFee, Error = String> + Send>;

    /// Get fee to be paid by sender per whole swap using the sending value and check if the wallet has sufficient balance to pay the fee.
    async fn get_sender_trade_fee(
        &self,
        value: TradePreimageValue,
        stage: FeeApproxStage,
    ) -> TradePreimageResult<TradeFee>;

    /// Get fee to be paid by receiver per whole swap and check if the wallet has sufficient balance to pay the fee.
    fn get_receiver_trade_fee(&self, stage: FeeApproxStage) -> TradePreimageFut<TradeFee>;

    /// Get transaction fee the Taker has to pay to send a `TakerFee` transaction and check if the wallet has sufficient balance to pay the fee.
    async fn get_fee_to_send_taker_fee(
        &self,
        dex_fee_amount: DexFee,
        stage: FeeApproxStage,
    ) -> TradePreimageResult<TradeFee>;

    /// required transaction confirmations number to ensure double-spend safety
    fn required_confirmations(&self) -> u64;

    /// whether coin requires notarization to ensure double-spend safety
    fn requires_notarization(&self) -> bool;

    /// set required transaction confirmations number
    fn set_required_confirmations(&self, confirmations: u64);

    /// set requires notarization
    fn set_requires_notarization(&self, requires_nota: bool);

    /// Get swap contract address if the coin uses it in Atomic Swaps.
    fn swap_contract_address(&self) -> Option<BytesJson>;

    /// Get fallback swap contract address if the coin uses it in Atomic Swaps.
    fn fallback_swap_contract(&self) -> Option<BytesJson>;

    /// The minimum number of confirmations at which a transaction is considered mature.
    fn mature_confirmations(&self) -> Option<u32>;

    /// Get some of the coin protocol related info in serialized format for p2p messaging.
    fn coin_protocol_info(&self, amount_to_receive: Option<MmNumber>) -> Vec<u8>;

    /// Check if serialized coin protocol info is supported by current version.
    /// Can also be used to check if orders can be matched or not.
    fn is_coin_protocol_supported(
        &self,
        info: &Option<Vec<u8>>,
        amount_to_send: Option<MmNumber>,
        locktime: u64,
        is_maker: bool,
    ) -> bool;

    /// Abort all coin related futures on coin deactivation.
    fn on_disabled(&self) -> Result<(), AbortedError>;

    /// For Handling the removal/deactivation of token on platform coin deactivation.
    fn on_token_deactivated(&self, ticker: &str);
}

/// The coin futures spawner. It's used to spawn futures that can be aborted immediately or after a timeout
/// on the the coin deactivation.
///
/// # Note
///
/// `CoinFutSpawner` doesn't prevent the spawned futures from being aborted.
#[derive(Clone)]
pub struct CoinFutSpawner {
    inner: WeakSpawner,
}

impl CoinFutSpawner {
    pub fn new(system: &AbortableQueue) -> CoinFutSpawner {
        CoinFutSpawner {
            inner: system.weak_spawner(),
        }
    }
}

impl SpawnFuture for CoinFutSpawner {
    fn spawn<F>(&self, f: F)
    where
        F: Future03<Output = ()> + Send + 'static,
    {
        self.inner.spawn(f)
    }
}

impl SpawnAbortable for CoinFutSpawner {
    fn spawn_with_settings<F>(&self, fut: F, settings: AbortSettings)
    where
        F: Future03<Output = ()> + Send + 'static,
    {
        self.inner.spawn_with_settings(fut, settings)
    }
}

#[derive(Clone)]
#[allow(clippy::large_enum_variant)]
pub enum MmCoinEnum {
    UtxoCoin(UtxoStandardCoin),
    QtumCoin(QtumCoin),
    Qrc20Coin(Qrc20Coin),
    EthCoin(EthCoin),
    ZCoin(ZCoin),
    Bch(BchCoin),
    SlpToken(SlpToken),
    Tendermint(TendermintCoin),
    TendermintToken(TendermintToken),
    #[cfg(all(
        feature = "enable-solana",
        not(target_os = "ios"),
        not(target_os = "android"),
        not(target_arch = "wasm32")
    ))]
    SolanaCoin(SolanaCoin),
    #[cfg(all(
        feature = "enable-solana",
        not(target_os = "ios"),
        not(target_os = "android"),
        not(target_arch = "wasm32")
    ))]
    SplToken(SplToken),
    #[cfg(not(target_arch = "wasm32"))]
    LightningCoin(LightningCoin),
    #[cfg(feature = "enable-sia")]
    SiaCoin(SiaCoin),
    Test(TestCoin),
}

impl From<UtxoStandardCoin> for MmCoinEnum {
    fn from(c: UtxoStandardCoin) -> MmCoinEnum { MmCoinEnum::UtxoCoin(c) }
}

impl From<EthCoin> for MmCoinEnum {
    fn from(c: EthCoin) -> MmCoinEnum { MmCoinEnum::EthCoin(c) }
}

impl From<TestCoin> for MmCoinEnum {
    fn from(c: TestCoin) -> MmCoinEnum { MmCoinEnum::Test(c) }
}

#[cfg(all(
    feature = "enable-solana",
    not(target_os = "ios"),
    not(target_os = "android"),
    not(target_arch = "wasm32")
))]
impl From<SolanaCoin> for MmCoinEnum {
    fn from(c: SolanaCoin) -> MmCoinEnum { MmCoinEnum::SolanaCoin(c) }
}

#[cfg(all(
    feature = "enable-solana",
    not(target_os = "ios"),
    not(target_os = "android"),
    not(target_arch = "wasm32")
))]
impl From<SplToken> for MmCoinEnum {
    fn from(c: SplToken) -> MmCoinEnum { MmCoinEnum::SplToken(c) }
}

impl From<QtumCoin> for MmCoinEnum {
    fn from(coin: QtumCoin) -> Self { MmCoinEnum::QtumCoin(coin) }
}

impl From<Qrc20Coin> for MmCoinEnum {
    fn from(c: Qrc20Coin) -> MmCoinEnum { MmCoinEnum::Qrc20Coin(c) }
}

impl From<BchCoin> for MmCoinEnum {
    fn from(c: BchCoin) -> MmCoinEnum { MmCoinEnum::Bch(c) }
}

impl From<SlpToken> for MmCoinEnum {
    fn from(c: SlpToken) -> MmCoinEnum { MmCoinEnum::SlpToken(c) }
}

impl From<TendermintCoin> for MmCoinEnum {
    fn from(c: TendermintCoin) -> Self { MmCoinEnum::Tendermint(c) }
}

impl From<TendermintToken> for MmCoinEnum {
    fn from(c: TendermintToken) -> Self { MmCoinEnum::TendermintToken(c) }
}

#[cfg(not(target_arch = "wasm32"))]
impl From<LightningCoin> for MmCoinEnum {
    fn from(c: LightningCoin) -> MmCoinEnum { MmCoinEnum::LightningCoin(c) }
}

impl From<ZCoin> for MmCoinEnum {
    fn from(c: ZCoin) -> MmCoinEnum { MmCoinEnum::ZCoin(c) }
}

#[cfg(feature = "enable-sia")]
impl From<SiaCoin> for MmCoinEnum {
    fn from(c: SiaCoin) -> MmCoinEnum { MmCoinEnum::SiaCoin(c) }
}

// NB: When stable and groked by IDEs, `enum_dispatch` can be used instead of `Deref` to speed things up.
impl Deref for MmCoinEnum {
    type Target = dyn MmCoin;
    fn deref(&self) -> &dyn MmCoin {
        match self {
            MmCoinEnum::UtxoCoin(ref c) => c,
            MmCoinEnum::QtumCoin(ref c) => c,
            MmCoinEnum::Qrc20Coin(ref c) => c,
            MmCoinEnum::EthCoin(ref c) => c,
            MmCoinEnum::Bch(ref c) => c,
            MmCoinEnum::SlpToken(ref c) => c,
            MmCoinEnum::Tendermint(ref c) => c,
            MmCoinEnum::TendermintToken(ref c) => c,
            #[cfg(not(target_arch = "wasm32"))]
            MmCoinEnum::LightningCoin(ref c) => c,
            MmCoinEnum::ZCoin(ref c) => c,
            #[cfg(feature = "enable-sia")]
            MmCoinEnum::SiaCoin(ref c) => c,
            MmCoinEnum::Test(ref c) => c,
            #[cfg(all(
                feature = "enable-solana",
                not(target_os = "ios"),
                not(target_os = "android"),
                not(target_arch = "wasm32")
            ))]
            MmCoinEnum::SolanaCoin(ref c) => c,
            #[cfg(all(
                feature = "enable-solana",
                not(target_os = "ios"),
                not(target_os = "android"),
                not(target_arch = "wasm32")
            ))]
            MmCoinEnum::SplToken(ref c) => c,
        }
    }
}

impl MmCoinEnum {
    pub fn is_utxo_in_native_mode(&self) -> bool {
        match self {
            MmCoinEnum::UtxoCoin(ref c) => c.as_ref().rpc_client.is_native(),
            MmCoinEnum::QtumCoin(ref c) => c.as_ref().rpc_client.is_native(),
            MmCoinEnum::Qrc20Coin(ref c) => c.as_ref().rpc_client.is_native(),
            MmCoinEnum::Bch(ref c) => c.as_ref().rpc_client.is_native(),
            MmCoinEnum::SlpToken(ref c) => c.as_ref().rpc_client.is_native(),
            #[cfg(all(not(target_arch = "wasm32"), feature = "zhtlc"))]
            MmCoinEnum::ZCoin(ref c) => c.as_ref().rpc_client.is_native(),
            _ => false,
        }
    }

    pub fn is_eth(&self) -> bool { matches!(self, MmCoinEnum::EthCoin(_)) }

    fn is_platform_coin(&self) -> bool { self.ticker() == self.platform_ticker() }
}

#[async_trait]
pub trait BalanceTradeFeeUpdatedHandler {
    async fn balance_updated(&self, coin: &MmCoinEnum, new_balance: &BigDecimal);
}

#[derive(Clone)]
pub struct MmCoinStruct {
    pub inner: MmCoinEnum,
    is_available: Arc<AtomicBool>,
}

impl MmCoinStruct {
    fn new(coin: MmCoinEnum) -> Self {
        Self {
            inner: coin,
            is_available: AtomicBool::new(true).into(),
        }
    }

    /// Gets the current state of the parent coin whether
    /// it's available for the external requests or not.
    ///
    /// Always `true` for child tokens.
    pub fn is_available(&self) -> bool {
        !self.inner.is_platform_coin() // Tokens are always active or disabled
            || self.is_available.load(AtomicOrdering::SeqCst)
    }

    /// Makes the coin disabled to the external requests.
    /// Useful for executing `disable_coin` on parent coins
    /// that have child tokens enabled.
    ///
    /// Ineffective for child tokens.
    pub fn update_is_available(&self, to: bool) {
        if !self.inner.is_platform_coin() {
            warn!(
                "`update_is_available` is ineffective for tokens. Current token: {}",
                self.inner.ticker()
            );
            return;
        }

        self.is_available.store(to, AtomicOrdering::SeqCst);
    }
}

/// Represents the different types of DEX fees.
#[derive(Clone, Debug, PartialEq)]
pub enum DexFee {
    /// Standard dex fee which will be sent to the dex fee address
    Standard(MmNumber),
    /// Dex fee with the burn amount.
    ///   - `fee_amount` goes to the dex fee address.
    ///   - `burn_amount` will be added as `OP_RETURN` output in the dex fee transaction.
    WithBurn {
        fee_amount: MmNumber,
        burn_amount: MmNumber,
    },
}

impl DexFee {
    /// Creates a new `DexFee` with burn amounts.
    pub fn with_burn(fee_amount: MmNumber, burn_amount: MmNumber) -> DexFee {
        DexFee::WithBurn {
            fee_amount,
            burn_amount,
        }
    }

    /// Gets the fee amount associated with the dex fee.
    pub fn fee_amount(&self) -> MmNumber {
        match self {
            DexFee::Standard(t) => t.clone(),
            DexFee::WithBurn { fee_amount, .. } => fee_amount.clone(),
        }
    }

    /// Gets the burn amount associated with the dex fee, if applicable.
    pub fn burn_amount(&self) -> Option<MmNumber> {
        match self {
            DexFee::Standard(_) => None,
            DexFee::WithBurn { burn_amount, .. } => Some(burn_amount.clone()),
        }
    }

    /// Calculates the total spend amount, considering both the fee and burn amounts.
    pub fn total_spend_amount(&self) -> MmNumber {
        match self {
            DexFee::Standard(t) => t.clone(),
            DexFee::WithBurn {
                fee_amount,
                burn_amount,
            } => fee_amount + burn_amount,
        }
    }

    /// Converts the fee amount to micro-units based on the specified decimal places.
    pub fn fee_uamount(&self, decimals: u8) -> NumConversResult<u64> {
        let fee_amount = self.fee_amount();
        utxo::sat_from_big_decimal(&fee_amount.into(), decimals)
    }

    /// Converts the burn amount to micro-units, if applicable, based on the specified decimal places.
    pub fn burn_uamount(&self, decimals: u8) -> NumConversResult<Option<u64>> {
        if let Some(burn_amount) = self.burn_amount() {
            Ok(Some(utxo::sat_from_big_decimal(&burn_amount.into(), decimals)?))
        } else {
            Ok(None)
        }
    }
}

pub struct CoinsContext {
    /// A map from a currency ticker symbol to the corresponding coin.
    /// Similar to `LP_coins`.
    coins: AsyncMutex<HashMap<String, MmCoinStruct>>,
    balance_update_handlers: AsyncMutex<Vec<Box<dyn BalanceTradeFeeUpdatedHandler + Send + Sync>>>,
    account_balance_task_manager: AccountBalanceTaskManagerShared,
    create_account_manager: CreateAccountTaskManagerShared,
    get_new_address_manager: GetNewAddressTaskManagerShared,
    platform_coin_tokens: PaMutex<HashMap<String, HashSet<String>>>,
    scan_addresses_manager: ScanAddressesTaskManagerShared,
    withdraw_task_manager: WithdrawTaskManagerShared,
    #[cfg(target_arch = "wasm32")]
    tx_history_db: SharedDb<TxHistoryDb>,
    #[cfg(target_arch = "wasm32")]
    hd_wallet_db: SharedDb<HDWalletDb>,
}

#[derive(Debug)]
pub struct PlatformIsAlreadyActivatedErr {
    pub ticker: String,
}

impl CoinsContext {
    /// Obtains a reference to this crate context, creating it if necessary.
    pub fn from_ctx(ctx: &MmArc) -> Result<Arc<CoinsContext>, String> {
        Ok(try_s!(from_ctx(&ctx.coins_ctx, move || {
            Ok(CoinsContext {
                platform_coin_tokens: PaMutex::new(HashMap::new()),
                coins: AsyncMutex::new(HashMap::new()),
                balance_update_handlers: AsyncMutex::new(vec![]),
                account_balance_task_manager: AccountBalanceTaskManager::new_shared(),
                create_account_manager: CreateAccountTaskManager::new_shared(),
                get_new_address_manager: GetNewAddressTaskManager::new_shared(),
                scan_addresses_manager: ScanAddressesTaskManager::new_shared(),
                withdraw_task_manager: WithdrawTaskManager::new_shared(),
                #[cfg(target_arch = "wasm32")]
                tx_history_db: ConstructibleDb::new(ctx, None).into_shared(),
                #[cfg(target_arch = "wasm32")]
                hd_wallet_db: ConstructibleDb::new_shared_db(ctx).into_shared(),
            })
        })))
    }

    pub async fn add_token(&self, coin: MmCoinEnum) -> Result<(), MmError<RegisterCoinError>> {
        let mut coins = self.coins.lock().await;
        if coins.contains_key(coin.ticker()) {
            return MmError::err(RegisterCoinError::CoinIsInitializedAlready {
                coin: coin.ticker().into(),
            });
        }

        let ticker = coin.ticker();

        let mut platform_coin_tokens = self.platform_coin_tokens.lock();
        // Here, we try to add a token to platform_coin_tokens if the token belongs to a platform coin.
        if let Some(platform) = platform_coin_tokens.get_mut(coin.platform_ticker()) {
            platform.insert(ticker.to_owned());
        }

        coins.insert(ticker.into(), MmCoinStruct::new(coin));

        Ok(())
    }

    /// Adds a Layer 2 coin that depends on a standalone platform.
    /// The process of adding l2 coins is identical to that of adding tokens.
    pub async fn add_l2(&self, coin: MmCoinEnum) -> Result<(), MmError<RegisterCoinError>> {
        self.add_token(coin).await
    }

    /// Adds a platform coin and its associated tokens to the CoinsContext.
    ///
    /// Registers a platform coin alongside its associated ERC-20 tokens and optionally a global NFT.
    /// Regular tokens are added to the context without overwriting existing entries, preserving any previously activated tokens.
    /// In contrast, the global NFT, if provided, replaces any previously stored NFT data for the platform, ensuring the NFT info is up-to-date.
    /// An error is returned if the platform coin is already activated within the context, enforcing a single active instance for each platform.
    pub async fn add_platform_with_tokens(
        &self,
        platform: MmCoinEnum,
        tokens: Vec<MmCoinEnum>,
        global_nft: Option<MmCoinEnum>,
    ) -> Result<(), MmError<PlatformIsAlreadyActivatedErr>> {
        let mut coins = self.coins.lock().await;
        let mut platform_coin_tokens = self.platform_coin_tokens.lock();

        let platform_ticker = platform.ticker().to_owned();

        if let Some(coin) = coins.get(&platform_ticker) {
            if coin.is_available() {
                return MmError::err(PlatformIsAlreadyActivatedErr {
                    ticker: platform.ticker().into(),
                });
            }

            coin.update_is_available(true);
        } else {
            coins.insert(platform_ticker.clone(), MmCoinStruct::new(platform));
        }

        // Tokens can't be activated without platform coin so we can safely insert them without checking prior existence
        let mut token_tickers = HashSet::with_capacity(tokens.len());
        // TODO
        // Handling for these case:
        // USDT was activated via enable RPC
        // We try to activate ETH coin and USDT token via enable_eth_with_tokens
        for token in tokens {
            token_tickers.insert(token.ticker().to_string());
            coins
                .entry(token.ticker().into())
                .or_insert_with(|| MmCoinStruct::new(token));
        }
        if let Some(nft) = global_nft {
            token_tickers.insert(nft.ticker().to_string());
            // For NFT overwrite existing data
            coins.insert(nft.ticker().into(), MmCoinStruct::new(nft));
        }

        platform_coin_tokens
            .entry(platform_ticker)
            .or_default()
            .extend(token_tickers);
        Ok(())
    }

    /// If `ticker` is a platform coin, returns tokens dependent on it.
    pub async fn get_dependent_tokens(&self, ticker: &str) -> HashSet<String> {
        let coins = self.platform_coin_tokens.lock();
        coins.get(ticker).cloned().unwrap_or_default()
    }

    pub async fn remove_coin(&self, coin: MmCoinEnum) {
        let ticker = coin.ticker();
        let platform_ticker = coin.platform_ticker();
        let mut coins_storage = self.coins.lock().await;
        let mut platform_tokens_storage = self.platform_coin_tokens.lock();

        // Check if ticker is a platform coin and remove from it platform's token list
        if ticker == platform_ticker {
            if let Some(tokens_to_remove) = platform_tokens_storage.remove(ticker) {
                tokens_to_remove.iter().for_each(|token| {
                    if let Some(token) = coins_storage.remove(token) {
                        // Abort all token related futures on token deactivation
                        token
                            .inner
                            .on_disabled()
                            .error_log_with_msg(&format!("Error aborting coin({ticker}) futures"));
                    }
                });
            };
        } else {
            if let Some(tokens) = platform_tokens_storage.get_mut(platform_ticker) {
                tokens.remove(ticker);
            }
            if let Some(platform_coin) = coins_storage.get(platform_ticker) {
                platform_coin.inner.on_token_deactivated(ticker);
            }
        };

        //  Remove coin from coin list
        coins_storage
            .remove(ticker)
            .ok_or(format!("{} is disabled already", ticker))
            .error_log();

        // Abort all coin related futures on coin deactivation
        coin.on_disabled()
            .error_log_with_msg(&format!("Error aborting coin({ticker}) futures"));
    }

    #[cfg(target_arch = "wasm32")]
    async fn tx_history_db(&self, db_id: Option<&str>) -> TxHistoryResult<TxHistoryDbLocked<'_>> {
        Ok(self.tx_history_db.get_or_initialize(db_id).await?)
    }
}

/// This enum is used in coin activation requests.
#[derive(Copy, Clone, Debug, Deserialize, Serialize)]
pub enum PrivKeyActivationPolicy {
    ContextPrivKey,
    Trezor,
}

impl Default for PrivKeyActivationPolicy {
    fn default() -> Self { PrivKeyActivationPolicy::ContextPrivKey }
}

impl PrivKeyActivationPolicy {
    pub fn is_hw_policy(&self) -> bool { matches!(self, PrivKeyActivationPolicy::Trezor) }
}

/// Enum representing various private key management policies.
///
/// This enum defines the various ways in which private keys can be managed
/// or sourced within the system, whether it's from a local software-based HD Wallet,
/// a hardware device like Trezor, or even external sources like Metamask.
#[derive(Clone, Debug)]
pub enum PrivKeyPolicy<T> {
    /// The legacy private key policy.
    ///
    /// This policy corresponds to a one-to-one mapping of private keys to addresses.
    /// In this scheme, only a single key and corresponding address is activated per coin,
    /// without any hierarchical deterministic derivation.
    Iguana(T),
    /// The HD Wallet private key policy.
    ///
    /// This variant uses a BIP44 derivation path up to the coin level
    /// and contains the necessary information to manage and derive
    /// keys using an HD Wallet scheme.
    HDWallet {
        /// Derivation path up to coin.
        ///
        /// Represents the first two segments of the BIP44 derivation path: `purpose` and `coin_type`.
        /// A full BIP44 address is structured as:
        /// `m/purpose'/coin_type'/account'/change/address_index`.
        path_to_coin: HDPathToCoin,
        /// The key that's currently activated and in use for this HD Wallet policy.
        activated_key: T,
        /// Extended private key based on the secp256k1 elliptic curve cryptography scheme.
        bip39_secp_priv_key: ExtendedPrivateKey<secp256k1::SecretKey>,
    },
    /// The Trezor hardware wallet private key policy.
    ///
    /// Details about how the keys are managed with the Trezor device
    /// are abstracted away and are not directly managed by this policy.
    Trezor,
    /// The Metamask private key policy, specific to the WASM target architecture.
    ///
    /// This variant encapsulates details about how keys are managed when interfacing
    /// with the Metamask extension, especially within web-based contexts.
    #[cfg(target_arch = "wasm32")]
    Metamask(EthMetamaskPolicy),
}

#[cfg(target_arch = "wasm32")]
#[derive(Clone, Debug)]
pub struct EthMetamaskPolicy {
    pub(crate) public_key: EthH264,
    pub(crate) public_key_uncompressed: EthH520,
}

impl<T> From<T> for PrivKeyPolicy<T> {
    fn from(key_pair: T) -> Self { PrivKeyPolicy::Iguana(key_pair) }
}

impl<T> PrivKeyPolicy<T> {
    fn activated_key(&self) -> Option<&T> {
        match self {
            PrivKeyPolicy::Iguana(key_pair) => Some(key_pair),
            PrivKeyPolicy::HDWallet {
                activated_key: activated_key_pair,
                ..
            } => Some(activated_key_pair),
            PrivKeyPolicy::Trezor => None,
            #[cfg(target_arch = "wasm32")]
            PrivKeyPolicy::Metamask(_) => None,
        }
    }

    fn activated_key_or_err(&self) -> Result<&T, MmError<PrivKeyPolicyNotAllowed>> {
        self.activated_key().or_mm_err(|| {
            PrivKeyPolicyNotAllowed::UnsupportedMethod(
                "`activated_key_or_err` is supported only for `PrivKeyPolicy::KeyPair` or `PrivKeyPolicy::HDWallet`"
                    .to_string(),
            )
        })
    }

    fn bip39_secp_priv_key(&self) -> Option<&ExtendedPrivateKey<secp256k1::SecretKey>> {
        match self {
            PrivKeyPolicy::HDWallet {
                bip39_secp_priv_key, ..
            } => Some(bip39_secp_priv_key),
            PrivKeyPolicy::Iguana(_) | PrivKeyPolicy::Trezor => None,
            #[cfg(target_arch = "wasm32")]
            PrivKeyPolicy::Metamask(_) => None,
        }
    }

    fn bip39_secp_priv_key_or_err(
        &self,
    ) -> Result<&ExtendedPrivateKey<secp256k1::SecretKey>, MmError<PrivKeyPolicyNotAllowed>> {
        self.bip39_secp_priv_key().or_mm_err(|| {
            PrivKeyPolicyNotAllowed::UnsupportedMethod(
                "`bip39_secp_priv_key_or_err` is supported only for `PrivKeyPolicy::HDWallet`".to_string(),
            )
        })
    }

    fn path_to_coin(&self) -> Option<&HDPathToCoin> {
        match self {
            PrivKeyPolicy::HDWallet {
                path_to_coin: derivation_path,
                ..
            } => Some(derivation_path),
            PrivKeyPolicy::Trezor => None,
            PrivKeyPolicy::Iguana(_) => None,
            #[cfg(target_arch = "wasm32")]
            PrivKeyPolicy::Metamask(_) => None,
        }
    }

    // Todo: this can be removed after the HDWallet is fully implemented for all protocols
    fn path_to_coin_or_err(&self) -> Result<&HDPathToCoin, MmError<PrivKeyPolicyNotAllowed>> {
        self.path_to_coin().or_mm_err(|| {
            PrivKeyPolicyNotAllowed::UnsupportedMethod(
                "`derivation_path_or_err` is supported only for `PrivKeyPolicy::HDWallet`".to_string(),
            )
        })
    }

    fn hd_wallet_derived_priv_key_or_err(
        &self,
        derivation_path: &DerivationPath,
    ) -> Result<Secp256k1Secret, MmError<PrivKeyPolicyNotAllowed>> {
        let bip39_secp_priv_key = self.bip39_secp_priv_key_or_err()?;
        derive_secp256k1_secret(bip39_secp_priv_key.clone(), derivation_path)
            .mm_err(|e| PrivKeyPolicyNotAllowed::InternalError(e.to_string()))
    }

    fn is_trezor(&self) -> bool { matches!(self, PrivKeyPolicy::Trezor) }
}

/// 'CoinWithPrivKeyPolicy' trait is used to get the private key policy of a coin.
pub trait CoinWithPrivKeyPolicy {
    /// The type of the key pair used by the coin.
    type KeyPair;

    /// Returns the private key policy of the coin.
    fn priv_key_policy(&self) -> &PrivKeyPolicy<Self::KeyPair>;
}

/// A common function to get the extended public key for a certain coin and derivation path.
pub async fn extract_extended_pubkey_impl<Coin, XPubExtractor>(
    coin: &Coin,
    xpub_extractor: Option<XPubExtractor>,
    derivation_path: DerivationPath,
) -> MmResult<Secp256k1ExtendedPublicKey, HDExtractPubkeyError>
where
    XPubExtractor: HDXPubExtractor + Send,
    Coin: HDWalletCoinOps + CoinWithPrivKeyPolicy,
{
    match xpub_extractor {
        Some(xpub_extractor) => {
            let trezor_coin = coin.trezor_coin()?;
            let xpub = xpub_extractor.extract_xpub(trezor_coin, derivation_path).await?;
            Secp256k1ExtendedPublicKey::from_str(&xpub).map_to_mm(|e| HDExtractPubkeyError::InvalidXpub(e.to_string()))
        },
        None => {
            let mut priv_key = coin
                .priv_key_policy()
                .bip39_secp_priv_key_or_err()
                .mm_err(|e| HDExtractPubkeyError::Internal(e.to_string()))?
                .clone();
            for child in derivation_path {
                priv_key = priv_key
                    .derive_child(child)
                    .map_to_mm(|e| HDExtractPubkeyError::Internal(e.to_string()))?;
            }
            drop_mutability!(priv_key);
            Ok(priv_key.public_key())
        },
    }
}

#[derive(Clone)]
pub enum PrivKeyBuildPolicy {
    IguanaPrivKey(IguanaPrivKey),
    GlobalHDAccount(GlobalHDAccountArc),
    Trezor,
}

impl PrivKeyBuildPolicy {
    /// Detects the `PrivKeyBuildPolicy` with which the given `MmArc` is initialized.
    pub fn detect_priv_key_policy(ctx: &MmArc) -> MmResult<PrivKeyBuildPolicy, CryptoCtxError> {
        let crypto_ctx = CryptoCtx::from_ctx(ctx)?;

        match crypto_ctx.key_pair_policy() {
            // Use an internal private key as the coin secret.
            KeyPairPolicy::Iguana => Ok(PrivKeyBuildPolicy::IguanaPrivKey(
                crypto_ctx.mm2_internal_privkey_secret(),
            )),
            KeyPairPolicy::GlobalHDAccount(global_hd) => Ok(PrivKeyBuildPolicy::GlobalHDAccount(global_hd.clone())),
        }
    }
}

/// Serializable struct for compatibility with the discontinued DerivationMethod struct
#[derive(Clone, Debug, Serialize)]
#[serde(tag = "type", content = "data")]
pub enum DerivationMethodResponse {
    /// Legacy iguana's privkey derivation, used by default
    Iguana,
    /// HD wallet derivation path, String is temporary here
    HDWallet(String),
}

/// Enum representing methods for deriving cryptographic addresses.
///
/// This enum distinguishes between two primary strategies for address generation:
/// 1. A static, single address approach.
/// 2. A hierarchical deterministic (HD) wallet that can derive multiple addresses.
#[derive(Debug)]
pub enum DerivationMethod<Address, HDWallet>
where
    HDWallet: HDWalletOps,
    HDWalletAddress<HDWallet>: Into<Address>,
{
    /// Represents the use of a single, static address for transactions and operations.
    SingleAddress(Address),
    /// Represents the use of an HD wallet for deriving multiple addresses.
    ///
    /// The encapsulated HD wallet should be capable of operations like
    /// getting the globally enabled address, and more, as defined by the
    /// [`HDWalletOps`] trait.
    HDWallet(HDWallet),
}

impl<Address, HDWallet> DerivationMethod<Address, HDWallet>
where
    Address: Clone,
    HDWallet: HDWalletOps,
    HDWalletAddress<HDWallet>: Into<Address>,
{
    pub async fn single_addr(&self) -> Option<Address> {
        match self {
            DerivationMethod::SingleAddress(my_address) => Some(my_address.clone()),
            DerivationMethod::HDWallet(hd_wallet) => {
                hd_wallet.get_enabled_address().await.map(|addr| addr.address().into())
            },
        }
    }

    pub async fn single_addr_or_err(&self) -> MmResult<Address, UnexpectedDerivationMethod> {
        self.single_addr()
            .await
            .or_mm_err(|| UnexpectedDerivationMethod::ExpectedSingleAddress)
    }

    pub fn hd_wallet(&self) -> Option<&HDWallet> {
        match self {
            DerivationMethod::SingleAddress(_) => None,
            DerivationMethod::HDWallet(hd_wallet) => Some(hd_wallet),
        }
    }

    pub fn hd_wallet_or_err(&self) -> MmResult<&HDWallet, UnexpectedDerivationMethod> {
        self.hd_wallet()
            .or_mm_err(|| UnexpectedDerivationMethod::ExpectedHDWallet)
    }

    /// # Panic
    ///
    /// Panic if the address mode is [`DerivationMethod::HDWallet`].
    pub async fn unwrap_single_addr(&self) -> Address { self.single_addr_or_err().await.unwrap() }

    pub async fn to_response(&self) -> MmResult<DerivationMethodResponse, UnexpectedDerivationMethod> {
        match self {
            DerivationMethod::SingleAddress(_) => Ok(DerivationMethodResponse::Iguana),
            DerivationMethod::HDWallet(hd_wallet) => {
                let enabled_address = hd_wallet
                    .get_enabled_address()
                    .await
                    .or_mm_err(|| UnexpectedDerivationMethod::ExpectedHDWallet)?;
                Ok(DerivationMethodResponse::HDWallet(
                    enabled_address.derivation_path().to_string(),
                ))
            },
        }
    }
}

/// A trait representing coins with specific address derivation methods.
///
/// This trait is designed for coins that have a defined mechanism for address derivation,
/// be it a single address approach or a hierarchical deterministic (HD) wallet strategy.
/// Coins implementing this trait should be clear about their chosen derivation method and
/// offer utility functions to interact with that method.
///
/// Implementors of this trait will typically be coins or tokens that are either used within
/// a traditional single address scheme or leverage the power and flexibility of HD wallets.
#[async_trait]
pub trait CoinWithDerivationMethod: HDWalletCoinOps {
    /// Returns the address derivation method associated with the coin.
    ///
    /// Implementors should return the specific `DerivationMethod` that the coin utilizes,
    /// either `SingleAddress` for a static address approach or `HDWallet` for an HD wallet strategy.
    fn derivation_method(&self) -> &DerivationMethod<HDCoinAddress<Self>, Self::HDWallet>;

    /// Checks if the coin uses the HD wallet strategy for address derivation.
    ///
    /// This is a utility function that returns `true` if the coin's derivation method is `HDWallet` and
    /// `false` otherwise.
    ///
    /// # Returns
    ///
    /// - `true` if the coin uses an HD wallet for address derivation.
    /// - `false` if it uses any other method.
    fn has_hd_wallet_derivation_method(&self) -> bool {
        matches!(self.derivation_method(), DerivationMethod::HDWallet(_))
    }

    /// Retrieves all addresses associated with the coin.
    async fn all_addresses(&self) -> MmResult<HashSet<HDCoinAddress<Self>>, AddressDerivingError> {
        const ADDRESSES_CAPACITY: usize = 60;

        match self.derivation_method() {
            DerivationMethod::SingleAddress(ref my_address) => Ok(iter::once(my_address.clone()).collect()),
            DerivationMethod::HDWallet(ref hd_wallet) => {
                let hd_accounts = hd_wallet.get_accounts().await;

                // We pre-allocate a suitable capacity for the HashSet to try to avoid re-allocations.
                // If the capacity is exceeded, the HashSet will automatically resize itself by re-allocating,
                // but this will not happen in most use cases where addresses will be below the capacity.
                let mut all_addresses = HashSet::with_capacity(ADDRESSES_CAPACITY);
                for (_, hd_account) in hd_accounts {
                    let external_addresses = self.derive_known_addresses(&hd_account, Bip44Chain::External).await?;
                    let internal_addresses = self.derive_known_addresses(&hd_account, Bip44Chain::Internal).await?;

                    let addresses_it = external_addresses
                        .into_iter()
                        .chain(internal_addresses)
                        .map(|hd_address| hd_address.address());
                    all_addresses.extend(addresses_it);
                }

                Ok(all_addresses)
            },
        }
    }
}

/// The `IguanaBalanceOps` trait provides an interface for fetching the balance of a coin and its tokens.
/// This trait should be implemented by coins that use the iguana derivation method.
#[async_trait]
pub trait IguanaBalanceOps {
    /// The object that holds the balance/s of the coin.
    type BalanceObject: BalanceObjectOps;

    /// Fetches the balance of the coin and its tokens if the coin uses an iguana derivation method.
    async fn iguana_balances(&self) -> BalanceResult<Self::BalanceObject>;
}

#[allow(clippy::upper_case_acronyms)]
#[derive(Clone, Debug, Deserialize, Serialize)]
#[serde(tag = "type", content = "protocol_data")]
pub enum CoinProtocol {
    UTXO,
    QTUM,
    QRC20 {
        platform: String,
        contract_address: String,
    },
    ETH,
    ERC20 {
        platform: String,
        contract_address: String,
    },
    SLPTOKEN {
        platform: String,
        token_id: H256Json,
        decimals: u8,
        required_confirmations: Option<u64>,
    },
    BCH {
        slp_prefix: String,
    },
    TENDERMINT(TendermintProtocolInfo),
    TENDERMINTTOKEN(TendermintTokenProtocolInfo),
    #[cfg(not(target_arch = "wasm32"))]
    LIGHTNING {
        platform: String,
        network: BlockchainNetwork,
        confirmation_targets: PlatformCoinConfirmationTargets,
    },
    #[cfg(all(feature = "enable-solana", not(target_arch = "wasm32")))]
    SOLANA,
    #[cfg(all(feature = "enable-solana", not(target_arch = "wasm32")))]
    SPLTOKEN {
        platform: String,
        token_contract_address: String,
        decimals: u8,
    },
    ZHTLC(ZcoinProtocolInfo),
    #[cfg(feature = "enable-sia")]
    SIA,
    NFT {
        platform: String,
    },
}

pub type RpcTransportEventHandlerShared = Arc<dyn RpcTransportEventHandler + Send + Sync + 'static>;

/// Common methods to measure the outgoing requests and incoming responses statistics.
pub trait RpcTransportEventHandler {
    fn debug_info(&self) -> String;

    fn on_outgoing_request(&self, data: &[u8]);

    fn on_incoming_response(&self, data: &[u8]);

    fn on_connected(&self, address: String) -> Result<(), String>;

    fn on_disconnected(&self, address: String) -> Result<(), String>;
}

impl fmt::Debug for dyn RpcTransportEventHandler + Send + Sync {
    fn fmt(&self, f: &mut fmt::Formatter<'_>) -> fmt::Result { write!(f, "{}", self.debug_info()) }
}

impl RpcTransportEventHandler for RpcTransportEventHandlerShared {
    fn debug_info(&self) -> String { self.deref().debug_info() }

    fn on_outgoing_request(&self, data: &[u8]) { self.as_ref().on_outgoing_request(data) }

    fn on_incoming_response(&self, data: &[u8]) { self.as_ref().on_incoming_response(data) }

    fn on_connected(&self, address: String) -> Result<(), String> { self.as_ref().on_connected(address) }

    fn on_disconnected(&self, address: String) -> Result<(), String> { self.as_ref().on_disconnected(address) }
}

impl<T: RpcTransportEventHandler> RpcTransportEventHandler for Vec<T> {
    fn debug_info(&self) -> String {
        let selfi: Vec<String> = self.iter().map(|x| x.debug_info()).collect();
        format!("{:?}", selfi)
    }

    fn on_outgoing_request(&self, data: &[u8]) {
        for handler in self {
            handler.on_outgoing_request(data)
        }
    }

    fn on_incoming_response(&self, data: &[u8]) {
        for handler in self {
            handler.on_incoming_response(data)
        }
    }

    fn on_connected(&self, address: String) -> Result<(), String> {
        for handler in self {
            try_s!(handler.on_connected(address.clone()))
        }
        Ok(())
    }

    fn on_disconnected(&self, address: String) -> Result<(), String> {
        for handler in self {
            try_s!(handler.on_disconnected(address.clone()))
        }
        Ok(())
    }
}

pub enum RpcClientType {
    Native,
    Electrum,
    Ethereum,
}

impl ToString for RpcClientType {
    fn to_string(&self) -> String {
        match self {
            RpcClientType::Native => "native".into(),
            RpcClientType::Electrum => "electrum".into(),
            RpcClientType::Ethereum => "ethereum".into(),
        }
    }
}

#[derive(Clone)]
pub struct CoinTransportMetrics {
    /// Using a weak reference by default in order to avoid circular references and leaks.
    metrics: MetricsWeak,
    /// Name of coin the rpc client is intended to work with.
    ticker: String,
    /// RPC client type.
    client: String,
}

impl CoinTransportMetrics {
    fn new(metrics: MetricsWeak, ticker: String, client: RpcClientType) -> CoinTransportMetrics {
        CoinTransportMetrics {
            metrics,
            ticker,
            client: client.to_string(),
        }
    }

    fn into_shared(self) -> RpcTransportEventHandlerShared { Arc::new(self) }
}

impl RpcTransportEventHandler for CoinTransportMetrics {
    fn debug_info(&self) -> String { "CoinTransportMetrics".into() }

    fn on_outgoing_request(&self, data: &[u8]) {
        mm_counter!(self.metrics, "rpc_client.traffic.out", data.len() as u64,
            "coin" => self.ticker.to_owned(), "client" => self.client.to_owned());
        mm_counter!(self.metrics, "rpc_client.request.count", 1,
            "coin" => self.ticker.to_owned(), "client" => self.client.to_owned());
    }

    fn on_incoming_response(&self, data: &[u8]) {
        mm_counter!(self.metrics, "rpc_client.traffic.in", data.len() as u64,
            "coin" => self.ticker.to_owned(), "client" => self.client.to_owned());
        mm_counter!(self.metrics, "rpc_client.response.count", 1,
            "coin" => self.ticker.to_owned(), "client" => self.client.to_owned());
    }

    fn on_connected(&self, _address: String) -> Result<(), String> {
        // Handle a new connected endpoint if necessary.
        // Now just return the Ok
        Ok(())
    }

    fn on_disconnected(&self, _address: String) -> Result<(), String> {
        // Handle disconnected endpoint if necessary.
        // Now just return the Ok
        Ok(())
    }
}

#[async_trait]
impl BalanceTradeFeeUpdatedHandler for CoinsContext {
    async fn balance_updated(&self, coin: &MmCoinEnum, new_balance: &BigDecimal) {
        for sub in self.balance_update_handlers.lock().await.iter() {
            sub.balance_updated(coin, new_balance).await
        }
    }
}

pub fn coin_conf(ctx: &MmArc, ticker: &str) -> Json {
    match ctx.conf["coins"].as_array() {
        Some(coins) => coins
            .iter()
            .find(|coin| coin["coin"].as_str() == Some(ticker))
            .cloned()
            .unwrap_or(Json::Null),
        None => Json::Null,
    }
}

pub fn is_wallet_only_conf(conf: &Json) -> bool { conf["wallet_only"].as_bool().unwrap_or(false) }

pub fn is_wallet_only_ticker(ctx: &MmArc, ticker: &str) -> bool {
    let coin_conf = coin_conf(ctx, ticker);
    coin_conf["wallet_only"].as_bool().unwrap_or(false)
}

/// Adds a new currency into the list of currencies configured.
///
/// Returns an error if the currency already exists. Initializing the same currency twice is a bad habit
/// (might lead to misleading and confusing information during debugging and maintenance, see DRY)
/// and should be fixed on the call site.
///
/// * `req` - Payload of the corresponding "enable" or "electrum" RPC request.
pub async fn lp_coininit(ctx: &MmArc, ticker: &str, req: &Json) -> Result<MmCoinEnum, String> {
    let cctx = try_s!(CoinsContext::from_ctx(ctx));
    {
        let coins = cctx.coins.lock().await;
        if coins.get(ticker).is_some() {
            return ERR!("Coin {} already initialized", ticker);
        }
    }

    let coins_en = coin_conf(ctx, ticker);

    coins_conf_check(ctx, &coins_en, ticker, Some(req))?;

    // The legacy electrum/enable RPCs don't support Hardware Wallet policy.
    let priv_key_policy = try_s!(PrivKeyBuildPolicy::detect_priv_key_policy(ctx));

    let protocol: CoinProtocol = try_s!(json::from_value(coins_en["protocol"].clone()));

    let coin: MmCoinEnum = match &protocol {
        CoinProtocol::UTXO => {
            let params = try_s!(UtxoActivationParams::from_legacy_req(req));
            try_s!(utxo_standard_coin_with_policy(ctx, ticker, &coins_en, &params, priv_key_policy).await).into()
        },
        CoinProtocol::QTUM => {
            let params = try_s!(UtxoActivationParams::from_legacy_req(req));
            try_s!(qtum_coin_with_policy(ctx, ticker, &coins_en, &params, priv_key_policy).await).into()
        },
        CoinProtocol::ETH | CoinProtocol::ERC20 { .. } => {
            try_s!(eth_coin_from_conf_and_request(ctx, ticker, &coins_en, req, protocol, priv_key_policy).await).into()
        },
        CoinProtocol::QRC20 {
            platform,
            contract_address,
        } => {
            let params = try_s!(Qrc20ActivationParams::from_legacy_req(req));
            let contract_address = try_s!(qtum::contract_addr_from_str(contract_address));

            try_s!(
                qrc20_coin_with_policy(
                    ctx,
                    ticker,
                    platform,
                    &coins_en,
                    &params,
                    priv_key_policy,
                    contract_address
                )
                .await
            )
            .into()
        },
        CoinProtocol::BCH { slp_prefix } => {
            let prefix = try_s!(CashAddrPrefix::from_str(slp_prefix));
            let params = try_s!(BchActivationRequest::from_legacy_req(req));

            let bch = try_s!(bch_coin_with_policy(ctx, ticker, &coins_en, params, prefix, priv_key_policy).await);
            bch.into()
        },
        CoinProtocol::SLPTOKEN {
            platform,
            token_id,
            decimals,
            required_confirmations,
        } => {
            let platform_coin = try_s!(lp_coinfind(ctx, platform).await);
            let platform_coin = match platform_coin {
                Some(MmCoinEnum::Bch(coin)) => coin,
                Some(_) => return ERR!("Platform coin {} is not BCH", platform),
                None => return ERR!("Platform coin {} is not activated", platform),
            };

            let confs = required_confirmations.unwrap_or(platform_coin.required_confirmations());
            let token = try_s!(SlpToken::new(
                *decimals,
                ticker.into(),
                (*token_id).into(),
                platform_coin,
                confs
            ));
            token.into()
        },
        CoinProtocol::TENDERMINT { .. } => return ERR!("TENDERMINT protocol is not supported by lp_coininit"),
        CoinProtocol::TENDERMINTTOKEN(_) => return ERR!("TENDERMINTTOKEN protocol is not supported by lp_coininit"),
        CoinProtocol::ZHTLC { .. } => return ERR!("ZHTLC protocol is not supported by lp_coininit"),
        CoinProtocol::NFT { .. } => return ERR!("NFT protocol is not supported by lp_coininit"),
        #[cfg(not(target_arch = "wasm32"))]
        CoinProtocol::LIGHTNING { .. } => return ERR!("Lightning protocol is not supported by lp_coininit"),
        #[cfg(all(feature = "enable-solana", not(target_arch = "wasm32")))]
        CoinProtocol::SOLANA => {
            return ERR!("Solana protocol is not supported by lp_coininit - use enable_solana_with_tokens instead");
        },
        #[cfg(all(feature = "enable-solana", not(target_arch = "wasm32")))]
        CoinProtocol::SPLTOKEN { .. } => {
            return ERR!("SplToken protocol is not supported by lp_coininit - use enable_spl instead");
        },
        #[cfg(feature = "enable-sia")]
        CoinProtocol::SIA { .. } => {
            return ERR!("SIA protocol is not supported by lp_coininit. Use task::enable_sia::init");
        },
    };

    let register_params = RegisterCoinParams {
        ticker: ticker.to_owned(),
    };
    try_s!(lp_register_coin(ctx, coin.clone(), register_params).await);

    let tx_history = req["tx_history"].as_bool().unwrap_or(false);
    if tx_history {
        try_s!(lp_spawn_tx_history(ctx.clone(), coin.clone()).map_to_mm(RegisterCoinError::Internal));
    }
    Ok(coin)
}

#[derive(Debug, Display)]
pub enum RegisterCoinError {
    #[display(fmt = "Coin '{}' is initialized already", coin)]
    CoinIsInitializedAlready {
        coin: String,
    },
    Internal(String),
}

pub struct RegisterCoinParams {
    pub ticker: String,
}

pub async fn lp_register_coin(
    ctx: &MmArc,
    coin: MmCoinEnum,
    params: RegisterCoinParams,
) -> Result<(), MmError<RegisterCoinError>> {
    let RegisterCoinParams { ticker } = params;
    let cctx = CoinsContext::from_ctx(ctx).map_to_mm(RegisterCoinError::Internal)?;

    // TODO AP: locking the coins list during the entire initialization prevents different coins from being
    // activated concurrently which results in long activation time: https://github.com/KomodoPlatform/atomicDEX/issues/24
    // So I'm leaving the possibility of race condition intentionally in favor of faster concurrent activation.
    // Should consider refactoring: maybe extract the RPC client initialization part from coin init functions.
    let mut coins = cctx.coins.lock().await;
    match coins.raw_entry_mut().from_key(&ticker) {
        RawEntryMut::Occupied(_oe) => {
            return MmError::err(RegisterCoinError::CoinIsInitializedAlready { coin: ticker.clone() });
        },
        RawEntryMut::Vacant(ve) => ve.insert(ticker.clone(), MmCoinStruct::new(coin.clone())),
    };

    if coin.is_platform_coin() {
        let mut platform_coin_tokens = cctx.platform_coin_tokens.lock();
        platform_coin_tokens
            .entry(coin.ticker().to_string())
            .or_insert_with(HashSet::new);
    }
    Ok(())
}

fn lp_spawn_tx_history(ctx: MmArc, coin: MmCoinEnum) -> Result<(), String> {
    let spawner = coin.spawner();
    let fut = async move {
        let _res = coin.process_history_loop(ctx).compat().await;
    };
    spawner.spawn(fut);
    Ok(())
}

/// NB: Returns only the enabled (aka active) coins.
pub async fn lp_coinfind(ctx: &MmArc, ticker: &str) -> Result<Option<MmCoinEnum>, String> {
    let cctx = try_s!(CoinsContext::from_ctx(ctx));
    let coins = cctx.coins.lock().await;

    if let Some(coin) = coins.get(ticker) {
        if coin.is_available() {
            return Ok(Some(coin.inner.clone()));
        }
    };

    Ok(None)
}

/// Returns coins even if they are on the passive mode
pub async fn lp_coinfind_any(ctx: &MmArc, ticker: &str) -> Result<Option<MmCoinStruct>, String> {
    let cctx = try_s!(CoinsContext::from_ctx(ctx));
    let coins = cctx.coins.lock().await;

    Ok(coins.get(ticker).cloned())
}

pub async fn find_unique_account_ids_any(ctx: &MmArc) -> Result<HashSet<String>, String> {
    find_unique_account_ids(ctx, false).await
}

pub async fn find_unique_account_ids_active(ctx: &MmArc) -> Result<HashSet<String>, String> {
    find_unique_account_ids(ctx, true).await
}

async fn find_unique_account_ids(ctx: &MmArc, active_only: bool) -> Result<HashSet<String>, String> {
    // Using a HashSet to ensure uniqueness efficiently
    let mut account_ids = HashSet::new();
    // Add default wallet pubkey as coin.account_db_id() will return None by default
    account_ids.insert(ctx.rmd160_hex());

    let cctx = try_s!(CoinsContext::from_ctx(ctx));
    let coins = cctx.coins.lock().await;
    let coins = coins.values().collect::<Vec<_>>();

    for coin in coins.iter() {
        if let Some(account) = coin.inner.account_db_id() {
            if active_only && coin.is_available() {
                account_ids.insert(account.clone());
                continue;
            };

            if !active_only {
                account_ids.insert(account);
                continue;
            }
        }
    }

    Ok(account_ids)
}

/// Attempts to find a pair of active coins returning None if one is not enabled
pub async fn find_pair(ctx: &MmArc, base: &str, rel: &str) -> Result<Option<(MmCoinEnum, MmCoinEnum)>, String> {
    let fut_base = lp_coinfind(ctx, base);
    let fut_rel = lp_coinfind(ctx, rel);

    futures::future::try_join(fut_base, fut_rel)
        .map_ok(|(base, rel)| base.zip(rel))
        .await
}

#[derive(Debug, Display)]
pub enum CoinFindError {
    #[display(fmt = "No such coin: {}", coin)]
    NoSuchCoin { coin: String },
}

pub async fn lp_coinfind_or_err(ctx: &MmArc, ticker: &str) -> CoinFindResult<MmCoinEnum> {
    match lp_coinfind(ctx, ticker).await {
        Ok(Some(coin)) => Ok(coin),
        Ok(None) => MmError::err(CoinFindError::NoSuchCoin {
            coin: ticker.to_owned(),
        }),
        Err(e) => panic!("Unexpected error: {}", e),
    }
}

#[derive(Deserialize)]
struct ConvertAddressReq {
    coin: String,
    from: String,
    /// format to that the input address should be converted
    to_address_format: Json,
}

pub async fn convert_address(ctx: MmArc, req: Json) -> Result<Response<Vec<u8>>, String> {
    let req: ConvertAddressReq = try_s!(json::from_value(req));
    let coin = match lp_coinfind(&ctx, &req.coin).await {
        Ok(Some(t)) => t,
        Ok(None) => return ERR!("No such coin: {}", req.coin),
        Err(err) => return ERR!("!lp_coinfind({}): {}", req.coin, err),
    };
    let result = json!({
        "result": {
            "address": try_s!(coin.convert_to_address(&req.from, req.to_address_format)),
        },
    });
    let body = try_s!(json::to_vec(&result));
    Ok(try_s!(Response::builder().body(body)))
}

pub async fn kmd_rewards_info(ctx: MmArc) -> Result<Response<Vec<u8>>, String> {
    let coin = match lp_coinfind(&ctx, "KMD").await {
        Ok(Some(MmCoinEnum::UtxoCoin(t))) => t,
        Ok(Some(_)) => return ERR!("KMD was expected to be UTXO"),
        Ok(None) => return ERR!("KMD is not activated"),
        Err(err) => return ERR!("!lp_coinfind({}): KMD", err),
    };

    let res = json!({
        "result": try_s!(utxo::kmd_rewards_info(&coin).await),
    });
    let res = try_s!(json::to_vec(&res));
    Ok(try_s!(Response::builder().body(res)))
}

#[derive(Deserialize)]
struct ValidateAddressReq {
    coin: String,
    address: String,
}

#[derive(Serialize)]
pub struct ValidateAddressResult {
    pub is_valid: bool,
    #[serde(skip_serializing_if = "Option::is_none")]
    pub reason: Option<String>,
}

pub async fn validate_address(ctx: MmArc, req: Json) -> Result<Response<Vec<u8>>, String> {
    let req: ValidateAddressReq = try_s!(json::from_value(req));
    let coin = match lp_coinfind(&ctx, &req.coin).await {
        Ok(Some(t)) => t,
        Ok(None) => return ERR!("No such coin: {}", req.coin),
        Err(err) => return ERR!("!lp_coinfind({}): {}", req.coin, err),
    };

    let res = json!({ "result": coin.validate_address(&req.address) });
    let body = try_s!(json::to_vec(&res));
    Ok(try_s!(Response::builder().body(body)))
}

pub async fn withdraw(ctx: MmArc, req: WithdrawRequest) -> WithdrawResult {
    let coin = lp_coinfind_or_err(&ctx, &req.coin).await?;
    coin.withdraw(req).compat().await
}

pub async fn get_raw_transaction(ctx: MmArc, req: RawTransactionRequest) -> RawTransactionResult {
    let coin = lp_coinfind_or_err(&ctx, &req.coin).await?;
    coin.get_raw_transaction(req).compat().await
}

pub async fn sign_message(ctx: MmArc, req: SignatureRequest) -> SignatureResult<SignatureResponse> {
    let coin = lp_coinfind_or_err(&ctx, &req.coin).await?;
    let signature = coin.sign_message(&req.message)?;
    Ok(SignatureResponse { signature })
}

pub async fn verify_message(ctx: MmArc, req: VerificationRequest) -> VerificationResult<VerificationResponse> {
    let coin = lp_coinfind_or_err(&ctx, &req.coin).await?;

    let validate_address_result = coin.validate_address(&req.address);
    if !validate_address_result.is_valid {
        return MmError::err(VerificationError::InvalidRequest(
            validate_address_result.reason.unwrap_or_else(|| "Unknown".to_string()),
        ));
    }

    let is_valid = coin.verify_message(&req.signature, &req.message, &req.address)?;

    Ok(VerificationResponse { is_valid })
}

pub async fn sign_raw_transaction(ctx: MmArc, req: SignRawTransactionRequest) -> RawTransactionResult {
    let coin = lp_coinfind_or_err(&ctx, &req.coin).await?;
    coin.sign_raw_tx(&req).await
}

pub async fn remove_delegation(ctx: MmArc, req: RemoveDelegateRequest) -> DelegationResult {
    let coin = lp_coinfind_or_err(&ctx, &req.coin).await?;
    match coin {
        MmCoinEnum::QtumCoin(qtum) => qtum.remove_delegation().compat().await,
        _ => {
            return MmError::err(DelegationError::CoinDoesntSupportDelegation {
                coin: coin.ticker().to_string(),
            });
        },
    }
}

pub async fn get_staking_infos(ctx: MmArc, req: GetStakingInfosRequest) -> StakingInfosResult {
    let coin = lp_coinfind_or_err(&ctx, &req.coin).await?;
    match coin {
        MmCoinEnum::QtumCoin(qtum) => qtum.get_delegation_infos().compat().await,
        _ => {
            return MmError::err(StakingInfosError::CoinDoesntSupportStakingInfos {
                coin: coin.ticker().to_string(),
            });
        },
    }
}

pub async fn add_delegation(ctx: MmArc, req: AddDelegateRequest) -> DelegationResult {
    let coin = lp_coinfind_or_err(&ctx, &req.coin).await?;
    // Need to find a way to do a proper dispatch
    let coin_concrete = match coin {
        MmCoinEnum::QtumCoin(qtum) => qtum,
        _ => {
            return MmError::err(DelegationError::CoinDoesntSupportDelegation {
                coin: coin.ticker().to_string(),
            });
        },
    };
    match req.staking_details {
        StakingDetails::Qtum(qtum_staking) => coin_concrete.add_delegation(qtum_staking).compat().await,
    }
}

pub async fn send_raw_transaction(ctx: MmArc, req: Json) -> Result<Response<Vec<u8>>, String> {
    let ticker = try_s!(req["coin"].as_str().ok_or("No 'coin' field")).to_owned();
    let coin = match lp_coinfind(&ctx, &ticker).await {
        Ok(Some(t)) => t,
        Ok(None) => return ERR!("No such coin: {}", ticker),
        Err(err) => return ERR!("!lp_coinfind({}): {}", ticker, err),
    };
    let bytes_string = try_s!(req["tx_hex"].as_str().ok_or("No 'tx_hex' field"));
    let res = try_s!(coin.send_raw_tx(bytes_string).compat().await);
    let body = try_s!(json::to_vec(&json!({ "tx_hash": res })));
    Ok(try_s!(Response::builder().body(body)))
}

#[derive(Clone, Debug, PartialEq, Serialize)]
#[serde(tag = "state", content = "additional_info")]
pub enum HistorySyncState {
    NotEnabled,
    NotStarted,
    InProgress(Json),
    Error(Json),
    Finished,
}

#[derive(Deserialize)]
struct MyTxHistoryRequest {
    coin: String,
    from_id: Option<BytesJson>,
    #[serde(default)]
    max: bool,
    #[serde(default = "ten")]
    limit: usize,
    page_number: Option<NonZeroUsize>,
}

/// Returns the transaction history of selected coin. Returns no more than `limit` records (default: 10).
/// Skips the first records up to from_id (skipping the from_id too).
/// Transactions are sorted by number of confirmations in ascending order.
pub async fn my_tx_history(ctx: MmArc, req: Json) -> Result<Response<Vec<u8>>, String> {
    let request: MyTxHistoryRequest = try_s!(json::from_value(req));
    let coin = match lp_coinfind(&ctx, &request.coin).await {
        Ok(Some(t)) => t,
        Ok(None) => return ERR!("No such coin: {}", request.coin),
        Err(err) => return ERR!("!lp_coinfind({}): {}", request.coin, err),
    };

    let history = try_s!(coin.load_history_from_file(&ctx).compat().await);
    let total_records = history.len();
    let limit = if request.max { total_records } else { request.limit };

    let block_number = try_s!(coin.current_block().compat().await);
    let skip = match &request.from_id {
        Some(id) => {
            try_s!(history
                .iter()
                .position(|item| item.internal_id == *id)
                .ok_or(format!("from_id {:02x} is not found", id)))
                + 1
        },
        None => match request.page_number {
            Some(page_n) => (page_n.get() - 1) * request.limit,
            None => 0,
        },
    };

    let history = history.into_iter().skip(skip).take(limit);
    let history: Vec<Json> = history
        .map(|item| {
            let tx_block = item.block_height;
            let mut json = json::to_value(item).unwrap();
            json["confirmations"] = if tx_block == 0 {
                Json::from(0)
            } else if block_number >= tx_block {
                Json::from((block_number - tx_block) + 1)
            } else {
                Json::from(0)
            };
            json
        })
        .collect();

    let response = json!({
        "result": {
            "transactions": history,
            "limit": limit,
            "skipped": skip,
            "from_id": request.from_id,
            "total": total_records,
            "current_block": block_number,
            "sync_status": coin.history_sync_status(),
            "page_number": request.page_number,
            "total_pages": calc_total_pages(total_records, request.limit),
        }
    });
    let body = try_s!(json::to_vec(&response));
    Ok(try_s!(Response::builder().body(body)))
}

pub async fn get_trade_fee(ctx: MmArc, req: Json) -> Result<Response<Vec<u8>>, String> {
    let ticker = try_s!(req["coin"].as_str().ok_or("No 'coin' field")).to_owned();
    let coin = match lp_coinfind(&ctx, &ticker).await {
        Ok(Some(t)) => t,
        Ok(None) => return ERR!("No such coin: {}", ticker),
        Err(err) => return ERR!("!lp_coinfind({}): {}", ticker, err),
    };
    let fee_info = try_s!(coin.get_trade_fee().compat().await);
    let res = try_s!(json::to_vec(&json!({
        "result": {
            "coin": fee_info.coin,
            "amount": fee_info.amount.to_decimal(),
            "amount_fraction": fee_info.amount.to_fraction(),
            "amount_rat": fee_info.amount.to_ratio(),
        }
    })));
    Ok(try_s!(Response::builder().body(res)))
}

pub async fn get_enabled_coins(ctx: MmArc) -> Result<Response<Vec<u8>>, String> {
    let coins_ctx: Arc<CoinsContext> = try_s!(CoinsContext::from_ctx(&ctx));
    let coins = coins_ctx.coins.lock().await;
    let enabled_coins: GetEnabledResponse = try_s!(coins
        .iter()
        .map(|(ticker, coin)| {
            let address = try_s!(coin.inner.my_address());
            Ok(EnabledCoin {
                ticker: ticker.clone(),
                address,
            })
        })
        .collect());
    let res = try_s!(json::to_vec(&Mm2RpcResult::new(enabled_coins)));
    Ok(try_s!(Response::builder().body(res)))
}

#[derive(Deserialize)]
pub struct ConfirmationsReq {
    coin: String,
    confirmations: u64,
}

pub async fn set_required_confirmations(ctx: MmArc, req: Json) -> Result<Response<Vec<u8>>, String> {
    let req: ConfirmationsReq = try_s!(json::from_value(req));
    let coin = match lp_coinfind(&ctx, &req.coin).await {
        Ok(Some(t)) => t,
        Ok(None) => return ERR!("No such coin {}", req.coin),
        Err(err) => return ERR!("!lp_coinfind ({}): {}", req.coin, err),
    };
    coin.set_required_confirmations(req.confirmations);
    let res = try_s!(json::to_vec(&json!({
        "result": {
            "coin": req.coin,
            "confirmations": coin.required_confirmations(),
        }
    })));
    Ok(try_s!(Response::builder().body(res)))
}

#[derive(Deserialize)]
pub struct RequiresNotaReq {
    coin: String,
    requires_notarization: bool,
}

pub async fn set_requires_notarization(ctx: MmArc, req: Json) -> Result<Response<Vec<u8>>, String> {
    let req: RequiresNotaReq = try_s!(json::from_value(req));
    let coin = match lp_coinfind(&ctx, &req.coin).await {
        Ok(Some(t)) => t,
        Ok(None) => return ERR!("No such coin {}", req.coin),
        Err(err) => return ERR!("!lp_coinfind ({}): {}", req.coin, err),
    };
    coin.set_requires_notarization(req.requires_notarization);
    let res = try_s!(json::to_vec(&json!({
        "result": {
            "coin": req.coin,
            "requires_notarization": coin.requires_notarization(),
        }
    })));
    Ok(try_s!(Response::builder().body(res)))
}

pub async fn show_priv_key(ctx: MmArc, req: Json) -> Result<Response<Vec<u8>>, String> {
    let ticker = try_s!(req["coin"].as_str().ok_or("No 'coin' field")).to_owned();
    let coin = match lp_coinfind(&ctx, &ticker).await {
        Ok(Some(t)) => t,
        Ok(None) => return ERR!("No such coin: {}", ticker),
        Err(err) => return ERR!("!lp_coinfind({}): {}", ticker, err),
    };
    let res = try_s!(json::to_vec(&json!({
        "result": {
            "coin": ticker,
            "priv_key": try_s!(coin.display_priv_key()),
        }
    })));
    Ok(try_s!(Response::builder().body(res)))
}

pub async fn register_balance_update_handler(
    ctx: MmArc,
    handler: Box<dyn BalanceTradeFeeUpdatedHandler + Send + Sync>,
) {
    let coins_ctx = CoinsContext::from_ctx(&ctx).unwrap();
    coins_ctx.balance_update_handlers.lock().await.push(handler);
}

pub fn update_coins_config(mut config: Json) -> Result<Json, String> {
    let coins = match config.as_array_mut() {
        Some(c) => c,
        _ => return ERR!("Coins config must be an array"),
    };

    for coin in coins {
        // the coin_as_str is used only to be formatted
        let coin_as_str = format!("{}", coin);
        let coin = try_s!(coin
            .as_object_mut()
            .ok_or(ERRL!("Expected object, found {:?}", coin_as_str)));
        if coin.contains_key("protocol") {
            // the coin is up-to-date
            continue;
        }
        let protocol = match coin.remove("etomic") {
            Some(etomic) => {
                let etomic = etomic
                    .as_str()
                    .ok_or(ERRL!("Expected etomic as string, found {:?}", etomic))?;
                if etomic == "0x0000000000000000000000000000000000000000" {
                    CoinProtocol::ETH
                } else {
                    let contract_address = etomic.to_owned();
                    CoinProtocol::ERC20 {
                        platform: "ETH".into(),
                        contract_address,
                    }
                }
            },
            _ => CoinProtocol::UTXO,
        };

        let protocol = json::to_value(protocol).map_err(|e| ERRL!("Error {:?} on process {:?}", e, coin_as_str))?;
        coin.insert("protocol".into(), protocol);
    }

    Ok(config)
}

#[derive(Deserialize)]
struct ConvertUtxoAddressReq {
    address: String,
    to_coin: String,
}

pub async fn convert_utxo_address(ctx: MmArc, req: Json) -> Result<Response<Vec<u8>>, String> {
    let req: ConvertUtxoAddressReq = try_s!(json::from_value(req));
    let mut addr: utxo::LegacyAddress = try_s!(req.address.parse()); // Only legacy addresses supported as source
    let coin = match lp_coinfind(&ctx, &req.to_coin).await {
        Ok(Some(c)) => c,
        _ => return ERR!("Coin {} is not activated", req.to_coin),
    };
    let coin = match coin {
        MmCoinEnum::UtxoCoin(utxo) => utxo,
        _ => return ERR!("Coin {} is not utxo", req.to_coin),
    };
    addr.prefix = coin.as_ref().conf.address_prefixes.p2pkh.clone();
    addr.checksum_type = coin.as_ref().conf.checksum_type;

    let response = try_s!(json::to_vec(&json!({
        "result": addr.to_string(),
    })));
    Ok(try_s!(Response::builder().body(response)))
}

pub fn address_by_coin_conf_and_pubkey_str(
    ctx: &MmArc,
    coin: &str,
    conf: &Json,
    pubkey: &str,
    addr_format: UtxoAddressFormat,
) -> Result<String, String> {
    let protocol: CoinProtocol = try_s!(json::from_value(conf["protocol"].clone()));
    match protocol {
        CoinProtocol::ERC20 { .. } | CoinProtocol::ETH | CoinProtocol::NFT { .. } => eth::addr_from_pubkey_str(pubkey),
        CoinProtocol::UTXO | CoinProtocol::QTUM | CoinProtocol::QRC20 { .. } | CoinProtocol::BCH { .. } => {
            utxo::address_by_conf_and_pubkey_str(coin, conf, pubkey, addr_format)
        },
        CoinProtocol::SLPTOKEN { platform, .. } => {
            let platform_conf = coin_conf(ctx, &platform);
            if platform_conf.is_null() {
                return ERR!("platform {} conf is null", platform);
            }
            // TODO is there any way to make it better without duplicating the prefix in the SLP conf?
            let platform_protocol: CoinProtocol = try_s!(json::from_value(platform_conf["protocol"].clone()));
            match platform_protocol {
                CoinProtocol::BCH { slp_prefix } => {
                    slp_addr_from_pubkey_str(pubkey, &slp_prefix).map_err(|e| ERRL!("{}", e))
                },
                _ => ERR!("Platform protocol {:?} is not BCH", platform_protocol),
            }
        },
        CoinProtocol::TENDERMINT(protocol) => tendermint::account_id_from_pubkey_hex(&protocol.account_prefix, pubkey)
            .map(|id| id.to_string())
            .map_err(|e| e.to_string()),
        CoinProtocol::TENDERMINTTOKEN(proto) => {
            let platform_conf = coin_conf(ctx, &proto.platform);
            if platform_conf.is_null() {
                return ERR!("platform {} conf is null", proto.platform);
            }
            // TODO is there any way to make it better without duplicating the prefix in the IBC conf?
            let platform_protocol: CoinProtocol = try_s!(json::from_value(platform_conf["protocol"].clone()));
            match platform_protocol {
                CoinProtocol::TENDERMINT(platform) => {
                    tendermint::account_id_from_pubkey_hex(&platform.account_prefix, pubkey)
                        .map(|id| id.to_string())
                        .map_err(|e| e.to_string())
                },
                _ => ERR!("Platform protocol {:?} is not TENDERMINT", platform_protocol),
            }
        },
        #[cfg(not(target_arch = "wasm32"))]
        CoinProtocol::LIGHTNING { .. } => {
            ERR!("address_by_coin_conf_and_pubkey_str is not implemented for lightning protocol yet!")
        },
        #[cfg(all(feature = "enable-solana", not(target_arch = "wasm32")))]
        CoinProtocol::SOLANA | CoinProtocol::SPLTOKEN { .. } => {
            ERR!("Solana pubkey is the public address - you do not need to use this rpc call.")
        },
        CoinProtocol::ZHTLC { .. } => ERR!("address_by_coin_conf_and_pubkey_str is not supported for ZHTLC protocol!"),
        #[cfg(feature = "enable-sia")]
        CoinProtocol::SIA { .. } => ERR!("address_by_coin_conf_and_pubkey_str is not supported for SIA protocol!"), // TODO Alright
    }
}

#[cfg(target_arch = "wasm32")]
fn load_history_from_file_impl<T>(coin: &T, ctx: &MmArc) -> TxHistoryFut<Vec<TransactionDetails>>
where
    T: MmCoin + ?Sized,
{
    let ctx = ctx.clone();
    let ticker = coin.ticker().to_owned();
    let my_address = try_f!(coin.my_address());
    let db_id = coin.account_db_id();

    let fut = async move {
        let coins_ctx = CoinsContext::from_ctx(&ctx).unwrap();
        let db = coins_ctx.tx_history_db(db_id.as_deref()).await?;
        let err = match load_tx_history(&db, &ticker, &my_address).await {
            Ok(history) => return Ok(history),
            Err(e) => e,
        };

        if let TxHistoryError::ErrorDeserializing(e) = err.get_inner() {
            ctx.log.log(
                "🌋",
                &[&"tx_history", &ticker.to_owned()],
                &ERRL!("Error {} on history deserialization, resetting the cache.", e),
            );
            clear_tx_history(&db, &ticker, &my_address).await?;
            return Ok(Vec::new());
        }

        Err(err)
    };
    Box::new(fut.boxed().compat())
}

#[cfg(not(target_arch = "wasm32"))]
fn load_history_from_file_impl<T>(coin: &T, ctx: &MmArc) -> TxHistoryFut<Vec<TransactionDetails>>
where
    T: MmCoin + ?Sized,
{
    let ticker = coin.ticker().to_owned();
    let history_path = coin.tx_history_path(ctx);
    let ctx = ctx.clone();

    let fut = async move {
        let content = match fs::read(&history_path).await {
            Ok(content) => content,
            Err(err) if err.kind() == io::ErrorKind::NotFound => {
                return Ok(Vec::new());
            },
            Err(err) => {
                let error = format!(
                    "Error '{}' reading from the history file {}",
                    err,
                    history_path.display()
                );
                return MmError::err(TxHistoryError::ErrorLoading(error));
            },
        };
        let serde_err = match json::from_slice(&content) {
            Ok(txs) => return Ok(txs),
            Err(e) => e,
        };

        ctx.log.log(
            "🌋",
            &[&"tx_history", &ticker],
            &ERRL!("Error {} on history deserialization, resetting the cache.", serde_err),
        );
        fs::remove_file(&history_path)
            .await
            .map_to_mm(|e| TxHistoryError::ErrorClearing(e.to_string()))?;
        Ok(Vec::new())
    };
    Box::new(fut.boxed().compat())
}

#[cfg(target_arch = "wasm32")]
fn save_history_to_file_impl<T>(coin: &T, ctx: &MmArc, mut history: Vec<TransactionDetails>) -> TxHistoryFut<()>
where
    T: MmCoin + MarketCoinOps + ?Sized,
{
    let ctx = ctx.clone();
    let ticker = coin.ticker().to_owned();
    let my_address = try_f!(coin.my_address());
    let db_id = coin.account_db_id();

    history.sort_unstable_by(compare_transaction_details);

    let fut = async move {
        let coins_ctx = CoinsContext::from_ctx(&ctx).unwrap();
        let db = coins_ctx.tx_history_db(db_id.as_deref()).await?;
        save_tx_history(&db, &ticker, &my_address, history).await?;
        Ok(())
    };
    Box::new(fut.boxed().compat())
}

#[cfg(not(target_arch = "wasm32"))]
fn get_tx_history_migration_impl<T>(coin: &T, ctx: &MmArc) -> TxHistoryFut<u64>
where
    T: MmCoin + MarketCoinOps + ?Sized,
{
    let migration_path = coin.tx_migration_path(ctx);

    let fut = async move {
        let current_migration = match fs::read(&migration_path).await {
            Ok(bytes) => {
                let mut num_bytes = [0; 8];
                if bytes.len() == 8 {
                    num_bytes.clone_from_slice(&bytes);
                    u64::from_le_bytes(num_bytes)
                } else {
                    0
                }
            },
            Err(_) => 0,
        };

        Ok(current_migration)
    };

    Box::new(fut.boxed().compat())
}

#[cfg(not(target_arch = "wasm32"))]
fn update_migration_file_impl<T>(coin: &T, ctx: &MmArc, migration_number: u64) -> TxHistoryFut<()>
where
    T: MmCoin + MarketCoinOps + ?Sized,
{
    let migration_path = coin.tx_migration_path(ctx);
    let tmp_file = format!("{}.tmp", migration_path.display());

    let fut = async move {
        let fs_fut = async {
            let mut file = fs::File::create(&tmp_file).await?;
            file.write_all(&migration_number.to_le_bytes()).await?;
            file.flush().await?;
            fs::rename(&tmp_file, migration_path).await?;
            Ok(())
        };

        let res: io::Result<_> = fs_fut.await;
        if let Err(e) = res {
            let error = format!("Error '{}' creating/writing/renaming the tmp file {}", e, tmp_file);
            return MmError::err(TxHistoryError::ErrorSaving(error));
        }
        Ok(())
    };

    Box::new(fut.boxed().compat())
}

#[cfg(not(target_arch = "wasm32"))]
fn save_history_to_file_impl<T>(coin: &T, ctx: &MmArc, mut history: Vec<TransactionDetails>) -> TxHistoryFut<()>
where
    T: MmCoin + MarketCoinOps + ?Sized,
{
    let history_path = coin.tx_history_path(ctx);
    let tmp_file = format!("{}.tmp", history_path.display());

    history.sort_unstable_by(compare_transaction_details);

    let fut = async move {
        let content = json::to_vec(&history).map_to_mm(|e| TxHistoryError::ErrorSerializing(e.to_string()))?;

        let fs_fut = async {
            let mut file = fs::File::create(&tmp_file).await?;
            file.write_all(&content).await?;
            file.flush().await?;
            fs::rename(&tmp_file, &history_path).await?;
            Ok(())
        };

        let res: io::Result<_> = fs_fut.await;
        if let Err(e) = res {
            let error = format!("Error '{}' creating/writing/renaming the tmp file {}", e, tmp_file);
            return MmError::err(TxHistoryError::ErrorSaving(error));
        }
        Ok(())
    };
    Box::new(fut.boxed().compat())
}

pub(crate) fn compare_transaction_details(a: &TransactionDetails, b: &TransactionDetails) -> Ordering {
    let a = TxIdHeight::new(a.block_height, a.internal_id.deref());
    let b = TxIdHeight::new(b.block_height, b.internal_id.deref());
    compare_transactions(a, b)
}

pub(crate) struct TxIdHeight<Id> {
    block_height: u64,
    tx_id: Id,
}

impl<Id> TxIdHeight<Id> {
    pub(crate) fn new(block_height: u64, tx_id: Id) -> TxIdHeight<Id> { TxIdHeight { block_height, tx_id } }
}

pub(crate) fn compare_transactions<Id>(a: TxIdHeight<Id>, b: TxIdHeight<Id>) -> Ordering
where
    Id: Ord,
{
    // the transactions with block_height == 0 are the most recent so we need to separately handle them while sorting
    if a.block_height == b.block_height {
        a.tx_id.cmp(&b.tx_id)
    } else if a.block_height == 0 {
        Ordering::Less
    } else if b.block_height == 0 {
        Ordering::Greater
    } else {
        b.block_height.cmp(&a.block_height)
    }
}

/// Use trait in the case, when we have to send requests to rpc client.
#[async_trait]
pub trait RpcCommonOps {
    type RpcClient;
    type Error;

    /// Returns an alive RPC client or returns an error if no RPC endpoint is currently available.
    async fn get_live_client(&self) -> Result<Self::RpcClient, Self::Error>;
}

/// `get_my_address` function returns wallet address for necessary coin without its activation.
/// Currently supports only coins with `ETH` protocol type.
pub async fn get_my_address(ctx: MmArc, req: MyAddressReq) -> MmResult<MyWalletAddress, GetMyAddressError> {
    let ticker = req.coin.as_str();
    let conf = coin_conf(&ctx, ticker);
    coins_conf_check(&ctx, &conf, ticker, None).map_to_mm(GetMyAddressError::CoinsConfCheckError)?;

    let protocol: CoinProtocol = json::from_value(conf["protocol"].clone())?;

    let my_address = match protocol {
        CoinProtocol::ETH => get_eth_address(&ctx, &conf, ticker, &req.path_to_address).await?,
        _ => {
            return MmError::err(GetMyAddressError::CoinIsNotSupported(format!(
                "{} doesn't support get_my_address",
                req.coin
            )));
        },
    };

    Ok(my_address)
}

fn coins_conf_check(ctx: &MmArc, coins_en: &Json, ticker: &str, req: Option<&Json>) -> Result<(), String> {
    if coins_en.is_null() {
        let warning = format!(
            "Warning, coin {} is used without a corresponding configuration.",
            ticker
        );
        ctx.log.log(
            "😅",
            #[allow(clippy::unnecessary_cast)]
            &[&("coin" as &str), &ticker, &("no-conf" as &str)],
            &warning,
        );
    }

    if let Some(req) = req {
        if coins_en["mm2"].is_null() && req["mm2"].is_null() {
            return ERR!(concat!(
                "mm2 param is not set neither in coins config nor enable request, assuming that coin is not supported"
            ));
        }
    } else if coins_en["mm2"].is_null() {
        return ERR!(concat!(
            "mm2 param is not set in coins config, assuming that coin is not supported"
        ));
    }

    if coins_en["protocol"].is_null() {
        return ERR!(
            r#""protocol" field is missing in coins file. The file format is deprecated, please execute ./mm2 update_config command to convert it or download a new one"#
        );
    }
    Ok(())
}

/// Checks addresses that either had empty transaction history last time we checked or has not been checked before.
/// The checking stops at the moment when we find `gap_limit` consecutive empty addresses.
pub async fn scan_for_new_addresses_impl<T>(
    coin: &T,
    hd_wallet: &T::HDWallet,
    hd_account: &mut HDCoinHDAccount<T>,
    address_scanner: &T::HDAddressScanner,
    chain: Bip44Chain,
    gap_limit: u32,
) -> BalanceResult<Vec<HDAddressBalance<HDWalletBalanceObject<T>>>>
where
    T: HDWalletBalanceOps + Sync,
{
    let mut balances = Vec::with_capacity(gap_limit as usize);

    // Get the first unknown address id.
    let mut checking_address_id = hd_account
        .known_addresses_number(chain)
        // A UTXO coin should support both [`Bip44Chain::External`] and [`Bip44Chain::Internal`].
        .mm_err(|e| BalanceError::Internal(e.to_string()))?;

    let mut unused_addresses_counter = 0;
    let max_addresses_number = hd_account.address_limit();
    while checking_address_id < max_addresses_number && unused_addresses_counter <= gap_limit {
        let hd_address = coin.derive_address(hd_account, chain, checking_address_id).await?;
        let checking_address = hd_address.address();
        let checking_address_der_path = hd_address.derivation_path();

        match coin.is_address_used(&checking_address, address_scanner).await? {
            // We found a non-empty address, so we have to fill up the balance list
            // with zeros starting from `last_non_empty_address_id = checking_address_id - unused_addresses_counter`.
            AddressBalanceStatus::Used(non_empty_balance) => {
                let last_non_empty_address_id = checking_address_id - unused_addresses_counter;

                // First, derive all empty addresses and put it into `balances` with default balance.
                let address_ids = (last_non_empty_address_id..checking_address_id)
                    .into_iter()
                    .map(|address_id| HDAddressId { chain, address_id });
                let empty_addresses =
                    coin.derive_addresses(hd_account, address_ids)
                        .await?
                        .into_iter()
                        .map(|empty_address| HDAddressBalance {
                            address: coin.address_formatter()(&empty_address.address()),
                            derivation_path: RpcDerivationPath(empty_address.derivation_path().clone()),
                            chain,
                            balance: HDWalletBalanceObject::<T>::new(),
                        });
                balances.extend(empty_addresses);

                // Then push this non-empty address.
                balances.push(HDAddressBalance {
                    address: coin.address_formatter()(&checking_address),
                    derivation_path: RpcDerivationPath(checking_address_der_path.clone()),
                    chain,
                    balance: non_empty_balance,
                });
                // Reset the counter of unused addresses to zero since we found a non-empty address.
                unused_addresses_counter = 0;
            },
            AddressBalanceStatus::NotUsed => unused_addresses_counter += 1,
        }

        checking_address_id += 1;
    }

    coin.set_known_addresses_number(
        hd_wallet,
        hd_account,
        chain,
        checking_address_id - unused_addresses_counter,
    )
    .await?;

    Ok(balances)
}

#[cfg(test)]
mod tests {
    use super::*;

    use common::block_on;
    use mm2_test_helpers::for_tests::RICK;

    #[test]
    fn test_lp_coinfind() {
        let ctx = mm2_core::mm_ctx::MmCtxBuilder::default().into_mm_arc();
        let coins_ctx = CoinsContext::from_ctx(&ctx).unwrap();
        let coin = MmCoinEnum::Test(TestCoin::new(RICK));

        // Add test coin to coins context
        common::block_on(coins_ctx.add_platform_with_tokens(coin.clone(), vec![], None)).unwrap();

        // Try to find RICK from coins context that was added above
        let _found = common::block_on(lp_coinfind(&ctx, RICK)).unwrap();

        assert!(matches!(Some(coin), _found));

        block_on(coins_ctx.coins.lock())
            .get(RICK)
            .unwrap()
            .update_is_available(false);

        // Try to find RICK from coins context after making it passive
        let found = common::block_on(lp_coinfind(&ctx, RICK)).unwrap();

        assert!(found.is_none());
    }

    #[test]
    fn test_lp_coinfind_any() {
        let ctx = mm2_core::mm_ctx::MmCtxBuilder::default().into_mm_arc();
        let coins_ctx = CoinsContext::from_ctx(&ctx).unwrap();
        let coin = MmCoinEnum::Test(TestCoin::new(RICK));

        // Add test coin to coins context
        common::block_on(coins_ctx.add_platform_with_tokens(coin.clone(), vec![], None)).unwrap();

        // Try to find RICK from coins context that was added above
        let _found = common::block_on(lp_coinfind_any(&ctx, RICK)).unwrap();

        assert!(matches!(Some(coin.clone()), _found));

        block_on(coins_ctx.coins.lock())
            .get(RICK)
            .unwrap()
            .update_is_available(false);

        // Try to find RICK from coins context after making it passive
        let _found = common::block_on(lp_coinfind_any(&ctx, RICK)).unwrap();

        assert!(matches!(Some(coin), _found));
    }
}

#[cfg(all(feature = "for-tests", not(target_arch = "wasm32")))]
pub mod for_tests {
    use crate::rpc_command::init_withdraw::WithdrawStatusRequest;
    use crate::rpc_command::init_withdraw::{init_withdraw, withdraw_status};
    use crate::{TransactionDetails, WithdrawError, WithdrawFee, WithdrawFrom, WithdrawRequest};
    use common::executor::Timer;
    use common::{now_ms, wait_until_ms};
    use mm2_core::mm_ctx::MmArc;
    use mm2_err_handle::prelude::MmResult;
    use mm2_number::BigDecimal;
    use rpc_task::RpcTaskStatus;
    use std::str::FromStr;

    /// Helper to call init_withdraw and wait for completion
    pub async fn test_withdraw_init_loop(
        ctx: MmArc,
        ticker: &str,
        to: &str,
        amount: &str,
        from_derivation_path: Option<&str>,
        fee: Option<WithdrawFee>,
    ) -> MmResult<TransactionDetails, WithdrawError> {
        let withdraw_req = WithdrawRequest {
            amount: BigDecimal::from_str(amount).unwrap(),
            from: from_derivation_path.map(|from_derivation_path| WithdrawFrom::DerivationPath {
                derivation_path: from_derivation_path.to_owned(),
            }),
            to: to.to_owned(),
            coin: ticker.to_owned(),
            max: false,
            fee,
            memo: None,
        };
        let init = init_withdraw(ctx.clone(), withdraw_req).await.unwrap();
        let timeout = wait_until_ms(150000);
        loop {
            if now_ms() > timeout {
                panic!("{} init_withdraw timed out", ticker);
            }
            let status = withdraw_status(ctx.clone(), WithdrawStatusRequest {
                task_id: init.task_id,
                forget_if_finished: true,
            })
            .await;
            if let Ok(status) = status {
                match status {
                    RpcTaskStatus::Ok(tx_details) => break Ok(tx_details),
                    RpcTaskStatus::Error(e) => break Err(e),
                    _ => Timer::sleep(1.).await,
                }
            } else {
                panic!("{} could not get withdraw_status", ticker)
            }
        }
    }
}<|MERGE_RESOLUTION|>--- conflicted
+++ resolved
@@ -205,39 +205,12 @@
 }
 
 pub mod coin_balance;
-<<<<<<< HEAD
 pub mod coin_errors;
-=======
-use coin_balance::{AddressBalanceStatus, HDAddressBalance, HDWalletBalanceOps};
-
-pub mod lp_price;
-pub mod watcher_common;
-
-pub mod coin_errors;
-use coin_errors::{MyAddressError, ValidatePaymentError, ValidatePaymentFut, ValidatePaymentResult};
-
->>>>>>> 59980258
 #[doc(hidden)]
 #[cfg(test)]
 pub mod coins_tests;
 pub mod eth;
-<<<<<<< HEAD
-pub mod hd_confirm_address;
-pub mod hd_pubkey;
 pub mod hd_wallet;
-pub mod hd_wallet_storage;
-=======
-use eth::GetValidEthWithdrawAddError;
-use eth::{eth_coin_from_conf_and_request, get_eth_address, EthCoin, EthGasDetailsErr, EthTxFeeDetails,
-          GetEthAddressError, SignedEthTx};
-use ethereum_types::U256;
-
-pub mod hd_wallet;
-use hd_wallet::{AccountUpdatingError, AddressDerivingError, HDAccountOps, HDAddressId, HDAddressOps, HDCoinAddress,
-                HDCoinHDAccount, HDExtractPubkeyError, HDPathAccountToAddressId, HDWalletAddress, HDWalletCoinOps,
-                HDWalletOps, HDWithdrawError, HDXPubExtractor, WithdrawFrom, WithdrawSenderAddress};
-
->>>>>>> 59980258
 #[cfg(not(target_arch = "wasm32"))] pub mod lightning;
 pub mod lp_price;
 #[cfg_attr(target_arch = "wasm32", allow(dead_code, unused_imports))]
@@ -245,6 +218,7 @@
 pub mod nft;
 pub mod qrc20;
 pub mod rpc_command;
+#[cfg(feature = "enable-sia")] pub mod sia;
 #[doc(hidden)]
 #[allow(unused_variables)]
 #[cfg(all(
@@ -263,24 +237,6 @@
 pub mod watcher_common;
 pub mod z_coin;
 
-use crate::coin_errors::ValidatePaymentResult;
-use crate::utxo::swap_proto_v2_scripts;
-use crate::utxo::utxo_common::{payment_script, WaitForOutputSpendErr};
-
-use coin_errors::{MyAddressError, ValidatePaymentError, ValidatePaymentFut};
-use eth::GetValidEthWithdrawAddError;
-use eth::{eth_coin_from_conf_and_request, get_eth_address, EthCoin, EthGasDetailsErr, EthTxFeeDetails,
-          GetEthAddressError, SignedEthTx};
-use ethereum_types::U256;
-use hd_wallet::{HDAccountAddressId, HDAddress};
-use nft::nft_errors::GetNftInfoError;
-use qrc20::{qrc20_coin_with_policy, Qrc20ActivationParams, Qrc20Coin, Qrc20FeeDetails};
-use rpc_command::{get_new_address::{GetNewAddressTaskManager, GetNewAddressTaskManagerShared},
-                  init_account_balance::{AccountBalanceTaskManager, AccountBalanceTaskManagerShared},
-                  init_create_account::{CreateAccountTaskManager, CreateAccountTaskManagerShared},
-                  init_scan_for_new_addresses::{ScanAddressesTaskManager, ScanAddressesTaskManagerShared},
-                  init_withdraw::{WithdrawTaskManager, WithdrawTaskManagerShared}};
-use script::Script;
 #[cfg(all(
     feature = "enable-solana",
     not(target_os = "ios"),
@@ -295,34 +251,38 @@
     not(target_arch = "wasm32")
 ))]
 pub use solana::{SolanaActivationParams, SolanaCoin, SolanaFeeDetails};
+pub use test_coin::TestCoin;
+
+use coin_balance::{AddressBalanceStatus, BalanceObjectOps, HDAddressBalance, HDWalletBalanceObject, HDWalletBalanceOps};
+use coin_errors::{MyAddressError, ValidatePaymentError, ValidatePaymentFut, ValidatePaymentResult};
+use eth::GetValidEthWithdrawAddError;
+use eth::{eth_coin_from_conf_and_request, get_eth_address, EthCoin, EthGasDetailsErr, EthTxFeeDetails,
+          GetEthAddressError, SignedEthTx};
+use ethereum_types::U256;
+use hd_wallet::{AccountUpdatingError, AddressDerivingError, HDAccountOps, HDAddressId, HDAddressOps, HDCoinAddress,
+                HDCoinHDAccount, HDExtractPubkeyError, HDPathAccountToAddressId, HDWalletAddress, HDWalletCoinOps,
+                HDWalletOps, HDWithdrawError, HDXPubExtractor, WithdrawFrom, WithdrawSenderAddress};
+use nft::nft_errors::GetNftInfoError;
+use qrc20::{qrc20_coin_with_policy, Qrc20ActivationParams, Qrc20Coin, Qrc20FeeDetails};
+use rpc_command::{get_new_address::{GetNewAddressTaskManager, GetNewAddressTaskManagerShared},
+                  init_account_balance::{AccountBalanceTaskManager, AccountBalanceTaskManagerShared},
+                  init_create_account::{CreateAccountTaskManager, CreateAccountTaskManagerShared},
+                  init_scan_for_new_addresses::{ScanAddressesTaskManager, ScanAddressesTaskManagerShared},
+                  init_withdraw::{WithdrawTaskManager, WithdrawTaskManagerShared}};
+use script::Script;
+#[cfg(feature = "enable-sia")] use sia::SiaCoin;
 use tendermint::htlc::CustomTendermintMsgType;
 use tendermint::{CosmosTransaction, TendermintCoin, TendermintFeeDetails, TendermintProtocolInfo, TendermintToken,
                  TendermintTokenProtocolInfo};
-pub use test_coin::TestCoin;
 use utxo::bch::{bch_coin_with_policy, BchActivationRequest, BchCoin};
 use utxo::qtum::{self, qtum_coin_with_policy, Qrc20AddressError, QtumCoin, QtumDelegationOps, QtumDelegationRequest,
                  QtumStakingInfosDetails, ScriptHashTypeNotSupported};
 use utxo::rpc_clients::UtxoRpcError;
-use utxo::slp::SlpToken;
-use utxo::slp::{slp_addr_from_pubkey_str, SlpFeeDetails};
+use utxo::slp::{slp_addr_from_pubkey_str, SlpFeeDetails, SlpToken};
 use utxo::utxo_common::{big_decimal_from_sat_unsigned, payment_script, WaitForOutputSpendErr};
 use utxo::utxo_standard::{utxo_standard_coin_with_policy, UtxoStandardCoin};
-<<<<<<< HEAD
-use utxo::UtxoActivationParams;
-use utxo::{BlockchainNetwork, GenerateTxError, UtxoFeeDetails, UtxoTx};
-=======
 use utxo::{swap_proto_v2_scripts, BlockchainNetwork, GenerateTxError, UtxoActivationParams, UtxoFeeDetails, UtxoTx};
-
-pub mod nft;
-use nft::nft_errors::GetNftInfoError;
-use script::Script;
-
-pub mod z_coin;
-use crate::coin_balance::{BalanceObjectOps, HDWalletBalanceObject};
->>>>>>> 59980258
 use z_coin::{ZCoin, ZcoinProtocolInfo};
-#[cfg(feature = "enable-sia")] pub mod sia;
-#[cfg(feature = "enable-sia")] use sia::SiaCoin;
 
 pub type TransactionFut = Box<dyn Future<Item = TransactionEnum, Error = TransactionErr> + Send>;
 pub type TransactionResult = Result<TransactionEnum, TransactionErr>;
