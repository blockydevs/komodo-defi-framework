use super::htlc::{IrisHtlc, MsgCreateHtlc, HTLC_STATE_COMPLETED, HTLC_STATE_OPEN, HTLC_STATE_REFUNDED};
#[cfg(not(target_arch = "wasm32"))]
use super::tendermint_native_rpc::*;
#[cfg(target_arch = "wasm32")] use super::tendermint_wasm_rpc::*;
use crate::coin_errors::{MyAddressError, ValidatePaymentError};
use crate::tendermint::htlc::MsgClaimHtlc;
use crate::tendermint::htlc_proto::{CreateHtlcProtoRep, QueryHtlcRequestProto, QueryHtlcResponseProto};
use crate::utxo::sat_from_big_decimal;
use crate::utxo::utxo_common::big_decimal_from_sat;
use crate::{big_decimal_from_sat_unsigned, BalanceError, BalanceFut, BigDecimal, CoinBalance, CoinFutSpawner,
            FeeApproxStage, FoundSwapTxSpend, HistorySyncState, MarketCoinOps, MmCoin, NegotiateSwapContractAddrErr,
            PaymentInstructions, PaymentInstructionsErr, RawTransactionError, RawTransactionFut,
<<<<<<< HEAD
            RawTransactionRequest, RawTransactionRes, SearchForSwapTxSpendInput, SignatureResult, SwapOps, TradeFee,
            TradePreimageError, TradePreimageFut, TradePreimageResult, TradePreimageValue, TransactionDetails,
=======
            RawTransactionRequest, RawTransactionRes, SearchForSwapTxSpendInput, SignatureError, SignatureResult,
            SwapOps, TradeFee, TradePreimageFut, TradePreimageResult, TradePreimageValue, TransactionDetails,
>>>>>>> 429ce2b3
            TransactionEnum, TransactionErr, TransactionFut, TransactionType, TxFeeDetails, TxMarshalingErr,
            UnexpectedDerivationMethod, ValidateAddressResult, ValidateInstructionsErr, ValidateOtherPubKeyErr,
            ValidatePaymentFut, ValidatePaymentInput, VerificationError, VerificationResult, WatcherOps,
            WatcherValidatePaymentInput, WithdrawError, WithdrawFut, WithdrawRequest};
use async_std::prelude::FutureExt as AsyncStdFutureExt;
use async_trait::async_trait;
use bitcrypto::{dhash160, sha256};
use common::executor::Timer;
use common::executor::{abortable_queue::AbortableQueue, AbortableSystem};
<<<<<<< HEAD
use common::{get_utc_timestamp, log, now_ms, Future01CompatExt, DEX_FEE_ADDR_PUBKEY};
=======
use common::log::warn;
use common::{get_utc_timestamp, log, Future01CompatExt};
>>>>>>> 429ce2b3
use cosmrs::bank::MsgSend;
use cosmrs::crypto::secp256k1::SigningKey;
use cosmrs::proto::cosmos::auth::v1beta1::{BaseAccount, QueryAccountRequest, QueryAccountResponse};
use cosmrs::proto::cosmos::bank::v1beta1::{MsgSend as MsgSendProto, QueryBalanceRequest, QueryBalanceResponse};
use cosmrs::proto::cosmos::base::tendermint::v1beta1::{GetBlockByHeightRequest, GetBlockByHeightResponse,
                                                       GetLatestBlockRequest, GetLatestBlockResponse};
use cosmrs::proto::cosmos::base::v1beta1::Coin as CoinProto;
use cosmrs::proto::cosmos::tx::v1beta1::{GetTxRequest, GetTxResponse, GetTxsEventRequest, GetTxsEventResponse,
                                         SimulateRequest, SimulateResponse, Tx, TxBody, TxRaw};
use cosmrs::tendermint::block::Height;
use cosmrs::tendermint::chain::Id as ChainId;
use cosmrs::tendermint::PublicKey;
use cosmrs::tx::{self, Fee, Msg, Raw, SignDoc, SignerInfo};
use cosmrs::{AccountId, Any, Coin, Denom, ErrorReport};
use crypto::privkey::key_pair_from_secret;
use derive_more::Display;
use futures::lock::Mutex as AsyncMutex;
use futures::{FutureExt, TryFutureExt};
use futures01::Future;
use hex::FromHexError;
use keys::KeyPair;
use mm2_core::mm_ctx::MmArc;
use mm2_err_handle::prelude::*;
use mm2_number::MmNumber;
use parking_lot::Mutex as PaMutex;
use prost::{DecodeError, Message};
use rand::{thread_rng, Rng};
use rpc::v1::types::Bytes as BytesJson;
use serde_json::Value as Json;
use std::collections::HashMap;
use std::convert::TryFrom;
use std::ops::Deref;
use std::str::FromStr;
use std::sync::Arc;
use std::time::Duration;
use uuid::Uuid;

// ABCI Request Paths
const ABCI_GET_LATEST_BLOCK_PATH: &str = "/cosmos.base.tendermint.v1beta1.Service/GetLatestBlock";
const ABCI_GET_BLOCK_BY_HEIGHT_PATH: &str = "/cosmos.base.tendermint.v1beta1.Service/GetBlockByHeight";
const ABCI_SIMULATE_TX_PATH: &str = "/cosmos.tx.v1beta1.Service/Simulate";
const ABCI_QUERY_ACCOUNT_PATH: &str = "/cosmos.auth.v1beta1.Query/Account";
const ABCI_QUERY_BALANCE_PATH: &str = "/cosmos.bank.v1beta1.Query/Balance";
const ABCI_GET_TX_PATH: &str = "/cosmos.tx.v1beta1.Service/GetTx";
const ABCI_QUERY_HTLC_PATH: &str = "/irismod.htlc.Query/HTLC";
const ABCI_GET_TXS_EVENT_PATH: &str = "/cosmos.tx.v1beta1.Service/GetTxsEvent";

pub(crate) const MIN_TX_SATOSHIS: i64 = 1;

// ABCI Request Defaults
const ABCI_REQUEST_HEIGHT: Option<Height> = None;
const ABCI_REQUEST_PROVE: bool = false;

/// 0.25 is good average gas price on atom and iris
const DEFAULT_GAS_PRICE: f64 = 0.25;
pub(super) const TIMEOUT_HEIGHT_DELTA: u64 = 100;
pub const GAS_LIMIT_DEFAULT: u64 = 100_000;
pub(crate) const TX_DEFAULT_MEMO: &str = "";

// https://github.com/irisnet/irismod/blob/5016c1be6fdbcffc319943f33713f4a057622f0a/modules/htlc/types/validation.go#L19-L22
const MAX_TIME_LOCK: i64 = 34560;
const MIN_TIME_LOCK: i64 = 50;

#[derive(Clone, Debug, PartialEq, Serialize, Deserialize)]
pub struct TendermintFeeDetails {
    pub coin: String,
    pub amount: BigDecimal,
    pub gas_limit: u64,
}

#[derive(Clone, Debug, Deserialize, Serialize)]
pub struct TendermintProtocolInfo {
    decimals: u8,
    denom: String,
    pub account_prefix: String,
    chain_id: String,
    gas_price: Option<f64>,
}

#[derive(Clone)]
pub struct ActivatedTokenInfo {
    decimals: u8,
    denom: Denom,
}

pub struct TendermintCoinImpl {
    ticker: String,
    /// TODO
    /// Test Vec<String(rpc_urls)> instead of HttpClient and pick
    /// better one in terms of performance & resource consumption on runtime.
    rpc_clients: Vec<HttpClient>,
    /// My address
    avg_block_time: u8,
    pub account_id: AccountId,
    pub(super) account_prefix: String,
    priv_key: Vec<u8>,
    decimals: u8,
    pub(super) denom: Denom,
    chain_id: ChainId,
    gas_price: Option<f64>,
    pub(super) sequence_lock: AsyncMutex<()>,
    tokens_info: PaMutex<HashMap<String, ActivatedTokenInfo>>,
    /// This spawner is used to spawn coin's related futures that should be aborted on coin deactivation
    /// or on [`MmArc::stop`].
    pub(super) abortable_system: AbortableQueue,
}

#[derive(Clone)]
pub struct TendermintCoin(Arc<TendermintCoinImpl>);

impl Deref for TendermintCoin {
    type Target = TendermintCoinImpl;

    fn deref(&self) -> &Self::Target { &self.0 }
}

#[derive(Debug)]
pub struct TendermintInitError {
    pub ticker: String,
    pub kind: TendermintInitErrorKind,
}

#[derive(Display, Debug)]
pub enum TendermintInitErrorKind {
    InvalidPrivKey(String),
    CouldNotGenerateAccountId(String),
    EmptyRpcUrls,
    RpcClientInitError(String),
    InvalidChainId(String),
    InvalidDenom(String),
    RpcError(String),
    #[display(fmt = "avg_block_time missing or invalid. Please provide it with min 1 or max 255 value.")]
    AvgBlockTimeMissingOrInvalid,
}

#[derive(Display, Debug)]
pub enum TendermintCoinRpcError {
    Prost(DecodeError),
    InvalidResponse(String),
    PerformError(String),
}

impl From<DecodeError> for TendermintCoinRpcError {
    fn from(err: DecodeError) -> Self { TendermintCoinRpcError::Prost(err) }
}

impl From<TendermintCoinRpcError> for WithdrawError {
    fn from(err: TendermintCoinRpcError) -> Self { WithdrawError::Transport(err.to_string()) }
}

impl From<TendermintCoinRpcError> for BalanceError {
    fn from(err: TendermintCoinRpcError) -> Self {
        match err {
            TendermintCoinRpcError::InvalidResponse(e) => BalanceError::InvalidResponse(e),
            TendermintCoinRpcError::Prost(e) => BalanceError::InvalidResponse(e.to_string()),
            TendermintCoinRpcError::PerformError(e) => BalanceError::Transport(e),
        }
    }
}

impl From<TendermintCoinRpcError> for ValidatePaymentError {
    fn from(err: TendermintCoinRpcError) -> Self {
        match err {
            TendermintCoinRpcError::InvalidResponse(e) => ValidatePaymentError::InvalidRpcResponse(e),
            TendermintCoinRpcError::Prost(e) => ValidatePaymentError::InvalidRpcResponse(e.to_string()),
            TendermintCoinRpcError::PerformError(e) => ValidatePaymentError::Transport(e),
        }
    }
}

#[cfg(not(target_arch = "wasm32"))]
impl From<cosmrs::rpc::Error> for TendermintCoinRpcError {
    fn from(err: cosmrs::rpc::Error) -> Self { TendermintCoinRpcError::PerformError(err.to_string()) }
}

#[cfg(target_arch = "wasm32")]
impl From<PerformError> for TendermintCoinRpcError {
    fn from(err: PerformError) -> Self { TendermintCoinRpcError::PerformError(err.to_string()) }
}

impl From<TendermintCoinRpcError> for RawTransactionError {
    fn from(err: TendermintCoinRpcError) -> Self { RawTransactionError::Transport(err.to_string()) }
}

#[derive(Clone, Debug, PartialEq)]
pub struct CosmosTransaction {
    pub data: cosmrs::proto::cosmos::tx::v1beta1::TxRaw,
}

impl crate::Transaction for CosmosTransaction {
    fn tx_hex(&self) -> Vec<u8> { self.data.encode_to_vec() }

    fn tx_hash(&self) -> BytesJson {
        let bytes = self.data.encode_to_vec();
        let hash = sha256(&bytes);
        hash.to_vec().into()
    }
}

fn account_id_from_privkey(priv_key: &[u8], prefix: &str) -> MmResult<AccountId, TendermintInitErrorKind> {
    let signing_key =
        SigningKey::from_bytes(priv_key).map_to_mm(|e| TendermintInitErrorKind::InvalidPrivKey(e.to_string()))?;

    signing_key
        .public_key()
        .account_id(prefix)
        .map_to_mm(|e| TendermintInitErrorKind::CouldNotGenerateAccountId(e.to_string()))
}

#[derive(Display, Debug)]
pub enum AccountIdFromPubkeyHexErr {
    InvalidHexString(FromHexError),
    CouldNotCreateAccountId(ErrorReport),
}

impl From<FromHexError> for AccountIdFromPubkeyHexErr {
    fn from(err: FromHexError) -> Self { AccountIdFromPubkeyHexErr::InvalidHexString(err) }
}

impl From<ErrorReport> for AccountIdFromPubkeyHexErr {
    fn from(err: ErrorReport) -> Self { AccountIdFromPubkeyHexErr::CouldNotCreateAccountId(err) }
}

pub fn account_id_from_pubkey_hex(prefix: &str, pubkey: &str) -> MmResult<AccountId, AccountIdFromPubkeyHexErr> {
    let pubkey_bytes = hex::decode(pubkey)?;
    let pubkey_hash = dhash160(&pubkey_bytes);
    Ok(AccountId::new(prefix, pubkey_hash.as_slice())?)
}

pub struct AllBalancesResult {
    pub platform_balance: BigDecimal,
    pub tokens_balances: HashMap<String, BigDecimal>,
}

#[derive(Debug, Display)]
enum SearchForSwapTxSpendErr {
    Cosmrs(ErrorReport),
    Rpc(TendermintCoinRpcError),
    TxMessagesEmpty,
    ClaimHtlcTxNotFound,
    UnexpectedHtlcState(i32),
    Proto(DecodeError),
}

impl From<ErrorReport> for SearchForSwapTxSpendErr {
    fn from(e: ErrorReport) -> Self { SearchForSwapTxSpendErr::Cosmrs(e) }
}

impl From<TendermintCoinRpcError> for SearchForSwapTxSpendErr {
    fn from(e: TendermintCoinRpcError) -> Self { SearchForSwapTxSpendErr::Rpc(e) }
}

impl From<DecodeError> for SearchForSwapTxSpendErr {
    fn from(e: DecodeError) -> Self { SearchForSwapTxSpendErr::Proto(e) }
}

impl TendermintCoin {
    pub async fn init(
        ctx: &MmArc,
        ticker: String,
        avg_block_time: u8,
        protocol_info: TendermintProtocolInfo,
        rpc_urls: Vec<String>,
        priv_key: &[u8],
    ) -> MmResult<Self, TendermintInitError> {
        if rpc_urls.is_empty() {
            return MmError::err(TendermintInitError {
                ticker,
                kind: TendermintInitErrorKind::EmptyRpcUrls,
            });
        }

        let account_id =
            account_id_from_privkey(priv_key, &protocol_info.account_prefix).mm_err(|kind| TendermintInitError {
                ticker: ticker.clone(),
                kind,
            })?;

        let rpc_clients: Result<Vec<HttpClient>, _> = rpc_urls
            .iter()
            .map(|url| {
                HttpClient::new(url.as_str()).map_to_mm(|e| TendermintInitError {
                    ticker: ticker.clone(),
                    kind: TendermintInitErrorKind::RpcClientInitError(e.to_string()),
                })
            })
            .collect();

        let rpc_clients = rpc_clients?;

        let chain_id = ChainId::try_from(protocol_info.chain_id).map_to_mm(|e| TendermintInitError {
            ticker: ticker.clone(),
            kind: TendermintInitErrorKind::InvalidChainId(e.to_string()),
        })?;

        let denom = Denom::from_str(&protocol_info.denom).map_to_mm(|e| TendermintInitError {
            ticker: ticker.clone(),
            kind: TendermintInitErrorKind::InvalidDenom(e.to_string()),
        })?;

        // Create an abortable system linked to the `MmCtx` so if the context is stopped via `MmArc::stop`,
        // all spawned futures related to `TendermintCoin` will be aborted as well.
        let abortable_system = ctx.abortable_system.create_subsystem();

        Ok(TendermintCoin(Arc::new(TendermintCoinImpl {
            ticker,
            rpc_clients,
            account_id,
            account_prefix: protocol_info.account_prefix,
            priv_key: priv_key.to_vec(),
            decimals: protocol_info.decimals,
            denom,
            chain_id,
            gas_price: protocol_info.gas_price,
            avg_block_time,
            sequence_lock: AsyncMutex::new(()),
            tokens_info: PaMutex::new(HashMap::new()),
            abortable_system,
        })))
    }

    // TODO
    // Save one working client to the coin context, only try others once it doesn't
    // work anymore.
    // Also, try couple times more on health check errors.
    async fn rpc_client(&self) -> MmResult<HttpClient, TendermintCoinRpcError> {
        for rpc_client in self.rpc_clients.iter() {
            match rpc_client.perform(HealthRequest).timeout(Duration::from_secs(3)).await {
                Ok(Ok(_)) => return Ok(rpc_client.clone()),
                Ok(Err(e)) => log::warn!(
                    "Recieved error from Tendermint rpc node during health check. Error: {:?}",
                    e
                ),
                Err(_) => log::warn!("Tendermint rpc node: {:?} got timeout during health check", rpc_client),
            };
        }

        MmError::err(TendermintCoinRpcError::PerformError(
            "All the current rpc nodes are unavailable.".to_string(),
        ))
    }

    #[inline(always)]
    fn gas_price(&self) -> f64 { self.gas_price.unwrap_or(DEFAULT_GAS_PRICE) }

    #[allow(unused)]
    async fn get_latest_block(&self) -> MmResult<GetLatestBlockResponse, TendermintCoinRpcError> {
        let path = AbciPath::from_str(ABCI_GET_LATEST_BLOCK_PATH).expect("valid path");

        let request = GetLatestBlockRequest {};
        let request = AbciRequest::new(
            Some(path),
            request.encode_to_vec(),
            ABCI_REQUEST_HEIGHT,
            ABCI_REQUEST_PROVE,
        );

        let response = self.rpc_client().await?.perform(request).await?;

        Ok(GetLatestBlockResponse::decode(response.response.value.as_slice())?)
    }

    #[allow(unused)]
    async fn get_block_by_height(&self, height: i64) -> MmResult<GetBlockByHeightResponse, TendermintCoinRpcError> {
        let path = AbciPath::from_str(ABCI_GET_BLOCK_BY_HEIGHT_PATH).expect("valid path");

        let request = GetBlockByHeightRequest { height };
        let request = AbciRequest::new(
            Some(path),
            request.encode_to_vec(),
            ABCI_REQUEST_HEIGHT,
            ABCI_REQUEST_PROVE,
        );

        let response = self.rpc_client().await?.perform(request).await?;

        Ok(GetBlockByHeightResponse::decode(response.response.value.as_slice())?)
    }

    // We must simulate the tx on rpc nodes in order to calculate network fee.
    // Right now cosmos doesn't expose any of gas price and fee informations directly.
    // Therefore, we can call SimulateRequest or CheckTx(doesn't work with using Abci interface) to get used gas or fee itself.
    pub(super) fn gen_simulated_tx(
        &self,
        account_info: BaseAccount,
        tx_payload: Any,
        timeout_height: u64,
        memo: String,
    ) -> cosmrs::Result<Vec<u8>> {
        let fee_amount = Coin {
            denom: self.denom.clone(),
            amount: 0_u64.into(),
        };

        let fee = Fee::from_amount_and_gas(fee_amount, GAS_LIMIT_DEFAULT);

        let signkey = SigningKey::from_bytes(&self.priv_key)?;
        let tx_body = tx::Body::new(vec![tx_payload], memo, timeout_height as u32);
        let auth_info = SignerInfo::single_direct(Some(signkey.public_key()), account_info.sequence).auth_info(fee);
        let sign_doc = SignDoc::new(&tx_body, &auth_info, &self.chain_id, account_info.account_number)?;
        sign_doc.sign(&signkey)?.to_bytes()
    }

    /// This is converted from irismod and cosmos-sdk source codes written in golang.
    /// Refs:
    ///  - Main algorithm: https://github.com/irisnet/irismod/blob/main/modules/htlc/types/htlc.go#L157
    ///  - Coins string building https://github.com/cosmos/cosmos-sdk/blob/main/types/coin.go#L210-L225
    fn calculate_htlc_id(
        &self,
        from_address: &AccountId,
        to_address: &AccountId,
        amount: Vec<Coin>,
        secret_hash: &[u8],
    ) -> String {
        // Needs to be sorted if cointains multiple coins
        // let mut amount = amount;
        // amount.sort();

        let coins_string = amount
            .iter()
            .map(|t| format!("{}{}", t.amount, t.denom))
            .collect::<Vec<String>>()
            .join(",");

        let mut htlc_id = vec![];
        htlc_id.extend_from_slice(secret_hash);
        htlc_id.extend_from_slice(&from_address.to_bytes());
        htlc_id.extend_from_slice(&to_address.to_bytes());
        htlc_id.extend_from_slice(coins_string.as_bytes());
        sha256(&htlc_id).to_string().to_uppercase()
    }

    #[allow(deprecated)]
    pub(super) async fn calculate_fee(
        &self,
        base_denom: Denom,
        tx_bytes: Vec<u8>,
    ) -> MmResult<Fee, TendermintCoinRpcError> {
        let path = AbciPath::from_str(ABCI_SIMULATE_TX_PATH).expect("valid path");
        let request = SimulateRequest { tx_bytes, tx: None };
        let request = AbciRequest::new(
            Some(path),
            request.encode_to_vec(),
            ABCI_REQUEST_HEIGHT,
            ABCI_REQUEST_PROVE,
        );

        let response = self.rpc_client().await?.perform(request).await?;
        let response = SimulateResponse::decode(response.response.value.as_slice())?;

        let gas = response.gas_info.as_ref().ok_or_else(|| {
            TendermintCoinRpcError::InvalidResponse(format!(
                "Could not read gas_info. Invalid Response: {:?}",
                response
            ))
        })?;

        let amount = ((gas.gas_used as f64 * 1.5) * self.gas_price()).ceil();

        let fee_amount = Coin {
            denom: base_denom,
            amount: (amount as u64).into(),
        };

        Ok(Fee::from_amount_and_gas(fee_amount, GAS_LIMIT_DEFAULT))
    }

    #[allow(deprecated)]
    pub(super) async fn calculate_fee_amount_as_u64(&self, tx_bytes: Vec<u8>) -> MmResult<u64, TendermintCoinRpcError> {
        let path = AbciPath::from_str(ABCI_SIMULATE_TX_PATH).expect("valid path");
        let request = SimulateRequest { tx_bytes, tx: None };
        let request = AbciRequest::new(
            Some(path),
            request.encode_to_vec(),
            ABCI_REQUEST_HEIGHT,
            ABCI_REQUEST_PROVE,
        );

        let response = self.rpc_client().await?.perform(request).await?;
        let response = SimulateResponse::decode(response.response.value.as_slice())?;

        let gas = response.gas_info.as_ref().ok_or_else(|| {
            TendermintCoinRpcError::InvalidResponse(format!(
                "Could not read gas_info. Invalid Response: {:?}",
                response
            ))
        })?;

        Ok(((gas.gas_used as f64 * 1.5) * self.gas_price()).ceil() as u64)
    }

    pub(super) async fn my_account_info(&self) -> MmResult<BaseAccount, TendermintCoinRpcError> {
        let path = AbciPath::from_str(ABCI_QUERY_ACCOUNT_PATH).expect("valid path");
        let request = QueryAccountRequest {
            address: self.account_id.to_string(),
        };
        let request = AbciRequest::new(
            Some(path),
            request.encode_to_vec(),
            ABCI_REQUEST_HEIGHT,
            ABCI_REQUEST_PROVE,
        );

        let response = self.rpc_client().await?.perform(request).await?;
        let account_response = QueryAccountResponse::decode(response.response.value.as_slice())?;
        let account = account_response
            .account
            .or_mm_err(|| TendermintCoinRpcError::InvalidResponse("Account is None".into()))?;
        Ok(BaseAccount::decode(account.value.as_slice())?)
    }

    pub(super) async fn balance_for_denom(&self, denom: String) -> MmResult<u64, TendermintCoinRpcError> {
        let path = AbciPath::from_str(ABCI_QUERY_BALANCE_PATH).expect("valid path");
        let request = QueryBalanceRequest {
            address: self.account_id.to_string(),
            denom,
        };
        let request = AbciRequest::new(
            Some(path),
            request.encode_to_vec(),
            ABCI_REQUEST_HEIGHT,
            ABCI_REQUEST_PROVE,
        );

        let response = self.rpc_client().await?.perform(request).await?;
        let response = QueryBalanceResponse::decode(response.response.value.as_slice())?;
        response
            .balance
            .or_mm_err(|| TendermintCoinRpcError::InvalidResponse("balance is None".into()))?
            .amount
            .parse()
            .map_to_mm(|e| TendermintCoinRpcError::InvalidResponse(format!("balance is not u64, err {}", e)))
    }

    pub async fn all_balances(&self) -> MmResult<AllBalancesResult, TendermintCoinRpcError> {
        let platform_balance_denom = self.balance_for_denom(self.denom.to_string()).await?;
        let platform_balance = big_decimal_from_sat_unsigned(platform_balance_denom, self.decimals);
        let ibc_assets_info = self.tokens_info.lock().clone();

        let mut result = AllBalancesResult {
            platform_balance,
            tokens_balances: HashMap::new(),
        };
        for (ticker, info) in ibc_assets_info {
            let balance_denom = self.balance_for_denom(info.denom.to_string()).await?;
            let balance_decimal = big_decimal_from_sat_unsigned(balance_denom, info.decimals);
            result.tokens_balances.insert(ticker, balance_decimal);
        }

        Ok(result)
    }

    fn gen_create_htlc_tx(
        &self,
        denom: Denom,
        to: &AccountId,
        amount: cosmrs::Decimal,
        secret_hash: &[u8],
        time_lock: u64,
    ) -> MmResult<IrisHtlc, TxMarshalingErr> {
        let amount = vec![Coin { denom, amount }];
        let timestamp = 0_u64;
        let msg_payload = MsgCreateHtlc {
            sender: self.account_id.clone(),
            to: to.clone(),
            receiver_on_other_chain: "".to_string(),
            sender_on_other_chain: "".to_string(),
            amount: amount.clone(),
            hash_lock: hex::encode(secret_hash),
            timestamp,
            time_lock,
            transfer: false,
        };

        let htlc_id = self.calculate_htlc_id(&self.account_id, to, amount, secret_hash);

        Ok(IrisHtlc {
            id: htlc_id,
            msg_payload: msg_payload
                .to_any()
                .map_err(|e| MmError::new(TxMarshalingErr::InvalidInput(e.to_string())))?,
        })
    }

    fn gen_claim_htlc_tx(&self, htlc_id: String, secret: &[u8]) -> MmResult<IrisHtlc, TxMarshalingErr> {
        let msg_payload = MsgClaimHtlc {
            id: htlc_id.clone(),
            sender: self.account_id.clone(),
            secret: hex::encode(secret),
        };

        Ok(IrisHtlc {
            id: htlc_id,
            msg_payload: msg_payload
                .to_any()
                .map_err(|e| MmError::new(TxMarshalingErr::InvalidInput(e.to_string())))?,
        })
    }

    pub(super) fn any_to_signed_raw_tx(
        &self,
        account_info: BaseAccount,
        tx_payload: Any,
        fee: Fee,
        timeout_height: u64,
        memo: String,
    ) -> cosmrs::Result<Raw> {
        let signkey = SigningKey::from_bytes(&self.priv_key)?;
        let tx_body = tx::Body::new(vec![tx_payload], memo, timeout_height as u32);
        let auth_info = SignerInfo::single_direct(Some(signkey.public_key()), account_info.sequence).auth_info(fee);
        let sign_doc = SignDoc::new(&tx_body, &auth_info, &self.chain_id, account_info.account_number)?;
        sign_doc.sign(&signkey)
    }

    pub fn add_activated_token_info(&self, ticker: String, decimals: u8, denom: Denom) {
        self.tokens_info
            .lock()
            .insert(ticker, ActivatedTokenInfo { decimals, denom });
    }

    fn estimate_blocks_from_duration(&self, duration: u64) -> i64 {
        let estimated_time_lock = (duration / self.avg_block_time as u64) as i64;

        if estimated_time_lock > MAX_TIME_LOCK {
            MAX_TIME_LOCK
        } else if estimated_time_lock < MIN_TIME_LOCK {
            MIN_TIME_LOCK
        } else {
            estimated_time_lock
        }
    }

    pub(crate) fn check_if_my_payment_sent_for_denom(
        &self,
        decimals: u8,
        denom: Denom,
        other_pub: &[u8],
        secret_hash: &[u8],
        amount: &BigDecimal,
    ) -> Box<dyn Future<Item = Option<TransactionEnum>, Error = String> + Send> {
        let amount = try_fus!(sat_from_big_decimal(amount, decimals));
        let amount = vec![Coin {
            denom,
            amount: amount.into(),
        }];

        let pubkey_hash = dhash160(other_pub);
        let to_address = try_fus!(AccountId::new(&self.account_prefix, pubkey_hash.as_slice()));

        let htlc_id = self.calculate_htlc_id(&self.account_id, &to_address, amount, secret_hash);

        let coin = self.clone();
        let fut = async move {
            let htlc_response = try_s!(coin.query_htlc(htlc_id.clone()).await);
            let htlc_data = match htlc_response.htlc {
                Some(htlc) => htlc,
                None => return Ok(None),
            };

            match htlc_data.state {
                HTLC_STATE_OPEN | HTLC_STATE_COMPLETED | HTLC_STATE_REFUNDED => {},
                unexpected_state => return Err(format!("Unexpected state for HTLC {}", unexpected_state)),
            };

            let rpc_client = try_s!(coin.rpc_client().await);
            let q = format!("create_htlc.id = '{}'", htlc_id);

            let response = try_s!(
                // Search single tx
                rpc_client
                    .perform(TxSearchRequest::new(q, false, 1, 1, TendermintResultOrder::Descending))
                    .await
            );

            if let Some(tx) = response.txs.first() {
                if let cosmrs::tendermint::abci::Code::Err(err_code) = tx.tx_result.code {
                    return Err(format!(
                        "Got {} error code. Broadcasted HTLC likely isn't valid.",
                        err_code
                    ));
                }

                let deserialized_tx = try_s!(cosmrs::Tx::from_bytes(tx.tx.as_bytes()));
                let msg = try_s!(deserialized_tx.body.messages.first().ok_or("Tx body couldn't be read."));
                let htlc = try_s!(CreateHtlcProtoRep::decode(msg.value.as_slice()));

                if htlc.hash_lock.to_uppercase() == htlc_data.hash_lock.to_uppercase() {
                    let htlc = TransactionEnum::CosmosTransaction(CosmosTransaction {
                        data: try_s!(TxRaw::decode(tx.tx.as_bytes())),
                    });
                    return Ok(Some(htlc));
                }
            }

            Ok(None)
        };

        Box::new(fut.boxed().compat())
    }

    pub(super) fn send_htlc_for_denom(
        &self,
        time_lock_duration: u64,
        other_pub: &[u8],
        secret_hash: &[u8],
        amount: BigDecimal,
        denom: Denom,
        decimals: u8,
    ) -> TransactionFut {
        let pubkey_hash = dhash160(other_pub);
        let to = try_tx_fus!(AccountId::new(&self.account_prefix, pubkey_hash.as_slice()));

        let amount_as_u64 = try_tx_fus!(sat_from_big_decimal(&amount, decimals));
        let amount = cosmrs::Decimal::from(amount_as_u64);

        let secret_hash = secret_hash.to_vec();
        let coin = self.clone();
        let fut = async move {
            let time_lock = coin.estimate_blocks_from_duration(time_lock_duration);

            let create_htlc_tx = try_tx_s!(coin.gen_create_htlc_tx(denom, &to, amount, &secret_hash, time_lock as u64));

            let _sequence_lock = coin.sequence_lock.lock().await;
            let current_block = try_tx_s!(coin.current_block().compat().await);
            let timeout_height = current_block + TIMEOUT_HEIGHT_DELTA;
            let account_info = try_tx_s!(coin.my_account_info().await);

            let simulated_tx = try_tx_s!(coin.gen_simulated_tx(
                account_info.clone(),
                create_htlc_tx.msg_payload.clone(),
                timeout_height,
                TX_DEFAULT_MEMO.into(),
            ));

            let fee = try_tx_s!(coin.calculate_fee(coin.denom.clone(), simulated_tx).await);

            let tx_raw = try_tx_s!(coin.any_to_signed_raw_tx(
                account_info.clone(),
                create_htlc_tx.msg_payload.clone(),
                fee,
                timeout_height,
                TX_DEFAULT_MEMO.into(),
            ));

            let _tx_id = try_tx_s!(coin.send_raw_tx_bytes(&try_tx_s!(tx_raw.to_bytes())).compat().await);

            Ok(TransactionEnum::CosmosTransaction(CosmosTransaction {
                data: tx_raw.into(),
            }))
        };

        Box::new(fut.boxed().compat())
    }

    pub(super) fn send_taker_fee_for_denom(
        &self,
        fee_addr: &[u8],
        amount: BigDecimal,
        denom: Denom,
        decimals: u8,
        uuid: &[u8],
    ) -> TransactionFut {
        let memo = try_tx_fus!(Uuid::from_slice(uuid)).to_string();
        let from_address = self.account_id.clone();
        let pubkey_hash = dhash160(fee_addr);
        let to_address = try_tx_fus!(AccountId::new(&self.account_prefix, pubkey_hash.as_slice()));

        let amount_as_u64 = try_tx_fus!(sat_from_big_decimal(&amount, decimals));
        let amount = cosmrs::Decimal::from(amount_as_u64);

        let amount = vec![Coin { denom, amount }];

        let tx_payload = try_tx_fus!(MsgSend {
            from_address,
            to_address,
            amount,
        }
        .to_any());

        let coin = self.clone();
        let fut = async move {
            let _sequence_lock = coin.sequence_lock.lock().await;
            let account_info = try_tx_s!(coin.my_account_info().await);

            let current_block = try_tx_s!(coin.current_block().compat().await.map_to_mm(WithdrawError::Transport));
            let timeout_height = current_block + TIMEOUT_HEIGHT_DELTA;

            let simulated_tx = try_tx_s!(coin.gen_simulated_tx(
                account_info.clone(),
                tx_payload.clone(),
                timeout_height,
                TX_DEFAULT_MEMO.into(),
            ));

            let fee = try_tx_s!(coin.calculate_fee(coin.denom.clone(), simulated_tx).await);

            let tx_raw = try_tx_s!(coin
                .any_to_signed_raw_tx(account_info, tx_payload, fee, timeout_height, memo)
                .map_to_mm(|e| WithdrawError::InternalError(e.to_string())));

            let tx_bytes = try_tx_s!(tx_raw
                .to_bytes()
                .map_to_mm(|e| WithdrawError::InternalError(e.to_string())));

            let _tx_id = try_tx_s!(coin.send_raw_tx_bytes(&tx_bytes).compat().await);

            Ok(TransactionEnum::CosmosTransaction(CosmosTransaction {
                data: tx_raw.into(),
            }))
        };

        Box::new(fut.boxed().compat())
    }

    #[allow(clippy::too_many_arguments)]
    pub(super) fn validate_fee_for_denom(
        &self,
        fee_tx: &TransactionEnum,
        expected_sender: &[u8],
        fee_addr: &[u8],
        amount: &BigDecimal,
        decimals: u8,
        uuid: &[u8],
        denom: String,
    ) -> Box<dyn Future<Item = (), Error = String> + Send> {
        let tx = match fee_tx {
            TransactionEnum::CosmosTransaction(tx) => tx.clone(),
            invalid_variant => {
                return Box::new(futures01::future::err(ERRL!(
                    "Unexpected tx variant {:?}",
                    invalid_variant
                )))
            },
        };

        let uuid = try_fus!(Uuid::from_slice(uuid)).to_string();
        let sender_pubkey_hash = dhash160(expected_sender);
        let expected_sender_address =
            try_fus!(AccountId::new(&self.account_prefix, sender_pubkey_hash.as_slice())).to_string();

        let dex_fee_addr_pubkey_hash = dhash160(fee_addr);
        let expected_dex_fee_address = try_fus!(AccountId::new(
            &self.account_prefix,
            dex_fee_addr_pubkey_hash.as_slice()
        ))
        .to_string();

        let expected_amount = try_fus!(sat_from_big_decimal(amount, decimals));
        let expected_amount = CoinProto {
            denom,
            amount: expected_amount.to_string(),
        };

        let coin = self.clone();
        let fut = async move {
            let tx_body = try_s!(TxBody::decode(tx.data.body_bytes.as_slice()));
            if tx_body.messages.len() != 1 {
                return ERR!("Tx body must have exactly one message");
            }

            let msg = try_s!(MsgSendProto::decode(tx_body.messages[0].value.as_slice()));
            if msg.to_address != expected_dex_fee_address {
                return ERR!(
                    "Dex fee is sent to wrong address: {}, expected {}",
                    msg.to_address,
                    expected_dex_fee_address
                );
            }

            if msg.amount.len() != 1 {
                return ERR!("Msg must have exactly one Coin");
            }

            if msg.amount[0] != expected_amount {
                return ERR!("Invalid amount {:?}, expected {:?}", msg.amount[0], expected_amount);
            }

            if msg.from_address != expected_sender_address {
                return ERR!(
                    "Invalid sender: {}, expected {}",
                    msg.from_address,
                    expected_sender_address
                );
            }

            if tx_body.memo != uuid {
                return ERR!("Invalid memo: {}, expected {}", msg.from_address, uuid);
            }

            let encoded_tx = tx.data.encode_to_vec();
            let hash = hex::encode_upper(sha256(&encoded_tx).as_slice());
            let encoded_from_rpc = try_s!(coin.request_tx(hash).await).encode_to_vec();
            if encoded_tx != encoded_from_rpc {
                return ERR!("Transaction from RPC doesn't match the input");
            }
            Ok(())
        };
        Box::new(fut.boxed().compat())
    }

    pub(super) fn validate_payment_for_denom(
        &self,
        input: ValidatePaymentInput,
        denom: Denom,
        decimals: u8,
    ) -> ValidatePaymentFut<()> {
        let coin = self.clone();
        let fut = async move {
            let tx = cosmrs::Tx::from_bytes(&input.payment_tx)
                .map_to_mm(|e| ValidatePaymentError::TxDeserializationError(e.to_string()))?;

            if tx.body.messages.len() != 1 {
                return MmError::err(ValidatePaymentError::WrongPaymentTx(
                    "Payment tx must have exactly one message".into(),
                ));
            }

            let create_htlc_msg_proto = CreateHtlcProtoRep::decode(tx.body.messages[0].value.as_slice())
                .map_to_mm(|e| ValidatePaymentError::WrongPaymentTx(e.to_string()))?;
            let create_htlc_msg = MsgCreateHtlc::try_from(create_htlc_msg_proto)
                .map_to_mm(|e| ValidatePaymentError::WrongPaymentTx(e.to_string()))?;

            let sender_pubkey_hash = dhash160(&input.other_pub);
            let sender = AccountId::new(&coin.account_prefix, sender_pubkey_hash.as_slice())
                .map_to_mm(|e| ValidatePaymentError::InvalidParameter(e.to_string()))?;

            let amount = sat_from_big_decimal(&input.amount, decimals)?;
            let amount = vec![Coin {
                denom,
                amount: amount.into(),
            }];

            let time_lock = coin.estimate_blocks_from_duration(input.time_lock_duration);

            let expected_msg = MsgCreateHtlc {
                sender: sender.clone(),
                to: coin.account_id.clone(),
                receiver_on_other_chain: "".into(),
                sender_on_other_chain: "".into(),
                amount: amount.clone(),
                hash_lock: hex::encode(&input.secret_hash),
                timestamp: 0,
                time_lock: time_lock as u64,
                transfer: false,
            };

            if create_htlc_msg != expected_msg {
                return MmError::err(ValidatePaymentError::WrongPaymentTx(format!(
                    "Incorrect CreateHtlc message {:?}, expected {:?}",
                    create_htlc_msg, expected_msg
                )));
            }

            let hash = hex::encode_upper(sha256(&input.payment_tx).as_slice());
            let tx_from_rpc = coin.request_tx(hash).await?;
            if input.payment_tx != tx_from_rpc.encode_to_vec() {
                return MmError::err(ValidatePaymentError::InvalidRpcResponse(
                    "Tx from RPC doesn't match the input".into(),
                ));
            }

            let htlc_id = coin.calculate_htlc_id(&sender, &coin.account_id, amount, &input.secret_hash);

            let htlc_response = coin.query_htlc(htlc_id.clone()).await?;
            let htlc_data = htlc_response
                .htlc
                .or_mm_err(|| ValidatePaymentError::InvalidRpcResponse(format!("No HTLC data for {}", htlc_id)))?;

            match htlc_data.state {
                0 => Ok(()),
                unexpected_state => MmError::err(ValidatePaymentError::UnexpectedPaymentState(format!(
                    "{}",
                    unexpected_state
                ))),
            }
        };
        Box::new(fut.boxed().compat())
    }

    pub(super) async fn get_sender_trade_fee_for_denom(
        &self,
        ticker: String,
        denom: Denom,
        decimals: u8,
        amount: BigDecimal,
    ) -> TradePreimageResult<TradeFee> {
        const TIME_LOCK: u64 = 1750;
        let sec: [u8; 32] = thread_rng().gen();
        let to_address = account_id_from_pubkey_hex(&self.account_prefix, DEX_FEE_ADDR_PUBKEY)
            .map_err(|e| MmError::new(TradePreimageError::InternalError(e.into_inner().to_string())))?;

        let amount = sat_from_big_decimal(&amount, decimals)?;

        let create_htlc_tx = self
            .gen_create_htlc_tx(denom, &to_address, amount.into(), sha256(&sec).as_slice(), TIME_LOCK)
            .map_err(|e| {
                MmError::new(TradePreimageError::InternalError(format!(
                    "Could not create HTLC. {:?}",
                    e.into_inner()
                )))
            })?;

        let current_block = self.current_block().compat().await.map_err(|e| {
            MmError::new(TradePreimageError::InternalError(format!(
                "Could not get current_block. {}",
                e
            )))
        })?;
        let timeout_height = current_block + TIMEOUT_HEIGHT_DELTA;

        let account_info = self.my_account_info().await.map_err(|e| {
            MmError::new(TradePreimageError::InternalError(format!(
                "Could not get account_info. {}",
                e
            )))
        })?;

        let simulated_tx = self
            .gen_simulated_tx(
                account_info.clone(),
                create_htlc_tx.msg_payload.clone(),
                timeout_height,
                TX_DEFAULT_MEMO.into(),
            )
            .map_err(|e| {
                MmError::new(TradePreimageError::InternalError(format!(
                    "Tx simulation failed. {:?}",
                    e
                )))
            })?;

        let fee_uamount = self
            .calculate_fee_amount_as_u64(simulated_tx)
            .await
            .map_err(|e| MmError::new(TradePreimageError::Transport(format!("{:?}", e.into_inner()))))?;

        let fee_amount = big_decimal_from_sat_unsigned(fee_uamount, self.decimals);

        Ok(TradeFee {
            coin: ticker,
            amount: fee_amount.into(),
            paid_from_trading_vol: false,
        })
    }

    pub(super) async fn get_fee_to_send_taker_fee_for_denom(
        &self,
        ticker: String,
        denom: Denom,
        decimals: u8,
        dex_fee_amount: BigDecimal,
    ) -> TradePreimageResult<TradeFee> {
        let to_address = account_id_from_pubkey_hex(&self.account_prefix, DEX_FEE_ADDR_PUBKEY)
            .map_err(|e| MmError::new(TradePreimageError::InternalError(e.into_inner().to_string())))?;
        let amount = sat_from_big_decimal(&dex_fee_amount, decimals)?;

        let current_block = self.current_block().compat().await.map_err(|e| {
            MmError::new(TradePreimageError::InternalError(format!(
                "Could not get current_block. {}",
                e
            )))
        })?;
        let timeout_height = current_block + TIMEOUT_HEIGHT_DELTA;

        let account_info = self.my_account_info().await.map_err(|e| {
            MmError::new(TradePreimageError::InternalError(format!(
                "Could not get account_info. {}",
                e
            )))
        })?;

        let msg_send = MsgSend {
            from_address: self.account_id.clone(),
            to_address: to_address.clone(),
            amount: vec![Coin {
                denom,
                amount: amount.into(),
            }],
        }
        .to_any()
        .map_err(|e| MmError::new(TradePreimageError::InternalError(e.to_string())))?;

        let simulated_tx = self
            .gen_simulated_tx(account_info.clone(), msg_send, timeout_height, TX_DEFAULT_MEMO.into())
            .map_err(|e| {
                MmError::new(TradePreimageError::InternalError(format!(
                    "Tx simulation failed. {:?}",
                    e
                )))
            })?;

        let fee_uamount = self
            .calculate_fee_amount_as_u64(simulated_tx)
            .await
            .map_err(|e| MmError::new(TradePreimageError::Transport(format!("{:?}", e.into_inner()))))?;

        let fee_amount = big_decimal_from_sat_unsigned(fee_uamount, decimals);

        Ok(TradeFee {
            coin: ticker,
            amount: fee_amount.into(),
            paid_from_trading_vol: false,
        })
    }

    async fn request_tx(&self, hash: String) -> MmResult<Tx, TendermintCoinRpcError> {
        let path = AbciPath::from_str(ABCI_GET_TX_PATH).expect("valid path");
        let request = GetTxRequest { hash };
        let response = self
            .rpc_client()
            .await?
            .abci_query(
                Some(path),
                request.encode_to_vec(),
                ABCI_REQUEST_HEIGHT,
                ABCI_REQUEST_PROVE,
            )
            .await?;

        let response = GetTxResponse::decode(response.value.as_slice())?;
        response
            .tx
            .or_mm_err(|| TendermintCoinRpcError::InvalidResponse(format!("Tx {} does not exist", request.hash)))
    }

    /// Returns status code of transaction.
    /// If tx doesn't exists on chain, then returns `None`.
    async fn get_tx_status_code_or_none(
        &self,
        hash: String,
    ) -> MmResult<Option<cosmrs::tendermint::abci::Code>, TendermintCoinRpcError> {
        let path = AbciPath::from_str(ABCI_GET_TX_PATH).expect("valid path");
        let request = GetTxRequest { hash };
        let response = self
            .rpc_client()
            .await?
            .abci_query(
                Some(path),
                request.encode_to_vec(),
                ABCI_REQUEST_HEIGHT,
                ABCI_REQUEST_PROVE,
            )
            .await?;

        let tx = GetTxResponse::decode(response.value.as_slice())?;

        if let Some(tx_response) = tx.tx_response {
            // non-zero values are error.
            match tx_response.code {
                0 => Ok(Some(cosmrs::tendermint::abci::Code::Ok)),
                err_code => Ok(Some(cosmrs::tendermint::abci::Code::Err(err_code))),
            }
        } else {
            Ok(None)
        }
    }

    async fn query_htlc(&self, id: String) -> MmResult<QueryHtlcResponseProto, TendermintCoinRpcError> {
        let path = AbciPath::from_str(ABCI_QUERY_HTLC_PATH).expect("valid path");
        let request = QueryHtlcRequestProto { id };
        let response = self
            .rpc_client()
            .await?
            .abci_query(
                Some(path),
                request.encode_to_vec(),
                ABCI_REQUEST_HEIGHT,
                ABCI_REQUEST_PROVE,
            )
            .await?;

        Ok(QueryHtlcResponseProto::decode(response.value.as_slice())?)
    }

    #[inline]
    pub(crate) fn is_tx_amount_enough(&self, decimals: u8, amount: &BigDecimal) -> bool {
        let min_tx_amount = big_decimal_from_sat(MIN_TX_SATOSHIS, decimals);
        amount >= &min_tx_amount
    }

    async fn search_for_swap_tx_spend(
        &self,
        input: SearchForSwapTxSpendInput<'_>,
    ) -> MmResult<Option<FoundSwapTxSpend>, SearchForSwapTxSpendErr> {
        let tx = cosmrs::Tx::from_bytes(input.tx)?;
        let first_message = tx
            .body
            .messages
            .first()
            .or_mm_err(|| SearchForSwapTxSpendErr::TxMessagesEmpty)?;
        let htlc_proto = CreateHtlcProtoRep::decode(first_message.value.as_slice())?;
        let htlc = MsgCreateHtlc::try_from(htlc_proto)?;
        let htlc_id = self.calculate_htlc_id(&htlc.sender, &htlc.to, htlc.amount, input.secret_hash);

        let htlc_response = self.query_htlc(htlc_id.clone()).await?;
        let htlc_data = match htlc_response.htlc {
            Some(htlc) => htlc,
            None => return Ok(None),
        };

        match htlc_data.state {
            HTLC_STATE_OPEN => Ok(None),
            HTLC_STATE_COMPLETED => {
                let events_string = format!("claim_htlc.id='{}'", htlc_id);
                let request = GetTxsEventRequest {
                    events: vec![events_string],
                    pagination: None,
                    order_by: 0,
                };
                let encoded_request = request.encode_to_vec();

                let path = AbciPath::from_str(ABCI_GET_TXS_EVENT_PATH).expect("valid path");
                let response = self
                    .rpc_client()
                    .await?
                    .abci_query(
                        Some(path),
                        encoded_request.as_slice(),
                        ABCI_REQUEST_HEIGHT,
                        ABCI_REQUEST_PROVE,
                    )
                    .await
                    .map_to_mm(TendermintCoinRpcError::from)?;
                let response = GetTxsEventResponse::decode(response.value.as_slice())?;
                match response.txs.first() {
                    Some(tx) => {
                        let tx = TransactionEnum::CosmosTransaction(CosmosTransaction {
                            data: TxRaw {
                                body_bytes: tx.body.as_ref().map(Message::encode_to_vec).unwrap_or_default(),
                                auth_info_bytes: tx.auth_info.as_ref().map(Message::encode_to_vec).unwrap_or_default(),
                                signatures: tx.signatures.clone(),
                            },
                        });
                        Ok(Some(FoundSwapTxSpend::Spent(tx)))
                    },
                    None => MmError::err(SearchForSwapTxSpendErr::ClaimHtlcTxNotFound),
                }
            },
            HTLC_STATE_REFUNDED => {
                // HTLC is refunded automatically without transaction. We have to return dummy tx data
                Ok(Some(FoundSwapTxSpend::Refunded(TransactionEnum::CosmosTransaction(
                    CosmosTransaction { data: TxRaw::default() },
                ))))
            },
            unexpected_state => MmError::err(SearchForSwapTxSpendErr::UnexpectedHtlcState(unexpected_state)),
        }
    }
}

#[async_trait]
#[allow(unused_variables)]
impl MmCoin for TendermintCoin {
    fn is_asset_chain(&self) -> bool { false }

    fn spawner(&self) -> CoinFutSpawner { CoinFutSpawner::new(&self.abortable_system) }

    fn withdraw(&self, req: WithdrawRequest) -> WithdrawFut {
        let coin = self.clone();
        let fut = async move {
            let to_address =
                AccountId::from_str(&req.to).map_to_mm(|e| WithdrawError::InvalidAddress(e.to_string()))?;
            if to_address.prefix() != coin.account_prefix {
                return MmError::err(WithdrawError::InvalidAddress(format!(
                    "expected {} address prefix",
                    coin.account_prefix
                )));
            }
            let balance_denom = coin.balance_for_denom(coin.denom.to_string()).await?;
            let balance_dec = big_decimal_from_sat_unsigned(balance_denom, coin.decimals);

            // << BEGIN TX SIMULATION FOR FEE CALCULATION
            let (amount_denom, amount_dec, total_amount) = if req.max {
                let amount_denom = balance_denom;
                (
                    amount_denom,
                    big_decimal_from_sat_unsigned(amount_denom, coin.decimals),
                    balance_dec.clone(),
                )
            } else {
                let total = req.amount.clone();

                (
                    sat_from_big_decimal(&req.amount, coin.decimals)?,
                    req.amount.clone(),
                    total,
                )
            };

            if !coin.is_tx_amount_enough(coin.decimals, &amount_dec) {
                return MmError::err(WithdrawError::AmountTooLow {
                    amount: amount_dec,
                    threshold: coin.min_tx_amount(),
                });
            }

            let received_by_me = if to_address == coin.account_id {
                amount_dec
            } else {
                BigDecimal::default()
            };

            let msg_send = MsgSend {
                from_address: coin.account_id.clone(),
                to_address: to_address.clone(),
                amount: vec![Coin {
                    denom: coin.denom.clone(),
                    amount: amount_denom.into(),
                }],
            }
            .to_any()
            .map_to_mm(|e| WithdrawError::InternalError(e.to_string()))?;

            let memo = req.memo.unwrap_or_else(|| TX_DEFAULT_MEMO.into());
            let current_block = coin
                .current_block()
                .compat()
                .await
                .map_to_mm(WithdrawError::Transport)?;

            let _sequence_lock = coin.sequence_lock.lock().await;
            let account_info = coin.my_account_info().await?;

            let timeout_height = current_block + TIMEOUT_HEIGHT_DELTA;

            let simulated_tx = coin
                .gen_simulated_tx(account_info.clone(), msg_send.clone(), timeout_height, memo.clone())
                .map_to_mm(|e| WithdrawError::InternalError(e.to_string()))?;
            // >> END TX SIMULATION FOR FEE CALCULATION

            let fee_amount_u64 = coin.calculate_fee_amount_as_u64(simulated_tx).await?;
            let fee_amount_dec = big_decimal_from_sat_unsigned(fee_amount_u64, coin.decimals());

            let fee_amount = Coin {
                denom: coin.denom.clone(),
                amount: fee_amount_u64.into(),
            };

            let fee = Fee::from_amount_and_gas(fee_amount, GAS_LIMIT_DEFAULT);

            let (amount_denom, amount_dec, total_amount) = if req.max {
                if balance_denom < fee_amount_u64 {
                    return MmError::err(WithdrawError::NotSufficientBalance {
                        coin: coin.ticker.clone(),
                        available: balance_dec,
                        required: fee_amount_dec,
                    });
                }
                let amount_denom = balance_denom - fee_amount_u64;
                (
                    amount_denom,
                    big_decimal_from_sat_unsigned(amount_denom, coin.decimals),
                    balance_dec,
                )
            } else {
                let total = &req.amount + &fee_amount_dec;
                if balance_dec < total {
                    return MmError::err(WithdrawError::NotSufficientBalance {
                        coin: coin.ticker.clone(),
                        available: balance_dec,
                        required: total,
                    });
                }

                (
                    sat_from_big_decimal(&req.amount, coin.decimals)?,
                    req.amount.clone(),
                    total,
                )
            };

            let msg_send = MsgSend {
                from_address: coin.account_id.clone(),
                to_address,
                amount: vec![Coin {
                    denom: coin.denom.clone(),
                    amount: amount_denom.into(),
                }],
            }
            .to_any()
            .map_to_mm(|e| WithdrawError::InternalError(e.to_string()))?;

            let tx_raw = coin
                .any_to_signed_raw_tx(account_info, msg_send, fee, timeout_height, memo)
                .map_to_mm(|e| WithdrawError::InternalError(e.to_string()))?;

            let tx_bytes = tx_raw
                .to_bytes()
                .map_to_mm(|e| WithdrawError::InternalError(e.to_string()))?;

            let hash = sha256(&tx_bytes);
            Ok(TransactionDetails {
                tx_hash: hex::encode_upper(hash.as_slice()),
                tx_hex: tx_bytes.into(),
                from: vec![coin.account_id.to_string()],
                to: vec![req.to],
                my_balance_change: &received_by_me - &total_amount,
                spent_by_me: total_amount.clone(),
                total_amount,
                received_by_me,
                block_height: 0,
                timestamp: 0,
                fee_details: Some(TxFeeDetails::Tendermint(TendermintFeeDetails {
                    coin: coin.ticker.clone(),
                    amount: fee_amount_dec,
                    gas_limit: GAS_LIMIT_DEFAULT,
                })),
                coin: coin.ticker.to_string(),
                internal_id: hash.to_vec().into(),
                kmd_rewards: None,
                transaction_type: TransactionType::default(),
            })
        };
        Box::new(fut.boxed().compat())
    }

    fn get_raw_transaction(&self, mut req: RawTransactionRequest) -> RawTransactionFut {
        let coin = self.clone();
        let fut = async move {
            req.tx_hash.make_ascii_uppercase();
            let tx_from_rpc = coin.request_tx(req.tx_hash).await?;
            Ok(RawTransactionRes {
                tx_hex: tx_from_rpc.encode_to_vec().into(),
            })
        };
        Box::new(fut.boxed().compat())
    }

    fn decimals(&self) -> u8 { self.decimals }

    fn convert_to_address(&self, from: &str, to_address_format: Json) -> Result<String, String> {
        // TODO
        Err("Not implemented".into())
    }

    fn validate_address(&self, address: &str) -> ValidateAddressResult {
        match AccountId::from_str(address) {
            Ok(account) if account.prefix() != self.account_prefix => ValidateAddressResult {
                is_valid: false,
                reason: Some(format!(
                    "Expected {} account prefix, got {}",
                    self.account_prefix,
                    account.prefix()
                )),
            },
            Ok(_) => ValidateAddressResult {
                is_valid: true,
                reason: None,
            },
            Err(e) => ValidateAddressResult {
                is_valid: false,
                reason: Some(e.to_string()),
            },
        }
    }

    fn process_history_loop(&self, ctx: MmArc) -> Box<dyn Future<Item = (), Error = ()> + Send> {
        // TODO
        warn!("process_history_loop is not implemented");
        Box::new(futures01::future::err(()))
    }

    fn history_sync_status(&self) -> HistorySyncState { HistorySyncState::NotEnabled }

    fn get_trade_fee(&self) -> Box<dyn Future<Item = TradeFee, Error = String> + Send> {
        // TODO
        Box::new(futures01::future::err("Not implemented".into()))
    }

    async fn get_sender_trade_fee(
        &self,
        value: TradePreimageValue,
        _stage: FeeApproxStage,
    ) -> TradePreimageResult<TradeFee> {
        let amount = match value {
            TradePreimageValue::Exact(decimal) | TradePreimageValue::UpperBound(decimal) => decimal,
        };
        self.get_sender_trade_fee_for_denom(self.ticker.clone(), self.denom.clone(), self.decimals, amount)
            .await
    }

    fn get_receiver_trade_fee(&self, send_amount: BigDecimal, stage: FeeApproxStage) -> TradePreimageFut<TradeFee> {
        let coin = self.clone();
        let fut = async move {
            // We can't simulate Claim Htlc without having information about broadcasted htlc tx.
            // Since create and claim htlc fees are almost same, we can simply simulate create htlc tx.
            coin.get_sender_trade_fee_for_denom(coin.ticker.clone(), coin.denom.clone(), coin.decimals, send_amount)
                .await
        };
        Box::new(fut.boxed().compat())
    }

    async fn get_fee_to_send_taker_fee(
        &self,
        dex_fee_amount: BigDecimal,
        _stage: FeeApproxStage,
    ) -> TradePreimageResult<TradeFee> {
        self.get_fee_to_send_taker_fee_for_denom(self.ticker.clone(), self.denom.clone(), self.decimals, dex_fee_amount)
            .await
    }

    fn required_confirmations(&self) -> u64 { 0 }

    fn requires_notarization(&self) -> bool { false }

<<<<<<< HEAD
    fn set_required_confirmations(&self, _confirmations: u64) { unimplemented!() }

    fn set_requires_notarization(&self, _requires_nota: bool) { unimplemented!() }
=======
    fn set_required_confirmations(&self, confirmations: u64) {
        // TODO
        warn!("set_required_confirmations has no effect for now")
    }

    fn set_requires_notarization(&self, requires_nota: bool) { warn!("TendermintCoin doesn't support notarization") }
>>>>>>> 429ce2b3

    fn swap_contract_address(&self) -> Option<BytesJson> { None }

    fn mature_confirmations(&self) -> Option<u32> { None }

    fn coin_protocol_info(&self) -> Vec<u8> { Vec::new() }

    fn is_coin_protocol_supported(&self, info: &Option<Vec<u8>>) -> bool { true }
}

impl MarketCoinOps for TendermintCoin {
    fn ticker(&self) -> &str { &self.ticker }

    fn my_address(&self) -> MmResult<String, MyAddressError> { Ok(self.account_id.to_string()) }

    fn get_public_key(&self) -> Result<String, MmError<UnexpectedDerivationMethod>> {
        let key = SigningKey::from_bytes(&self.priv_key).expect("privkey validity is checked on coin creation");
        Ok(key.public_key().to_string())
    }

    fn sign_message_hash(&self, _message: &str) -> Option<[u8; 32]> {
        // TODO
        None
    }

    fn sign_message(&self, _message: &str) -> SignatureResult<String> {
        // TODO
        MmError::err(SignatureError::InternalError("Not implemented".into()))
    }

    fn verify_message(&self, _signature: &str, _message: &str, _address: &str) -> VerificationResult<bool> {
        // TODO
        MmError::err(VerificationError::InternalError("Not implemented".into()))
    }

    fn my_balance(&self) -> BalanceFut<CoinBalance> {
        let coin = self.clone();
        let fut = async move {
            let balance_denom = coin.balance_for_denom(coin.denom.to_string()).await?;
            Ok(CoinBalance {
                spendable: big_decimal_from_sat_unsigned(balance_denom, coin.decimals),
                unspendable: BigDecimal::default(),
            })
        };
        Box::new(fut.boxed().compat())
    }

    fn base_coin_balance(&self) -> BalanceFut<BigDecimal> {
        Box::new(self.my_balance().map(|coin_balance| coin_balance.spendable))
    }

    fn platform_ticker(&self) -> &str { &self.ticker }

    fn send_raw_tx(&self, tx: &str) -> Box<dyn Future<Item = String, Error = String> + Send> {
        let tx_bytes = try_fus!(hex::decode(tx));
        self.send_raw_tx_bytes(&tx_bytes)
    }

    fn send_raw_tx_bytes(&self, tx: &[u8]) -> Box<dyn Future<Item = String, Error = String> + Send> {
        // as sanity check
        try_fus!(Raw::from_bytes(tx));

        let coin = self.clone();
        let tx_bytes = tx.to_owned();
        let fut = async move {
            let broadcast_res = try_s!(
                try_s!(coin.rpc_client().await)
                    .broadcast_tx_commit(tx_bytes.into())
                    .await
            );
            if !broadcast_res.check_tx.code.is_ok() {
                return ERR!("Tx check failed {:?}", broadcast_res.check_tx);
            }

            if !broadcast_res.deliver_tx.code.is_ok() {
                return ERR!("Tx deliver failed {:?}", broadcast_res.deliver_tx);
            }
            Ok(broadcast_res.hash.to_string())
        };
        Box::new(fut.boxed().compat())
    }

    fn wait_for_confirmations(
        &self,
        tx_bytes: &[u8],
        _confirmations: u64,
        _requires_nota: bool,
        wait_until: u64,
        check_every: u64,
    ) -> Box<dyn Future<Item = (), Error = String> + Send> {
        let tx_raw: TxRaw = try_fus!(Message::decode(tx_bytes));
        let tx = TransactionEnum::CosmosTransaction(CosmosTransaction { data: tx_raw });
        let mut tx_hash = hex::encode_upper(&tx.tx_hash().0);
        tx_hash.make_ascii_uppercase();

        let coin = self.clone();
        let fut = async move {
            loop {
                if now_ms() / 1000 > wait_until {
                    return ERR!(
                        "Waited too long until {} for payment {} to be received",
                        wait_until,
                        tx_hash.clone()
                    );
                }

                let tx_status_code = try_s!(coin.get_tx_status_code_or_none(tx_hash.clone()).await);

                if let Some(tx_status_code) = tx_status_code {
                    return match tx_status_code {
                        cosmrs::tendermint::abci::Code::Ok => Ok(()),
                        cosmrs::tendermint::abci::Code::Err(err_code) => Err(format!(
                            "Got error code: '{}' for tx: '{}'. Broadcasted tx isn't valid.",
                            err_code, tx_hash
                        )),
                    };
                };

                Timer::sleep(check_every as f64).await;
            }
        };

        Box::new(fut.boxed().compat())
    }

    fn wait_for_htlc_tx_spend(
        &self,
        transaction: &[u8],
        secret_hash: &[u8],
        wait_until: u64,
        _from_block: u64,
        _swap_contract_address: &Option<BytesJson>,
    ) -> TransactionFut {
        let tx = try_tx_fus!(cosmrs::Tx::from_bytes(transaction));
        let first_message = try_tx_fus!(tx.body.messages.first().ok_or("Tx body couldn't be read."));
        let htlc_proto = try_tx_fus!(CreateHtlcProtoRep::decode(first_message.value.as_slice()));
        let htlc = try_tx_fus!(MsgCreateHtlc::try_from(htlc_proto));
        let htlc_id = self.calculate_htlc_id(&htlc.sender, &htlc.to, htlc.amount, secret_hash);

        let events_string = format!("claim_htlc.id='{}'", htlc_id);
        let request = GetTxsEventRequest {
            events: vec![events_string],
            pagination: None,
            order_by: 0,
        };
        let encoded_request = request.encode_to_vec();

        let coin = self.clone();
        let path = try_tx_fus!(AbciPath::from_str(ABCI_GET_TXS_EVENT_PATH));
        let fut = async move {
            loop {
                let response = try_tx_s!(
                    try_tx_s!(coin.rpc_client().await)
                        .abci_query(
                            Some(path.clone()),
                            encoded_request.as_slice(),
                            ABCI_REQUEST_HEIGHT,
                            ABCI_REQUEST_PROVE
                        )
                        .await
                );
                let response = try_tx_s!(GetTxsEventResponse::decode(response.value.as_slice()));
                if let Some(tx) = response.txs.first() {
                    return Ok(TransactionEnum::CosmosTransaction(CosmosTransaction {
                        data: TxRaw {
                            body_bytes: tx.body.as_ref().map(Message::encode_to_vec).unwrap_or_default(),
                            auth_info_bytes: tx.auth_info.as_ref().map(Message::encode_to_vec).unwrap_or_default(),
                            signatures: tx.signatures.clone(),
                        },
                    }));
                }
                Timer::sleep(5.).await;
                if get_utc_timestamp() > wait_until as i64 {
                    return Err(TransactionErr::Plain("Waited too long".into()));
                }
            }
        };

        Box::new(fut.boxed().compat())
    }

    fn tx_enum_from_bytes(&self, bytes: &[u8]) -> Result<TransactionEnum, MmError<TxMarshalingErr>> {
        let tx_raw: TxRaw = Message::decode(bytes).map_to_mm(|e| TxMarshalingErr::InvalidInput(e.to_string()))?;
        Ok(TransactionEnum::CosmosTransaction(CosmosTransaction { data: tx_raw }))
    }

    fn current_block(&self) -> Box<dyn Future<Item = u64, Error = String> + Send> {
        let coin = self.clone();
        let fut = async move {
            let info = try_s!(try_s!(coin.rpc_client().await).abci_info().await);
            Ok(info.last_block_height.into())
        };
        Box::new(fut.boxed().compat())
    }

    fn display_priv_key(&self) -> Result<String, String> { Ok(hex::encode(&self.priv_key)) }

    fn min_tx_amount(&self) -> BigDecimal { big_decimal_from_sat(MIN_TX_SATOSHIS, self.decimals) }

    // TODO
    // !! This function includes dummy implementation for P.O.C work
    fn min_trading_vol(&self) -> MmNumber { MmNumber::from("0.00777") }
}

#[async_trait]
#[allow(unused_variables)]
impl SwapOps for TendermintCoin {
    fn send_taker_fee(&self, fee_addr: &[u8], amount: BigDecimal, uuid: &[u8]) -> TransactionFut {
        self.send_taker_fee_for_denom(fee_addr, amount, self.denom.clone(), self.decimals, uuid)
    }

    fn send_maker_payment(
        &self,
        time_lock_duration: u64,
        _time_lock: u32,
        taker_pub: &[u8],
        secret_hash: &[u8],
        amount: BigDecimal,
        _swap_contract_address: &Option<BytesJson>,
        _swap_unique_data: &[u8],
        _payment_instructions: &Option<PaymentInstructions>,
    ) -> TransactionFut {
        self.send_htlc_for_denom(
            time_lock_duration,
            taker_pub,
            secret_hash,
            amount,
            self.denom.clone(),
            self.decimals,
        )
    }

    fn send_taker_payment(
        &self,
        time_lock_duration: u64,
        _time_lock: u32,
        maker_pub: &[u8],
        secret_hash: &[u8],
        amount: BigDecimal,
        _swap_contract_address: &Option<BytesJson>,
        _swap_unique_data: &[u8],
        _payment_instructions: &Option<PaymentInstructions>,
    ) -> TransactionFut {
        self.send_htlc_for_denom(
            time_lock_duration,
            maker_pub,
            secret_hash,
            amount,
            self.denom.clone(),
            self.decimals,
        )
    }

    fn send_maker_spends_taker_payment(
        &self,
        taker_payment_tx: &[u8],
        time_lock: u32,
        taker_pub: &[u8],
        secret: &[u8],
        secret_hash: &[u8],
        swap_contract_address: &Option<BytesJson>,
        swap_unique_data: &[u8],
    ) -> TransactionFut {
        let tx = try_tx_fus!(cosmrs::Tx::from_bytes(taker_payment_tx));
        let msg = try_tx_fus!(tx.body.messages.first().ok_or("Tx body couldn't be read."));
        let htlc_proto: crate::tendermint::htlc_proto::CreateHtlcProtoRep =
            try_tx_fus!(prost::Message::decode(msg.value.as_slice()));
        let htlc = try_tx_fus!(MsgCreateHtlc::try_from(htlc_proto));

        let mut amount = htlc.amount.clone();
        amount.sort();
        drop_mutability!(amount);

        let coins_string = amount
            .iter()
            .map(|t| format!("{}{}", t.amount, t.denom))
            .collect::<Vec<String>>()
            .join(",");

        let htlc_id = self.calculate_htlc_id(&htlc.sender, &htlc.to, amount, secret_hash);

        let claim_htlc_tx = try_tx_fus!(self.gen_claim_htlc_tx(htlc_id, secret));
        let coin = self.clone();

        let fut = async move {
            let _sequence_lock = coin.sequence_lock.lock().await;
            let current_block = try_tx_s!(coin.current_block().compat().await);
            let timeout_height = current_block + TIMEOUT_HEIGHT_DELTA;

            let account_info = try_tx_s!(coin.my_account_info().await);

            let simulated_tx = try_tx_s!(coin.gen_simulated_tx(
                account_info.clone(),
                claim_htlc_tx.msg_payload.clone(),
                timeout_height,
                TX_DEFAULT_MEMO.into(),
            ));

            let fee = try_tx_s!(coin.calculate_fee(coin.denom.clone(), simulated_tx).await);

            let tx_raw = try_tx_s!(coin.any_to_signed_raw_tx(
                account_info,
                claim_htlc_tx.msg_payload,
                fee,
                timeout_height,
                TX_DEFAULT_MEMO.into(),
            ));

            let tx_id = try_tx_s!(coin.send_raw_tx_bytes(&try_tx_s!(tx_raw.to_bytes())).compat().await);

            Ok(TransactionEnum::CosmosTransaction(CosmosTransaction {
                data: tx_raw.into(),
            }))
        };

        Box::new(fut.boxed().compat())
    }

    fn send_taker_spends_maker_payment(
        &self,
        maker_payment_tx: &[u8],
        time_lock: u32,
        maker_pub: &[u8],
        secret: &[u8],
        secret_hash: &[u8],
        _swap_contract_address: &Option<BytesJson>,
        _swap_unique_data: &[u8],
    ) -> TransactionFut {
        let tx = try_tx_fus!(cosmrs::Tx::from_bytes(maker_payment_tx));
        let msg = try_tx_fus!(tx.body.messages.first().ok_or("Tx body couldn't be read."));
        let htlc_proto: crate::tendermint::htlc_proto::CreateHtlcProtoRep =
            try_tx_fus!(prost::Message::decode(msg.value.as_slice()));
        let htlc = try_tx_fus!(MsgCreateHtlc::try_from(htlc_proto));

        let mut amount = htlc.amount.clone();
        amount.sort();
        drop_mutability!(amount);

        let coins_string = amount
            .iter()
            .map(|t| format!("{}{}", t.amount, t.denom))
            .collect::<Vec<String>>()
            .join(",");

        let htlc_id = self.calculate_htlc_id(&htlc.sender, &htlc.to, amount, secret_hash);

        let claim_htlc_tx = try_tx_fus!(self.gen_claim_htlc_tx(htlc_id, secret));
        let coin = self.clone();

        let fut = async move {
            let _sequence_lock = coin.sequence_lock.lock().await;
            let current_block = try_tx_s!(coin.current_block().compat().await);
            let timeout_height = current_block + TIMEOUT_HEIGHT_DELTA;

            let account_info = try_tx_s!(coin.my_account_info().await);

            let simulated_tx = try_tx_s!(coin.gen_simulated_tx(
                account_info.clone(),
                claim_htlc_tx.msg_payload.clone(),
                timeout_height,
                TX_DEFAULT_MEMO.into(),
            ));

            let fee = try_tx_s!(coin.calculate_fee(coin.denom.clone(), simulated_tx).await);

            let tx_raw = try_tx_s!(coin.any_to_signed_raw_tx(
                account_info,
                claim_htlc_tx.msg_payload,
                fee,
                timeout_height,
                TX_DEFAULT_MEMO.into(),
            ));

            let tx_id = try_tx_s!(coin.send_raw_tx_bytes(&try_tx_s!(tx_raw.to_bytes())).compat().await);

            Ok(TransactionEnum::CosmosTransaction(CosmosTransaction {
                data: tx_raw.into(),
            }))
        };

        Box::new(fut.boxed().compat())
    }

    fn send_taker_refunds_payment(
        &self,
        _taker_payment_tx: &[u8],
        _time_lock: u32,
        _maker_pub: &[u8],
        _secret_hash: &[u8],
        _swap_contract_address: &Option<BytesJson>,
        _swap_unique_data: &[u8],
    ) -> TransactionFut {
        Box::new(futures01::future::err(TransactionErr::Plain(
            "Doesn't need transaction broadcast to refund IRIS HTLC".into(),
        )))
    }

    fn send_maker_refunds_payment(
        &self,
        maker_payment_tx: &[u8],
        time_lock: u32,
        taker_pub: &[u8],
        secret_hash: &[u8],
        swap_contract_address: &Option<BytesJson>,
        swap_unique_data: &[u8],
    ) -> TransactionFut {
        Box::new(futures01::future::err(TransactionErr::Plain(
            "Doesn't need transaction broadcast to refund IRIS HTLC".into(),
        )))
    }

    fn validate_fee(
        &self,
        fee_tx: &TransactionEnum,
        expected_sender: &[u8],
        fee_addr: &[u8],
        amount: &BigDecimal,
        _min_block_number: u64,
        uuid: &[u8],
    ) -> Box<dyn Future<Item = (), Error = String> + Send> {
        self.validate_fee_for_denom(
            fee_tx,
            expected_sender,
            fee_addr,
            amount,
            self.decimals,
            uuid,
            self.denom.to_string(),
        )
    }

    fn validate_maker_payment(&self, input: ValidatePaymentInput) -> ValidatePaymentFut<()> {
        self.validate_payment_for_denom(input, self.denom.clone(), self.decimals)
    }

    fn validate_taker_payment(&self, input: ValidatePaymentInput) -> ValidatePaymentFut<()> {
        self.validate_payment_for_denom(input, self.denom.clone(), self.decimals)
    }

    fn check_if_my_payment_sent(
        &self,
        _time_lock: u32,
        other_pub: &[u8],
        secret_hash: &[u8],
        search_from_block: u64,
        _swap_contract_address: &Option<BytesJson>,
        _swap_unique_data: &[u8],
        amount: &BigDecimal,
    ) -> Box<dyn Future<Item = Option<TransactionEnum>, Error = String> + Send> {
        self.check_if_my_payment_sent_for_denom(self.decimals, self.denom.clone(), other_pub, secret_hash, amount)
    }

    async fn search_for_swap_tx_spend_my(
        &self,
        input: SearchForSwapTxSpendInput<'_>,
    ) -> Result<Option<FoundSwapTxSpend>, String> {
        self.search_for_swap_tx_spend(input).await.map_err(|e| e.to_string())
    }

    async fn search_for_swap_tx_spend_other(
        &self,
        input: SearchForSwapTxSpendInput<'_>,
    ) -> Result<Option<FoundSwapTxSpend>, String> {
        self.search_for_swap_tx_spend(input).await.map_err(|e| e.to_string())
    }

    async fn extract_secret(&self, secret_hash: &[u8], spend_tx: &[u8]) -> Result<Vec<u8>, String> {
        let tx = try_s!(cosmrs::Tx::from_bytes(spend_tx));
        let msg = try_s!(tx.body.messages.first().ok_or("Tx body couldn't be read."));
        let htlc_proto: crate::tendermint::htlc_proto::ClaimHtlcProtoRep =
            try_s!(prost::Message::decode(msg.value.as_slice()));
        let htlc = try_s!(MsgClaimHtlc::try_from(htlc_proto));

        Ok(try_s!(hex::decode(htlc.secret)))
    }

    fn check_tx_signed_by_pub(&self, tx: &[u8], expected_pub: &[u8]) -> Result<bool, String> {
        unimplemented!();
    }

    fn negotiate_swap_contract_addr(
        &self,
        other_side_address: Option<&[u8]>,
    ) -> Result<Option<BytesJson>, MmError<NegotiateSwapContractAddrErr>> {
        Ok(None)
    }

    fn derive_htlc_key_pair(&self, swap_unique_data: &[u8]) -> KeyPair {
        key_pair_from_secret(&self.priv_key).expect("valid priv key")
    }

    fn validate_other_pubkey(&self, raw_pubkey: &[u8]) -> MmResult<(), ValidateOtherPubKeyErr> {
        PublicKey::from_raw_secp256k1(raw_pubkey)
            .or_mm_err(|| ValidateOtherPubKeyErr::InvalidPubKey(hex::encode(raw_pubkey)))?;
        Ok(())
    }

    async fn payment_instructions(
        &self,
        _secret_hash: &[u8],
        _amount: &BigDecimal,
    ) -> Result<Option<Vec<u8>>, MmError<PaymentInstructionsErr>> {
        Ok(None)
    }

    fn validate_instructions(
        &self,
        _instructions: &[u8],
        _secret_hash: &[u8],
        _amount: BigDecimal,
    ) -> Result<PaymentInstructions, MmError<ValidateInstructionsErr>> {
        MmError::err(ValidateInstructionsErr::UnsupportedCoin(self.ticker().to_string()))
    }

    fn is_supported_by_watchers(&self) -> bool { false }
}

#[async_trait]
#[allow(unused_variables)]
impl WatcherOps for TendermintCoin {
    fn create_taker_spends_maker_payment_preimage(
        &self,
        _maker_payment_tx: &[u8],
        _time_lock: u32,
        _maker_pub: &[u8],
        _secret_hash: &[u8],
        _swap_unique_data: &[u8],
    ) -> TransactionFut {
        unimplemented!();
    }

    fn send_taker_spends_maker_payment_preimage(&self, preimage: &[u8], secret: &[u8]) -> TransactionFut {
        unimplemented!();
    }

    fn create_taker_refunds_payment_preimage(
        &self,
        _taker_payment_tx: &[u8],
        _time_lock: u32,
        _maker_pub: &[u8],
        _secret_hash: &[u8],
        _swap_contract_address: &Option<BytesJson>,
        _swap_unique_data: &[u8],
    ) -> TransactionFut {
        unimplemented!();
    }

    fn send_watcher_refunds_taker_payment_preimage(&self, _taker_refunds_payment: &[u8]) -> TransactionFut {
        unimplemented!();
    }

    fn watcher_validate_taker_fee(&self, _taker_fee_hash: Vec<u8>, _verified_pub: Vec<u8>) -> ValidatePaymentFut<()> {
        unimplemented!();
    }

    fn watcher_validate_taker_payment(&self, _input: WatcherValidatePaymentInput) -> ValidatePaymentFut<()> {
        unimplemented!();
    }
}

#[cfg(test)]
pub mod tendermint_coin_tests {
    use super::*;

    use crate::tendermint::htlc_proto::ClaimHtlcProtoRep;
    use common::{block_on, DEX_FEE_ADDR_RAW_PUBKEY};
    use cosmrs::proto::cosmos::tx::v1beta1::{GetTxRequest, GetTxResponse, GetTxsEventResponse};
    use std::mem::discriminant;

    pub const IRIS_TESTNET_HTLC_PAIR1_SEED: &str = "iris test seed";
    // pub const IRIS_TESTNET_HTLC_PAIR1_PUB_KEY: &str = &[
    //     2, 35, 133, 39, 114, 92, 150, 175, 252, 203, 124, 85, 243, 144, 11, 52, 91, 128, 236, 82, 104, 212, 131, 40,
    //     79, 22, 40, 7, 119, 93, 50, 179, 43,
    // ];
    // const IRIS_TESTNET_HTLC_PAIR1_ADDRESS: &str = "iaa1e0rx87mdj79zejewuc4jg7ql9ud2286g2us8f2";

    // const IRIS_TESTNET_HTLC_PAIR2_SEED: &str = "iris test2 seed";
    const IRIS_TESTNET_HTLC_PAIR2_PUB_KEY: &[u8] = &[
        2, 90, 55, 151, 92, 7, 154, 117, 67, 96, 63, 202, 178, 78, 37, 101, 164, 173, 238, 60, 249, 175, 137, 52, 105,
        14, 16, 50, 130, 250, 64, 37, 17,
    ];
    const IRIS_TESTNET_HTLC_PAIR2_ADDRESS: &str = "iaa1erfnkjsmalkwtvj44qnfr2drfzdt4n9ldh0kjv";

    pub const IRIS_TESTNET_RPC_URL: &str = "http://34.80.202.172:26657";

    fn get_iris_usdc_ibc_protocol() -> TendermintProtocolInfo {
        TendermintProtocolInfo {
            decimals: 6,
            denom: String::from("ibc/5C465997B4F582F602CD64E12031C6A6E18CAF1E6EDC9B5D808822DC0B5F850C"),
            account_prefix: String::from("iaa"),
            chain_id: String::from("nyancat-9"),
            gas_price: None,
        }
    }

    fn get_iris_protocol() -> TendermintProtocolInfo {
        TendermintProtocolInfo {
            decimals: 6,
            denom: String::from("unyan"),
            account_prefix: String::from("iaa"),
            chain_id: String::from("nyancat-9"),
            gas_price: None,
        }
    }

    #[test]
    fn test_tx_hash_str_from_bytes() {
        let tx_hex = "0a97010a8f010a1c2f636f736d6f732e62616e6b2e763162657461312e4d736753656e64126f0a2d636f736d6f7331737661773061716334353834783832356a753775613033673578747877643061686c3836687a122d636f736d6f7331737661773061716334353834783832356a753775613033673578747877643061686c3836687a1a0f0a057561746f6d120631303030303018d998bf0512670a500a460a1f2f636f736d6f732e63727970746f2e736563703235366b312e5075624b657912230a2102000eef4ab169e7b26a4a16c47420c4176ab702119ba57a8820fb3e53c8e7506212040a020801180312130a0d0a057561746f6d12043130303010a08d061a4093e5aec96f7d311d129f5ec8714b21ad06a75e483ba32afab86354400b2ac8350bfc98731bbb05934bf138282750d71aadbe08ceb6bb195f2b55e1bbfdddaaad";
        let expected_hash = "1C25ED7D17FCC5959409498D5423594666C4E84F15AF7B4AF17DF29B2AF9E7F5";

        let tx_bytes = hex::decode(tx_hex).unwrap();
        let hash = sha256(&tx_bytes);
        assert_eq!(hex::encode_upper(hash.as_slice()), expected_hash);
    }

    #[test]
    fn test_htlc_create_and_claim() {
        let rpc_urls = vec![IRIS_TESTNET_RPC_URL.to_string()];

        let protocol_conf = get_iris_usdc_ibc_protocol();

        let ctx = mm2_core::mm_ctx::MmCtxBuilder::default()
            .with_secp256k1_key_pair(crypto::privkey::key_pair_from_seed(IRIS_TESTNET_HTLC_PAIR1_SEED).unwrap())
            .into_mm_arc();

        let priv_key = &*ctx.secp256k1_key_pair().private().secret;

        let coin = common::block_on(TendermintCoin::init(
            &ctx,
            "USDC-IBC".to_string(),
            5,
            protocol_conf,
            rpc_urls,
            priv_key,
        ))
        .unwrap();

        // << BEGIN HTLC CREATION
        let base_denom: Denom = "unyan".parse().unwrap();
        let to: AccountId = IRIS_TESTNET_HTLC_PAIR2_ADDRESS.parse().unwrap();
        const UAMOUNT: u64 = 1;
        let amount: cosmrs::Decimal = UAMOUNT.into();
        let amount_dec = big_decimal_from_sat_unsigned(UAMOUNT, coin.decimals);
        let sec: [u8; 32] = thread_rng().gen();
        let time_lock = 1000;

        let create_htlc_tx = coin
            .gen_create_htlc_tx(coin.denom.clone(), &to, amount, sha256(&sec).as_slice(), time_lock)
            .unwrap();

        let current_block_fut = coin.current_block().compat();
        let current_block = block_on(async { current_block_fut.await.unwrap() });
        let timeout_height = current_block + TIMEOUT_HEIGHT_DELTA;

        let account_info_fut = coin.my_account_info();
        let account_info = block_on(async { account_info_fut.await.unwrap() });

        let simulated_tx = coin
            .gen_simulated_tx(
                account_info.clone(),
                create_htlc_tx.msg_payload.clone(),
                timeout_height,
                TX_DEFAULT_MEMO.into(),
            )
            .unwrap();

        let fee = block_on(async { coin.calculate_fee(base_denom.clone(), simulated_tx).await.unwrap() });

        let raw_tx = block_on(async {
            coin.any_to_signed_raw_tx(
                account_info.clone(),
                create_htlc_tx.msg_payload.clone(),
                fee,
                timeout_height,
                TX_DEFAULT_MEMO.into(),
            )
            .unwrap()
        });
        let tx_bytes = raw_tx.to_bytes().unwrap();

        let send_tx_fut = coin.send_raw_tx_bytes(&tx_bytes).compat();
        block_on(async {
            send_tx_fut.await.unwrap();
        });
        // >> END HTLC CREATION

        let htlc_spent = block_on(
            coin.check_if_my_payment_sent(
                0,
                IRIS_TESTNET_HTLC_PAIR2_PUB_KEY,
                sha256(&sec).as_slice(),
                current_block,
                &None,
                &[],
                &amount_dec,
            )
            .compat(),
        )
        .unwrap();
        assert!(htlc_spent.is_some());

        // << BEGIN HTLC CLAIMING
        let claim_htlc_tx = coin.gen_claim_htlc_tx(create_htlc_tx.id, &sec).unwrap();

        let current_block_fut = coin.current_block().compat();
        let current_block = common::block_on(async { current_block_fut.await.unwrap() });
        let timeout_height = current_block + TIMEOUT_HEIGHT_DELTA;

        let account_info_fut = coin.my_account_info();
        let account_info = block_on(async { account_info_fut.await.unwrap() });

        let simulated_tx = coin
            .gen_simulated_tx(
                account_info.clone(),
                claim_htlc_tx.msg_payload.clone(),
                timeout_height,
                TX_DEFAULT_MEMO.into(),
            )
            .unwrap();

        let fee = block_on(async { coin.calculate_fee(base_denom.clone(), simulated_tx).await.unwrap() });

        let raw_tx = coin
            .any_to_signed_raw_tx(
                account_info,
                claim_htlc_tx.msg_payload,
                fee,
                timeout_height,
                TX_DEFAULT_MEMO.into(),
            )
            .unwrap();

        let tx_bytes = raw_tx.to_bytes().unwrap();
        let send_tx_fut = coin.send_raw_tx_bytes(&tx_bytes).compat();
        block_on(async {
            send_tx_fut.await.unwrap();
        });
        println!("Claim HTLC tx hash {}", hex::encode_upper(sha256(&tx_bytes).as_slice()));
        // >> END HTLC CLAIMING
    }

    #[test]
    fn try_query_claim_htlc_txs_and_get_secret() {
        let rpc_urls = vec![IRIS_TESTNET_RPC_URL.to_string()];

        let protocol_conf = get_iris_usdc_ibc_protocol();

        let ctx = mm2_core::mm_ctx::MmCtxBuilder::default()
            .with_secp256k1_key_pair(crypto::privkey::key_pair_from_seed(IRIS_TESTNET_HTLC_PAIR1_SEED).unwrap())
            .into_mm_arc();

        let priv_key = &*ctx.secp256k1_key_pair().private().secret;

        let coin = block_on(TendermintCoin::init(
            &ctx,
            "USDC-IBC".to_string(),
            5,
            protocol_conf,
            rpc_urls,
            priv_key,
        ))
        .unwrap();

        let events = "claim_htlc.id='2B925FC83A106CC81590B3DB108AC2AE496FFA912F368FE5E29BC1ED2B754F2C'";
        let request = GetTxsEventRequest {
            events: vec![events.into()],
            pagination: None,
            order_by: 0,
        };
        let path = AbciPath::from_str(ABCI_GET_TXS_EVENT_PATH).unwrap();
        let response = block_on(block_on(coin.rpc_client()).unwrap().abci_query(
            Some(path),
            request.encode_to_vec(),
            ABCI_REQUEST_HEIGHT,
            ABCI_REQUEST_PROVE,
        ))
        .unwrap();
        println!("{:?}", response);

        let response = GetTxsEventResponse::decode(response.value.as_slice()).unwrap();
        let tx = response.txs.first().unwrap();
        println!("{:?}", tx);

        let first_msg = tx.body.as_ref().unwrap().messages.first().unwrap();
        println!("{:?}", first_msg);

        let claim_htlc = ClaimHtlcProtoRep::decode(first_msg.value.as_slice()).unwrap();
        let expected_secret = [1; 32];
        let actual_secret = hex::decode(claim_htlc.secret).unwrap();

        assert_eq!(actual_secret, expected_secret);
    }

    #[test]
    fn wait_for_tx_spend_test() {
        let rpc_urls = vec![IRIS_TESTNET_RPC_URL.to_string()];

        let protocol_conf = get_iris_usdc_ibc_protocol();

        let ctx = mm2_core::mm_ctx::MmCtxBuilder::default()
            .with_secp256k1_key_pair(crypto::privkey::key_pair_from_seed(IRIS_TESTNET_HTLC_PAIR1_SEED).unwrap())
            .into_mm_arc();

        let priv_key = &*ctx.secp256k1_key_pair().private().secret;

        let coin = block_on(TendermintCoin::init(
            &ctx,
            "USDC-IBC".to_string(),
            5,
            protocol_conf,
            rpc_urls,
            priv_key,
        ))
        .unwrap();

        // https://nyancat.iobscan.io/#/tx?txHash=2DB382CE3D9953E4A94957B475B0E8A98F5B6DDB32D6BF0F6A765D949CF4A727
        let create_tx_hash = "2DB382CE3D9953E4A94957B475B0E8A98F5B6DDB32D6BF0F6A765D949CF4A727";

        let request = GetTxRequest {
            hash: create_tx_hash.into(),
        };

        let path = AbciPath::from_str(ABCI_GET_TX_PATH).unwrap();
        let response = block_on(block_on(coin.rpc_client()).unwrap().abci_query(
            Some(path),
            request.encode_to_vec(),
            ABCI_REQUEST_HEIGHT,
            ABCI_REQUEST_PROVE,
        ))
        .unwrap();
        println!("{:?}", response);

        let response = GetTxResponse::decode(response.value.as_slice()).unwrap();
        let tx = response.tx.unwrap();

        println!("{:?}", tx);

        let encoded_tx = tx.encode_to_vec();

        let secret_hash = hex::decode("0C34C71EBA2A51738699F9F3D6DAFFB15BE576E8ED543203485791B5DA39D10D").unwrap();
        let spend_tx = block_on(
            coin.wait_for_htlc_tx_spend(&encoded_tx, &secret_hash, get_utc_timestamp() as u64, 0, &None)
                .compat(),
        )
        .unwrap();

        // https://nyancat.iobscan.io/#/tx?txHash=565C820C1F95556ADC251F16244AAD4E4274772F41BC13F958C9C2F89A14D137
        let expected_spend_hash = "565C820C1F95556ADC251F16244AAD4E4274772F41BC13F958C9C2F89A14D137";
        let hash = spend_tx.tx_hash();
        assert_eq!(hex::encode_upper(&hash.0), expected_spend_hash);
    }

    #[test]
    fn validate_taker_fee_test() {
        let rpc_urls = vec![IRIS_TESTNET_RPC_URL.to_string()];

        let protocol_conf = get_iris_protocol();

        let ctx = mm2_core::mm_ctx::MmCtxBuilder::default()
            .with_secp256k1_key_pair(crypto::privkey::key_pair_from_seed(IRIS_TESTNET_HTLC_PAIR1_SEED).unwrap())
            .into_mm_arc();

        let priv_key = &*ctx.secp256k1_key_pair().private().secret;

        let coin = block_on(TendermintCoin::init(
            &ctx,
            "IRIS-TEST".to_string(),
            5,
            protocol_conf,
            rpc_urls,
            priv_key,
        ))
        .unwrap();

        // CreateHtlc tx, validation should fail because first message of dex fee tx must be MsgSend
        // https://nyancat.iobscan.io/#/tx?txHash=2DB382CE3D9953E4A94957B475B0E8A98F5B6DDB32D6BF0F6A765D949CF4A727
        let create_htlc_tx_hash = "2DB382CE3D9953E4A94957B475B0E8A98F5B6DDB32D6BF0F6A765D949CF4A727";
        let create_htlc_tx_bytes = block_on(coin.request_tx(create_htlc_tx_hash.into()))
            .unwrap()
            .encode_to_vec();
        let create_htlc_tx = TransactionEnum::CosmosTransaction(CosmosTransaction {
            data: TxRaw::decode(create_htlc_tx_bytes.as_slice()).unwrap(),
        });

        let invalid_amount = 1.into();
        let validate_err = coin
            .validate_fee(
                &create_htlc_tx,
                &[],
                &DEX_FEE_ADDR_RAW_PUBKEY,
                &invalid_amount,
                0,
                &[1; 16],
            )
            .wait()
            .unwrap_err();
        println!("{}", validate_err);
        assert!(validate_err.contains("failed to decode Protobuf message: MsgSend.amount"));

        // just a random transfer tx not related to AtomicDEX, should fail on recipient address check
        // https://nyancat.iobscan.io/#/tx?txHash=65815814E7D74832D87956144C1E84801DC94FE9A509D207A0ABC3F17775E5DF
        let random_transfer_tx_hash = "65815814E7D74832D87956144C1E84801DC94FE9A509D207A0ABC3F17775E5DF";
        let random_transfer_tx_bytes = block_on(coin.request_tx(random_transfer_tx_hash.into()))
            .unwrap()
            .encode_to_vec();

        let random_transfer_tx = TransactionEnum::CosmosTransaction(CosmosTransaction {
            data: TxRaw::decode(random_transfer_tx_bytes.as_slice()).unwrap(),
        });

        let validate_err = coin
            .validate_fee(
                &random_transfer_tx,
                &[],
                &DEX_FEE_ADDR_RAW_PUBKEY,
                &invalid_amount,
                0,
                &[1; 16],
            )
            .wait()
            .unwrap_err();
        println!("{}", validate_err);
        assert!(validate_err.contains("sent to wrong address"));

        // dex fee tx sent during real swap
        // https://nyancat.iobscan.io/#/tx?txHash=8AA6B9591FE1EE93C8B89DE4F2C59B2F5D3473BD9FB5F3CFF6A5442BEDC881D7
        let dex_fee_hash = "8AA6B9591FE1EE93C8B89DE4F2C59B2F5D3473BD9FB5F3CFF6A5442BEDC881D7";
        let dex_fee_tx = block_on(coin.request_tx(dex_fee_hash.into())).unwrap();

        let pubkey = dex_fee_tx.auth_info.as_ref().unwrap().signer_infos[0]
            .public_key
            .as_ref()
            .unwrap()
            .value[2..]
            .to_vec();
        let dex_fee_tx = TransactionEnum::CosmosTransaction(CosmosTransaction {
            data: TxRaw::decode(dex_fee_tx.encode_to_vec().as_slice()).unwrap(),
        });

        let validate_err = coin
            .validate_fee(&dex_fee_tx, &[], &DEX_FEE_ADDR_RAW_PUBKEY, &invalid_amount, 0, &[1; 16])
            .wait()
            .unwrap_err();
        println!("{}", validate_err);
        assert!(validate_err.contains("Invalid amount"));

        let valid_amount: BigDecimal = "0.0001".parse().unwrap();
        // valid amount but invalid sender
        let validate_err = coin
            .validate_fee(
                &dex_fee_tx,
                &DEX_FEE_ADDR_RAW_PUBKEY,
                &DEX_FEE_ADDR_RAW_PUBKEY,
                &valid_amount,
                0,
                &[1; 16],
            )
            .wait()
            .unwrap_err();
        println!("{}", validate_err);
        assert!(validate_err.contains("Invalid sender"));

        // invalid memo
        let validate_err = coin
            .validate_fee(
                &dex_fee_tx,
                &pubkey,
                &DEX_FEE_ADDR_RAW_PUBKEY,
                &valid_amount,
                0,
                &[1; 16],
            )
            .wait()
            .unwrap_err();
        println!("{}", validate_err);
        assert!(validate_err.contains("Invalid memo"));

        // https://nyancat.iobscan.io/#/tx?txHash=5939A9D1AF57BB828714E0C4C4D7F2AEE349BB719B0A1F25F8FBCC3BB227C5F9
        let fee_with_memo_hash = "5939A9D1AF57BB828714E0C4C4D7F2AEE349BB719B0A1F25F8FBCC3BB227C5F9";
        let fee_with_memo_tx = block_on(coin.request_tx(fee_with_memo_hash.into())).unwrap();

        let pubkey = fee_with_memo_tx.auth_info.as_ref().unwrap().signer_infos[0]
            .public_key
            .as_ref()
            .unwrap()
            .value[2..]
            .to_vec();

        let fee_with_memo_tx = TransactionEnum::CosmosTransaction(CosmosTransaction {
            data: TxRaw::decode(fee_with_memo_tx.encode_to_vec().as_slice()).unwrap(),
        });

        let uuid: Uuid = "cae6011b-9810-4710-b784-1e5dd0b3a0d0".parse().unwrap();
        let amount: BigDecimal = "0.0001".parse().unwrap();
        block_on(
            coin.validate_fee_for_denom(
                &fee_with_memo_tx,
                &pubkey,
                &DEX_FEE_ADDR_RAW_PUBKEY,
                &amount,
                6,
                uuid.as_bytes(),
                "nim".into(),
            )
            .compat(),
        )
        .unwrap();
    }

    #[test]
    fn validate_payment_test() {
        let rpc_urls = vec![IRIS_TESTNET_RPC_URL.to_string()];

        let protocol_conf = get_iris_protocol();

        let ctx = mm2_core::mm_ctx::MmCtxBuilder::default()
            .with_secp256k1_key_pair(crypto::privkey::key_pair_from_seed(IRIS_TESTNET_HTLC_PAIR1_SEED).unwrap())
            .into_mm_arc();

        let priv_key = &*ctx.secp256k1_key_pair().private().secret;

        let coin = block_on(TendermintCoin::init(
            &ctx,
            "IRIS-TEST".to_string(),
            5,
            protocol_conf,
            rpc_urls,
            priv_key,
        ))
        .unwrap();

        // just a random transfer tx not related to AtomicDEX, should fail because the message is not CreateHtlc
        // https://nyancat.iobscan.io/#/tx?txHash=65815814E7D74832D87956144C1E84801DC94FE9A509D207A0ABC3F17775E5DF
        let random_transfer_tx_hash = "65815814E7D74832D87956144C1E84801DC94FE9A509D207A0ABC3F17775E5DF";
        let random_transfer_tx_bytes = block_on(coin.request_tx(random_transfer_tx_hash.into()))
            .unwrap()
            .encode_to_vec();

        let input = ValidatePaymentInput {
            payment_tx: random_transfer_tx_bytes,
            time_lock_duration: 0,
            time_lock: 0,
            other_pub: Vec::new(),
            secret_hash: Vec::new(),
            amount: Default::default(),
            swap_contract_address: None,
            try_spv_proof_until: 0,
            confirmations: 0,
            unique_swap_data: Vec::new(),
        };
        let validate_err = coin.validate_taker_payment(input).wait().unwrap_err();
        match validate_err.into_inner() {
            ValidatePaymentError::WrongPaymentTx(e) => assert!(e.contains("Incorrect CreateHtlc message")),
            unexpected => panic!("Unexpected error variant {:?}", unexpected),
        };

        // The HTLC that was already claimed or refunded should not pass the validation
        // https://nyancat.iobscan.io/#/tx?txHash=93CF377D470EB27BD6E2C5B95BFEFE99359F95B88C70D785B34D1D2C670201B9
        let claimed_htlc_tx_hash = "93CF377D470EB27BD6E2C5B95BFEFE99359F95B88C70D785B34D1D2C670201B9";
        let claimed_htlc_tx_bytes = block_on(coin.request_tx(claimed_htlc_tx_hash.into()))
            .unwrap()
            .encode_to_vec();

        let input = ValidatePaymentInput {
            payment_tx: claimed_htlc_tx_bytes,
            time_lock_duration: 20000,
            time_lock: 1664984893,
            other_pub: hex::decode("025a37975c079a7543603fcab24e2565a4adee3cf9af8934690e103282fa402511").unwrap(),
            secret_hash: hex::decode("441d0237e93677d3458e1e5a2e69f61e3622813521bf048dd56290306acdd134").unwrap(),
            amount: "0.01".parse().unwrap(),
            swap_contract_address: None,
            try_spv_proof_until: 0,
            confirmations: 0,
            unique_swap_data: Vec::new(),
        };
        let validate_err = block_on(
            coin.validate_payment_for_denom(input, "nim".parse().unwrap(), 6)
                .compat(),
        )
        .unwrap_err();
        match validate_err.into_inner() {
            ValidatePaymentError::UnexpectedPaymentState(_) => (),
            unexpected => panic!("Unexpected error variant {:?}", unexpected),
        };
    }

    #[test]
<<<<<<< HEAD
    fn test_get_tx_status_code_or_none() {
        let rpc_urls = vec![IRIS_TESTNET_RPC_URL.to_string()];
        let protocol_conf = get_iris_usdc_ibc_protocol();
        let ctx = mm2_core::mm_ctx::MmCtxBuilder::default()
            .with_secp256k1_key_pair(crypto::privkey::key_pair_from_seed(IRIS_TESTNET_HTLC_PAIR1_SEED).unwrap())
            .into_mm_arc();
        let priv_key = &*ctx.secp256k1_key_pair().private().secret;
        let coin = common::block_on(TendermintCoin::init(
            &ctx,
            "USDC-IBC".to_string(),
=======
    fn test_search_for_swap_tx_spend_spent() {
        let rpc_urls = vec![IRIS_TESTNET_RPC_URL.to_string()];

        let protocol_conf = get_iris_protocol();

        let ctx = mm2_core::mm_ctx::MmCtxBuilder::default()
            .with_secp256k1_key_pair(crypto::privkey::key_pair_from_seed(IRIS_TESTNET_HTLC_PAIR1_SEED).unwrap())
            .into_mm_arc();

        let priv_key = &*ctx.secp256k1_key_pair().private().secret;

        let coin = block_on(TendermintCoin::init(
            &ctx,
            "IRIS-TEST".to_string(),
>>>>>>> 429ce2b3
            5,
            protocol_conf,
            rpc_urls,
            priv_key,
        ))
        .unwrap();

<<<<<<< HEAD
        let succeed_tx_hashes = vec![
            // https://nyancat.iobscan.io/#/tx?txHash=A010FC0AA33FC6D597A8635F9D127C0A7B892FAAC72489F4DADD90048CFE9279
            "A010FC0AA33FC6D597A8635F9D127C0A7B892FAAC72489F4DADD90048CFE9279".to_string(),
            // https://nyancat.iobscan.io/#/tx?txHash=54FD77054AE311C484CC2EADD4621428BB23D14A9BAAC128B0E7B47422F86EC8
            "54FD77054AE311C484CC2EADD4621428BB23D14A9BAAC128B0E7B47422F86EC8".to_string(),
            // https://nyancat.iobscan.io/#/tx?txHash=7C00FAE7F70C36A316A4736025B08A6EAA2A0CC7919A2C4FC4CD14D9FFD166F9
            "7C00FAE7F70C36A316A4736025B08A6EAA2A0CC7919A2C4FC4CD14D9FFD166F9".to_string(),
        ];

        for succeed_tx_hash in succeed_tx_hashes {
            let status_code = common::block_on(coin.get_tx_status_code_or_none(succeed_tx_hash))
                .unwrap()
                .expect("tx exists");

            assert_eq!(status_code, cosmrs::tendermint::abci::Code::Ok);
        }

        let failed_tx_hashes = vec![
            // https://nyancat.iobscan.io/#/tx?txHash=57EE62B2DF7E311C98C24AE2A53EB0FF2C16D289CECE0826CA1FF1108C91B3F9
            "57EE62B2DF7E311C98C24AE2A53EB0FF2C16D289CECE0826CA1FF1108C91B3F9".to_string(),
            // https://nyancat.iobscan.io/#/tx?txHash=F3181D69C580318DFD54282C656AC81113BC600BCFBAAA480E6D8A6469EE8786
            "F3181D69C580318DFD54282C656AC81113BC600BCFBAAA480E6D8A6469EE8786".to_string(),
            // https://nyancat.iobscan.io/#/tx?txHash=FE6F9F395DA94A14FCFC04E0E8C496197077D5F4968DA5528D9064C464ADF522
            "FE6F9F395DA94A14FCFC04E0E8C496197077D5F4968DA5528D9064C464ADF522".to_string(),
        ];

        for failed_tx_hash in failed_tx_hashes {
            let status_code = common::block_on(coin.get_tx_status_code_or_none(failed_tx_hash))
                .unwrap()
                .expect("tx exists");

            assert_eq!(
                discriminant(&status_code),
                discriminant(&cosmrs::tendermint::abci::Code::Err(61))
            );
        }

        // Doesn't exists
        let tx_hash = "0000000000000000000000000000000000000000000000000000000000000000".to_string();
        let status_code = common::block_on(coin.get_tx_status_code_or_none(tx_hash)).unwrap();
        assert!(status_code.is_none());
=======
        // https://nyancat.iobscan.io/#/tx?txHash=2DB382CE3D9953E4A94957B475B0E8A98F5B6DDB32D6BF0F6A765D949CF4A727
        let create_tx_hash = "2DB382CE3D9953E4A94957B475B0E8A98F5B6DDB32D6BF0F6A765D949CF4A727";

        let request = GetTxRequest {
            hash: create_tx_hash.into(),
        };

        let path = AbciPath::from_str(ABCI_GET_TX_PATH).unwrap();
        let response = block_on(block_on(coin.rpc_client()).unwrap().abci_query(
            Some(path),
            request.encode_to_vec(),
            ABCI_REQUEST_HEIGHT,
            ABCI_REQUEST_PROVE,
        ))
        .unwrap();
        println!("{:?}", response);

        let response = GetTxResponse::decode(response.value.as_slice()).unwrap();
        let tx = response.tx.unwrap();

        println!("{:?}", tx);

        let encoded_tx = tx.encode_to_vec();

        let secret_hash = hex::decode("0C34C71EBA2A51738699F9F3D6DAFFB15BE576E8ED543203485791B5DA39D10D").unwrap();
        let input = SearchForSwapTxSpendInput {
            time_lock: 0,
            other_pub: &[],
            secret_hash: &secret_hash,
            tx: &encoded_tx,
            search_from_block: 0,
            swap_contract_address: &None,
            swap_unique_data: &[],
        };

        let spend_tx = match block_on(coin.search_for_swap_tx_spend_my(input)).unwrap().unwrap() {
            FoundSwapTxSpend::Spent(tx) => tx,
            unexpected => panic!("Unexpected search_for_swap_tx_spend_my result {:?}", unexpected),
        };

        // https://nyancat.iobscan.io/#/tx?txHash=565C820C1F95556ADC251F16244AAD4E4274772F41BC13F958C9C2F89A14D137
        let expected_spend_hash = "565C820C1F95556ADC251F16244AAD4E4274772F41BC13F958C9C2F89A14D137";
        let hash = spend_tx.tx_hash();
        assert_eq!(hex::encode_upper(&hash.0), expected_spend_hash);
    }

    #[test]
    fn test_search_for_swap_tx_spend_refunded() {
        let rpc_urls = vec![IRIS_TESTNET_RPC_URL.to_string()];

        let protocol_conf = get_iris_protocol();

        let ctx = mm2_core::mm_ctx::MmCtxBuilder::default()
            .with_secp256k1_key_pair(crypto::privkey::key_pair_from_seed(IRIS_TESTNET_HTLC_PAIR1_SEED).unwrap())
            .into_mm_arc();

        let priv_key = &*ctx.secp256k1_key_pair().private().secret;

        let coin = block_on(TendermintCoin::init(
            &ctx,
            "IRIS-TEST".to_string(),
            5,
            protocol_conf,
            rpc_urls,
            priv_key,
        ))
        .unwrap();

        // https://nyancat.iobscan.io/#/tx?txHash=BD1A76F43E8E2C7A1104EE363D63455CD50C76F2BFE93B703235F0A973061297
        let create_tx_hash = "BD1A76F43E8E2C7A1104EE363D63455CD50C76F2BFE93B703235F0A973061297";

        let request = GetTxRequest {
            hash: create_tx_hash.into(),
        };

        let path = AbciPath::from_str(ABCI_GET_TX_PATH).unwrap();
        let response = block_on(block_on(coin.rpc_client()).unwrap().abci_query(
            Some(path),
            request.encode_to_vec(),
            ABCI_REQUEST_HEIGHT,
            ABCI_REQUEST_PROVE,
        ))
        .unwrap();
        println!("{:?}", response);

        let response = GetTxResponse::decode(response.value.as_slice()).unwrap();
        let tx = response.tx.unwrap();

        println!("{:?}", tx);

        let encoded_tx = tx.encode_to_vec();

        let secret_hash = hex::decode("cb11cacffdfc82060aa4a9a1bb9cc094c4141b170994f7642cd54d7e7af6743e").unwrap();
        let input = SearchForSwapTxSpendInput {
            time_lock: 0,
            other_pub: &[],
            secret_hash: &secret_hash,
            tx: &encoded_tx,
            search_from_block: 0,
            swap_contract_address: &None,
            swap_unique_data: &[],
        };

        match block_on(coin.search_for_swap_tx_spend_my(input)).unwrap().unwrap() {
            FoundSwapTxSpend::Refunded(tx) => {
                let expected = TransactionEnum::CosmosTransaction(CosmosTransaction { data: TxRaw::default() });
                assert_eq!(expected, tx);
            },
            unexpected => panic!("Unexpected search_for_swap_tx_spend_my result {:?}", unexpected),
        };
>>>>>>> 429ce2b3
    }
}<|MERGE_RESOLUTION|>--- conflicted
+++ resolved
@@ -10,28 +10,19 @@
 use crate::{big_decimal_from_sat_unsigned, BalanceError, BalanceFut, BigDecimal, CoinBalance, CoinFutSpawner,
             FeeApproxStage, FoundSwapTxSpend, HistorySyncState, MarketCoinOps, MmCoin, NegotiateSwapContractAddrErr,
             PaymentInstructions, PaymentInstructionsErr, RawTransactionError, RawTransactionFut,
-<<<<<<< HEAD
-            RawTransactionRequest, RawTransactionRes, SearchForSwapTxSpendInput, SignatureResult, SwapOps, TradeFee,
-            TradePreimageError, TradePreimageFut, TradePreimageResult, TradePreimageValue, TransactionDetails,
-=======
             RawTransactionRequest, RawTransactionRes, SearchForSwapTxSpendInput, SignatureError, SignatureResult,
-            SwapOps, TradeFee, TradePreimageFut, TradePreimageResult, TradePreimageValue, TransactionDetails,
->>>>>>> 429ce2b3
-            TransactionEnum, TransactionErr, TransactionFut, TransactionType, TxFeeDetails, TxMarshalingErr,
-            UnexpectedDerivationMethod, ValidateAddressResult, ValidateInstructionsErr, ValidateOtherPubKeyErr,
-            ValidatePaymentFut, ValidatePaymentInput, VerificationError, VerificationResult, WatcherOps,
-            WatcherValidatePaymentInput, WithdrawError, WithdrawFut, WithdrawRequest};
+            SwapOps, TradeFee, TradePreimageError, TradePreimageFut, TradePreimageResult, TradePreimageValue,
+            TransactionDetails, TransactionEnum, TransactionErr, TransactionFut, TransactionType, TxFeeDetails,
+            TxMarshalingErr, UnexpectedDerivationMethod, ValidateAddressResult, ValidateInstructionsErr,
+            ValidateOtherPubKeyErr, ValidatePaymentFut, ValidatePaymentInput, VerificationError, VerificationResult,
+            WatcherOps, WatcherValidatePaymentInput, WithdrawError, WithdrawFut, WithdrawRequest};
 use async_std::prelude::FutureExt as AsyncStdFutureExt;
 use async_trait::async_trait;
 use bitcrypto::{dhash160, sha256};
 use common::executor::Timer;
 use common::executor::{abortable_queue::AbortableQueue, AbortableSystem};
-<<<<<<< HEAD
+use common::log::warn;
 use common::{get_utc_timestamp, log, now_ms, Future01CompatExt, DEX_FEE_ADDR_PUBKEY};
-=======
-use common::log::warn;
-use common::{get_utc_timestamp, log, Future01CompatExt};
->>>>>>> 429ce2b3
 use cosmrs::bank::MsgSend;
 use cosmrs::crypto::secp256k1::SigningKey;
 use cosmrs::proto::cosmos::auth::v1beta1::{BaseAccount, QueryAccountRequest, QueryAccountResponse};
@@ -1001,7 +992,7 @@
                 .or_mm_err(|| ValidatePaymentError::InvalidRpcResponse(format!("No HTLC data for {}", htlc_id)))?;
 
             match htlc_data.state {
-                0 => Ok(()),
+                HTLC_STATE_OPEN => Ok(()),
                 unexpected_state => MmError::err(ValidatePaymentError::UnexpectedPaymentState(format!(
                     "{}",
                     unexpected_state
@@ -1536,18 +1527,12 @@
 
     fn requires_notarization(&self) -> bool { false }
 
-<<<<<<< HEAD
-    fn set_required_confirmations(&self, _confirmations: u64) { unimplemented!() }
-
-    fn set_requires_notarization(&self, _requires_nota: bool) { unimplemented!() }
-=======
     fn set_required_confirmations(&self, confirmations: u64) {
         // TODO
         warn!("set_required_confirmations has no effect for now")
     }
 
     fn set_requires_notarization(&self, requires_nota: bool) { warn!("TendermintCoin doesn't support notarization") }
->>>>>>> 429ce2b3
 
     fn swap_contract_address(&self) -> Option<BytesJson> { None }
 
@@ -1747,8 +1732,6 @@
 
     fn min_tx_amount(&self) -> BigDecimal { big_decimal_from_sat(MIN_TX_SATOSHIS, self.decimals) }
 
-    // TODO
-    // !! This function includes dummy implementation for P.O.C work
     fn min_trading_vol(&self) -> MmNumber { MmNumber::from("0.00777") }
 }
 
@@ -2635,7 +2618,140 @@
     }
 
     #[test]
-<<<<<<< HEAD
+    fn test_search_for_swap_tx_spend_spent() {
+        let rpc_urls = vec![IRIS_TESTNET_RPC_URL.to_string()];
+
+        let protocol_conf = get_iris_protocol();
+
+        let ctx = mm2_core::mm_ctx::MmCtxBuilder::default()
+            .with_secp256k1_key_pair(crypto::privkey::key_pair_from_seed(IRIS_TESTNET_HTLC_PAIR1_SEED).unwrap())
+            .into_mm_arc();
+
+        let priv_key = &*ctx.secp256k1_key_pair().private().secret;
+
+        let coin = block_on(TendermintCoin::init(
+            &ctx,
+            "IRIS-TEST".to_string(),
+            5,
+            protocol_conf,
+            rpc_urls,
+            priv_key,
+        ))
+        .unwrap();
+
+        // https://nyancat.iobscan.io/#/tx?txHash=2DB382CE3D9953E4A94957B475B0E8A98F5B6DDB32D6BF0F6A765D949CF4A727
+        let create_tx_hash = "2DB382CE3D9953E4A94957B475B0E8A98F5B6DDB32D6BF0F6A765D949CF4A727";
+
+        let request = GetTxRequest {
+            hash: create_tx_hash.into(),
+        };
+
+        let path = AbciPath::from_str(ABCI_GET_TX_PATH).unwrap();
+        let response = block_on(block_on(coin.rpc_client()).unwrap().abci_query(
+            Some(path),
+            request.encode_to_vec(),
+            ABCI_REQUEST_HEIGHT,
+            ABCI_REQUEST_PROVE,
+        ))
+        .unwrap();
+        println!("{:?}", response);
+
+        let response = GetTxResponse::decode(response.value.as_slice()).unwrap();
+        let tx = response.tx.unwrap();
+
+        println!("{:?}", tx);
+
+        let encoded_tx = tx.encode_to_vec();
+
+        let secret_hash = hex::decode("0C34C71EBA2A51738699F9F3D6DAFFB15BE576E8ED543203485791B5DA39D10D").unwrap();
+        let input = SearchForSwapTxSpendInput {
+            time_lock: 0,
+            other_pub: &[],
+            secret_hash: &secret_hash,
+            tx: &encoded_tx,
+            search_from_block: 0,
+            swap_contract_address: &None,
+            swap_unique_data: &[],
+        };
+
+        let spend_tx = match block_on(coin.search_for_swap_tx_spend_my(input)).unwrap().unwrap() {
+            FoundSwapTxSpend::Spent(tx) => tx,
+            unexpected => panic!("Unexpected search_for_swap_tx_spend_my result {:?}", unexpected),
+        };
+
+        // https://nyancat.iobscan.io/#/tx?txHash=565C820C1F95556ADC251F16244AAD4E4274772F41BC13F958C9C2F89A14D137
+        let expected_spend_hash = "565C820C1F95556ADC251F16244AAD4E4274772F41BC13F958C9C2F89A14D137";
+        let hash = spend_tx.tx_hash();
+        assert_eq!(hex::encode_upper(&hash.0), expected_spend_hash);
+    }
+
+    #[test]
+    fn test_search_for_swap_tx_spend_refunded() {
+        let rpc_urls = vec![IRIS_TESTNET_RPC_URL.to_string()];
+
+        let protocol_conf = get_iris_protocol();
+
+        let ctx = mm2_core::mm_ctx::MmCtxBuilder::default()
+            .with_secp256k1_key_pair(crypto::privkey::key_pair_from_seed(IRIS_TESTNET_HTLC_PAIR1_SEED).unwrap())
+            .into_mm_arc();
+
+        let priv_key = &*ctx.secp256k1_key_pair().private().secret;
+
+        let coin = block_on(TendermintCoin::init(
+            &ctx,
+            "IRIS-TEST".to_string(),
+            5,
+            protocol_conf,
+            rpc_urls,
+            priv_key,
+        ))
+        .unwrap();
+
+        // https://nyancat.iobscan.io/#/tx?txHash=BD1A76F43E8E2C7A1104EE363D63455CD50C76F2BFE93B703235F0A973061297
+        let create_tx_hash = "BD1A76F43E8E2C7A1104EE363D63455CD50C76F2BFE93B703235F0A973061297";
+
+        let request = GetTxRequest {
+            hash: create_tx_hash.into(),
+        };
+
+        let path = AbciPath::from_str(ABCI_GET_TX_PATH).unwrap();
+        let response = block_on(block_on(coin.rpc_client()).unwrap().abci_query(
+            Some(path),
+            request.encode_to_vec(),
+            ABCI_REQUEST_HEIGHT,
+            ABCI_REQUEST_PROVE,
+        ))
+        .unwrap();
+        println!("{:?}", response);
+
+        let response = GetTxResponse::decode(response.value.as_slice()).unwrap();
+        let tx = response.tx.unwrap();
+
+        println!("{:?}", tx);
+
+        let encoded_tx = tx.encode_to_vec();
+
+        let secret_hash = hex::decode("cb11cacffdfc82060aa4a9a1bb9cc094c4141b170994f7642cd54d7e7af6743e").unwrap();
+        let input = SearchForSwapTxSpendInput {
+            time_lock: 0,
+            other_pub: &[],
+            secret_hash: &secret_hash,
+            tx: &encoded_tx,
+            search_from_block: 0,
+            swap_contract_address: &None,
+            swap_unique_data: &[],
+        };
+
+        match block_on(coin.search_for_swap_tx_spend_my(input)).unwrap().unwrap() {
+            FoundSwapTxSpend::Refunded(tx) => {
+                let expected = TransactionEnum::CosmosTransaction(CosmosTransaction { data: TxRaw::default() });
+                assert_eq!(expected, tx);
+            },
+            unexpected => panic!("Unexpected search_for_swap_tx_spend_my result {:?}", unexpected),
+        };
+    }
+
+    #[test]
     fn test_get_tx_status_code_or_none() {
         let rpc_urls = vec![IRIS_TESTNET_RPC_URL.to_string()];
         let protocol_conf = get_iris_usdc_ibc_protocol();
@@ -2646,22 +2762,6 @@
         let coin = common::block_on(TendermintCoin::init(
             &ctx,
             "USDC-IBC".to_string(),
-=======
-    fn test_search_for_swap_tx_spend_spent() {
-        let rpc_urls = vec![IRIS_TESTNET_RPC_URL.to_string()];
-
-        let protocol_conf = get_iris_protocol();
-
-        let ctx = mm2_core::mm_ctx::MmCtxBuilder::default()
-            .with_secp256k1_key_pair(crypto::privkey::key_pair_from_seed(IRIS_TESTNET_HTLC_PAIR1_SEED).unwrap())
-            .into_mm_arc();
-
-        let priv_key = &*ctx.secp256k1_key_pair().private().secret;
-
-        let coin = block_on(TendermintCoin::init(
-            &ctx,
-            "IRIS-TEST".to_string(),
->>>>>>> 429ce2b3
             5,
             protocol_conf,
             rpc_urls,
@@ -2669,7 +2769,6 @@
         ))
         .unwrap();
 
-<<<<<<< HEAD
         let succeed_tx_hashes = vec![
             // https://nyancat.iobscan.io/#/tx?txHash=A010FC0AA33FC6D597A8635F9D127C0A7B892FAAC72489F4DADD90048CFE9279
             "A010FC0AA33FC6D597A8635F9D127C0A7B892FAAC72489F4DADD90048CFE9279".to_string(),
@@ -2711,117 +2810,5 @@
         let tx_hash = "0000000000000000000000000000000000000000000000000000000000000000".to_string();
         let status_code = common::block_on(coin.get_tx_status_code_or_none(tx_hash)).unwrap();
         assert!(status_code.is_none());
-=======
-        // https://nyancat.iobscan.io/#/tx?txHash=2DB382CE3D9953E4A94957B475B0E8A98F5B6DDB32D6BF0F6A765D949CF4A727
-        let create_tx_hash = "2DB382CE3D9953E4A94957B475B0E8A98F5B6DDB32D6BF0F6A765D949CF4A727";
-
-        let request = GetTxRequest {
-            hash: create_tx_hash.into(),
-        };
-
-        let path = AbciPath::from_str(ABCI_GET_TX_PATH).unwrap();
-        let response = block_on(block_on(coin.rpc_client()).unwrap().abci_query(
-            Some(path),
-            request.encode_to_vec(),
-            ABCI_REQUEST_HEIGHT,
-            ABCI_REQUEST_PROVE,
-        ))
-        .unwrap();
-        println!("{:?}", response);
-
-        let response = GetTxResponse::decode(response.value.as_slice()).unwrap();
-        let tx = response.tx.unwrap();
-
-        println!("{:?}", tx);
-
-        let encoded_tx = tx.encode_to_vec();
-
-        let secret_hash = hex::decode("0C34C71EBA2A51738699F9F3D6DAFFB15BE576E8ED543203485791B5DA39D10D").unwrap();
-        let input = SearchForSwapTxSpendInput {
-            time_lock: 0,
-            other_pub: &[],
-            secret_hash: &secret_hash,
-            tx: &encoded_tx,
-            search_from_block: 0,
-            swap_contract_address: &None,
-            swap_unique_data: &[],
-        };
-
-        let spend_tx = match block_on(coin.search_for_swap_tx_spend_my(input)).unwrap().unwrap() {
-            FoundSwapTxSpend::Spent(tx) => tx,
-            unexpected => panic!("Unexpected search_for_swap_tx_spend_my result {:?}", unexpected),
-        };
-
-        // https://nyancat.iobscan.io/#/tx?txHash=565C820C1F95556ADC251F16244AAD4E4274772F41BC13F958C9C2F89A14D137
-        let expected_spend_hash = "565C820C1F95556ADC251F16244AAD4E4274772F41BC13F958C9C2F89A14D137";
-        let hash = spend_tx.tx_hash();
-        assert_eq!(hex::encode_upper(&hash.0), expected_spend_hash);
-    }
-
-    #[test]
-    fn test_search_for_swap_tx_spend_refunded() {
-        let rpc_urls = vec![IRIS_TESTNET_RPC_URL.to_string()];
-
-        let protocol_conf = get_iris_protocol();
-
-        let ctx = mm2_core::mm_ctx::MmCtxBuilder::default()
-            .with_secp256k1_key_pair(crypto::privkey::key_pair_from_seed(IRIS_TESTNET_HTLC_PAIR1_SEED).unwrap())
-            .into_mm_arc();
-
-        let priv_key = &*ctx.secp256k1_key_pair().private().secret;
-
-        let coin = block_on(TendermintCoin::init(
-            &ctx,
-            "IRIS-TEST".to_string(),
-            5,
-            protocol_conf,
-            rpc_urls,
-            priv_key,
-        ))
-        .unwrap();
-
-        // https://nyancat.iobscan.io/#/tx?txHash=BD1A76F43E8E2C7A1104EE363D63455CD50C76F2BFE93B703235F0A973061297
-        let create_tx_hash = "BD1A76F43E8E2C7A1104EE363D63455CD50C76F2BFE93B703235F0A973061297";
-
-        let request = GetTxRequest {
-            hash: create_tx_hash.into(),
-        };
-
-        let path = AbciPath::from_str(ABCI_GET_TX_PATH).unwrap();
-        let response = block_on(block_on(coin.rpc_client()).unwrap().abci_query(
-            Some(path),
-            request.encode_to_vec(),
-            ABCI_REQUEST_HEIGHT,
-            ABCI_REQUEST_PROVE,
-        ))
-        .unwrap();
-        println!("{:?}", response);
-
-        let response = GetTxResponse::decode(response.value.as_slice()).unwrap();
-        let tx = response.tx.unwrap();
-
-        println!("{:?}", tx);
-
-        let encoded_tx = tx.encode_to_vec();
-
-        let secret_hash = hex::decode("cb11cacffdfc82060aa4a9a1bb9cc094c4141b170994f7642cd54d7e7af6743e").unwrap();
-        let input = SearchForSwapTxSpendInput {
-            time_lock: 0,
-            other_pub: &[],
-            secret_hash: &secret_hash,
-            tx: &encoded_tx,
-            search_from_block: 0,
-            swap_contract_address: &None,
-            swap_unique_data: &[],
-        };
-
-        match block_on(coin.search_for_swap_tx_spend_my(input)).unwrap().unwrap() {
-            FoundSwapTxSpend::Refunded(tx) => {
-                let expected = TransactionEnum::CosmosTransaction(CosmosTransaction { data: TxRaw::default() });
-                assert_eq!(expected, tx);
-            },
-            unexpected => panic!("Unexpected search_for_swap_tx_spend_my result {:?}", unexpected),
-        };
->>>>>>> 429ce2b3
     }
 }