use crate::{TransactionType, TxFeeDetails, WithdrawFee};
<<<<<<< HEAD
use common::ten;
=======
use ethereum_types::Address;
>>>>>>> 4f4fb193
use mm2_number::BigDecimal;
use rpc::v1::types::Bytes as BytesJson;
use serde::Deserialize;
use std::fmt;
<<<<<<< HEAD
use std::num::NonZeroUsize;
=======
>>>>>>> 4f4fb193
use std::str::FromStr;
use url::Url;

#[derive(Debug, Deserialize)]
pub struct NftListReq {
    pub(crate) chains: Vec<Chain>,
<<<<<<< HEAD
    #[serde(default)]
    pub(crate) max: bool,
    #[serde(default = "ten")]
    pub(crate) limit: usize,
    pub(crate) page_number: Option<NonZeroUsize>,
=======
    pub(crate) url: Url,
>>>>>>> 4f4fb193
}

#[derive(Debug, Deserialize)]
pub struct NftMetadataReq {
    pub(crate) token_address: Address,
    pub(crate) token_id: BigDecimal,
    pub(crate) chain: Chain,
    pub(crate) url: Url,
}

#[derive(Debug, Display)]
pub enum ParseChainTypeError {
    UnsupportedCainType,
}

#[derive(Clone, Copy, Debug, Deserialize, Serialize)]
#[serde(rename_all = "UPPERCASE")]
pub enum Chain {
    Avalanche,
    Bsc,
    Eth,
    Fantom,
    Polygon,
}

impl fmt::Display for Chain {
    fn fmt(&self, f: &mut fmt::Formatter<'_>) -> fmt::Result {
        match &self {
            Chain::Avalanche => write!(f, "avalanche"),
            Chain::Bsc => write!(f, "bsc"),
            Chain::Eth => write!(f, "eth"),
            Chain::Fantom => write!(f, "fantom"),
            Chain::Polygon => write!(f, "polygon"),
        }
    }
}

pub(crate) trait ConvertChain {
    fn to_ticker(&self) -> String;
}

impl ConvertChain for Chain {
    fn to_ticker(&self) -> String {
        match self {
            Chain::Avalanche => "AVAX".to_owned(),
            Chain::Bsc => "BNB".to_owned(),
            Chain::Eth => "ETH".to_owned(),
            Chain::Fantom => "FTM".to_owned(),
            Chain::Polygon => "MATIC".to_owned(),
        }
    }
<<<<<<< HEAD

    fn to_ticker_chain(&self) -> (String, String) {
        match self {
            Chain::Avalanche => ("AVAX".to_owned(), "AVALANCHE".to_owned()),
            Chain::Bsc => ("BNB".to_owned(), "BSC".to_owned()),
            Chain::Eth => ("ETH".to_owned(), "ETH".to_owned()),
            Chain::Fantom => ("FTM".to_owned(), "FANTOM".to_owned()),
            Chain::Polygon => ("MATIC".to_owned(), "POLYGON".to_owned()),
        }
    }
}

impl fmt::Display for Chain {
    fn fmt(&self, f: &mut fmt::Formatter<'_>) -> fmt::Result {
        match self {
            Chain::Avalanche => write!(f, "AVALANCHE"),
            Chain::Bsc => write!(f, "BSC"),
            Chain::Eth => write!(f, "ETH"),
            Chain::Fantom => write!(f, "FANTOM"),
            Chain::Polygon => write!(f, "POLYGON"),
        }
    }
}

impl FromStr for Chain {
    type Err = ParseChainTypeError;

    #[inline]
    fn from_str(s: &str) -> Result<Chain, ParseChainTypeError> {
        match s {
            "AVALANCHE" => Ok(Chain::Avalanche),
            "BSC" => Ok(Chain::Bsc),
            "ETH" => Ok(Chain::Eth),
            "FANTOM" => Ok(Chain::Fantom),
            "POLYGON" => Ok(Chain::Polygon),
            _ => Err(ParseChainTypeError::UnsupportedCainType),
        }
    }
=======
>>>>>>> 4f4fb193
}

#[derive(Debug, Display)]
pub(crate) enum ParseContractTypeError {
    UnsupportedContractType,
}

#[derive(Debug, Deserialize, Serialize)]
#[serde(rename_all = "UPPERCASE")]
pub(crate) enum ContractType {
    Erc1155,
    Erc721,
}

impl FromStr for ContractType {
    type Err = ParseContractTypeError;

    #[inline]
    fn from_str(s: &str) -> Result<ContractType, ParseContractTypeError> {
        match s {
            "ERC1155" => Ok(ContractType::Erc1155),
            "ERC721" => Ok(ContractType::Erc721),
            _ => Err(ParseContractTypeError::UnsupportedContractType),
        }
    }
}

impl fmt::Display for ContractType {
    fn fmt(&self, f: &mut fmt::Formatter) -> fmt::Result {
        match self {
            ContractType::Erc1155 => write!(f, "ERC1155"),
            ContractType::Erc721 => write!(f, "ERC721"),
        }
    }
}

#[derive(Debug, Deserialize, Serialize)]
pub struct Nft {
    pub(crate) chain: Chain,
    pub(crate) token_address: String,
    pub(crate) token_id: BigDecimal,
    pub(crate) amount: BigDecimal,
    pub(crate) owner_of: String,
    pub(crate) token_hash: String,
    pub(crate) block_number_minted: u64,
    pub(crate) block_number: u64,
    pub(crate) contract_type: Option<ContractType>,
    pub(crate) name: Option<String>,
    pub(crate) symbol: Option<String>,
    pub(crate) token_uri: Option<String>,
    pub(crate) metadata: Option<String>,
    pub(crate) last_token_uri_sync: Option<String>,
    pub(crate) last_metadata_sync: Option<String>,
    pub(crate) minter_address: Option<String>,
    pub(crate) possible_spam: Option<bool>,
}

/// This structure is for deserializing NFT json to struct.
/// Its needed to convert fields properly, because all fields in json have string type.
#[derive(Debug, Deserialize)]
pub(crate) struct NftWrapper {
    pub(crate) token_address: String,
    pub(crate) token_id: SerdeStringWrap<BigDecimal>,
    pub(crate) amount: SerdeStringWrap<BigDecimal>,
    pub(crate) owner_of: String,
    pub(crate) token_hash: String,
    pub(crate) block_number_minted: SerdeStringWrap<u64>,
    pub(crate) block_number: SerdeStringWrap<u64>,
    pub(crate) contract_type: Option<SerdeStringWrap<ContractType>>,
    pub(crate) name: Option<String>,
    pub(crate) symbol: Option<String>,
    pub(crate) token_uri: Option<String>,
    pub(crate) metadata: Option<String>,
    pub(crate) last_token_uri_sync: Option<String>,
    pub(crate) last_metadata_sync: Option<String>,
    pub(crate) minter_address: Option<String>,
    pub(crate) possible_spam: Option<bool>,
}

#[derive(Debug)]
pub(crate) struct SerdeStringWrap<T>(pub(crate) T);

impl<'de, T> Deserialize<'de> for SerdeStringWrap<T>
where
    T: std::str::FromStr,
    T::Err: std::fmt::Debug + std::fmt::Display,
{
    fn deserialize<D: serde::Deserializer<'de>>(deserializer: D) -> Result<Self, D::Error> {
        let value: &str = Deserialize::deserialize(deserializer)?;
        let value: T = match value.parse() {
            Ok(v) => v,
            Err(e) => return Err(<D::Error as serde::de::Error>::custom(e)),
        };
        Ok(SerdeStringWrap(value))
    }
}

impl<T> std::ops::Deref for SerdeStringWrap<T> {
    type Target = T;
    fn deref(&self) -> &T { &self.0 }
}

#[derive(Debug, Serialize)]
pub struct NftList {
    pub(crate) nfts: Vec<Nft>,
    pub(crate) skipped: usize,
    pub(crate) total: usize,
}

#[derive(Clone, Deserialize)]
pub struct WithdrawErc1155 {
    pub(crate) chain: Chain,
    pub(crate) to: String,
    pub(crate) token_address: String,
    pub(crate) token_id: BigDecimal,
    pub(crate) amount: Option<BigDecimal>,
    #[serde(default)]
    pub(crate) max: bool,
    pub(crate) fee: Option<WithdrawFee>,
}

#[derive(Clone, Deserialize)]
pub struct WithdrawErc721 {
    pub(crate) chain: Chain,
    pub(crate) to: String,
    pub(crate) token_address: String,
    pub(crate) token_id: BigDecimal,
    pub(crate) fee: Option<WithdrawFee>,
}

#[derive(Clone, Deserialize)]
pub struct WithdrawNftReq {
    pub(crate) url: Url,
    pub(crate) withdraw_type: WithdrawNftType,
}

#[derive(Clone, Deserialize)]
#[serde(tag = "type", content = "withdraw_data")]
#[serde(rename_all = "snake_case")]
pub enum WithdrawNftType {
    WithdrawErc1155(WithdrawErc1155),
    WithdrawErc721(WithdrawErc721),
}

#[derive(Debug, Deserialize, Serialize)]
pub struct TransactionNftDetails {
    /// Raw bytes of signed transaction, this should be sent as is to `send_raw_transaction` RPC to broadcast the transaction
    pub(crate) tx_hex: BytesJson,
    pub(crate) tx_hash: String,
    /// NFTs are sent from these addresses
    pub(crate) from: Vec<String>,
    /// NFTs are sent to these addresses
    pub(crate) to: Vec<String>,
    pub(crate) contract_type: ContractType,
    pub(crate) token_address: String,
    pub(crate) token_id: BigDecimal,
    pub(crate) amount: BigDecimal,
    pub(crate) fee_details: Option<TxFeeDetails>,
    /// The coin transaction belongs to
    pub(crate) coin: String,
    /// Block height
    pub(crate) block_height: u64,
    /// Transaction timestamp
    pub(crate) timestamp: u64,
    /// Internal MM2 id used for internal transaction identification, for some coins it might be equal to transaction hash
    pub(crate) internal_id: i64,
    /// Type of transactions, default is StandardTransfer
    #[serde(default)]
    pub(crate) transaction_type: TransactionType,
}

#[derive(Debug, Deserialize)]
pub struct NftTransfersReq {
    pub(crate) chains: Vec<Chain>,
<<<<<<< HEAD
    pub(crate) filters: Option<NftTxHistoryFilters>,
    #[serde(default)]
    pub(crate) max: bool,
    #[serde(default = "ten")]
    pub(crate) limit: usize,
    pub(crate) page_number: Option<NonZeroUsize>,
=======
    pub(crate) url: Url,
>>>>>>> 4f4fb193
}

#[derive(Debug, Deserialize, Serialize)]
pub struct NftTransferHistory {
    pub(crate) chain: Chain,
    pub(crate) block_number: u64,
    pub(crate) block_timestamp: String,
    pub(crate) block_hash: String,
    /// Transaction hash in hexadecimal format
    pub(crate) transaction_hash: String,
    pub(crate) transaction_index: u64,
    pub(crate) log_index: u64,
    pub(crate) value: BigDecimal,
    pub(crate) contract_type: ContractType,
    pub(crate) transaction_type: String,
    pub(crate) token_address: String,
    pub(crate) token_id: BigDecimal,
    pub(crate) from_address: String,
    pub(crate) to_address: String,
    pub(crate) amount: BigDecimal,
    pub(crate) verified: u64,
    pub(crate) operator: Option<String>,
    pub(crate) possible_spam: Option<bool>,
}

#[derive(Debug, Deserialize)]
pub(crate) struct NftTransferHistoryWrapper {
    pub(crate) block_number: SerdeStringWrap<u64>,
    pub(crate) block_timestamp: String,
    pub(crate) block_hash: String,
    /// Transaction hash in hexadecimal format
    pub(crate) transaction_hash: String,
    pub(crate) transaction_index: u64,
    pub(crate) log_index: u64,
    pub(crate) value: SerdeStringWrap<BigDecimal>,
    pub(crate) contract_type: SerdeStringWrap<ContractType>,
    pub(crate) transaction_type: String,
    pub(crate) token_address: String,
    pub(crate) token_id: SerdeStringWrap<BigDecimal>,
    pub(crate) from_address: String,
    pub(crate) to_address: String,
    pub(crate) amount: SerdeStringWrap<BigDecimal>,
    pub(crate) verified: u64,
    pub(crate) operator: Option<String>,
    pub(crate) possible_spam: Option<bool>,
}

#[derive(Debug, Serialize)]
pub struct NftsTransferHistoryList {
    pub(crate) transfer_history: Vec<NftTransferHistory>,
    pub(crate) skipped: usize,
    pub(crate) total: usize,
}

#[derive(Clone, Debug, Deserialize)]
pub struct NftTxHistoryFilters {
    #[serde(default)]
    pub(crate) receive: bool,
    #[serde(default)]
    pub(crate) send: bool,
    pub(crate) from_date: Option<String>,
    pub(crate) to_date: Option<String>,
}

#[derive(Debug, Deserialize)]
pub struct UpdateNftReq {
    pub(crate) chains: Vec<Chain>,
}<|MERGE_RESOLUTION|>--- conflicted
+++ resolved
@@ -1,32 +1,23 @@
 use crate::{TransactionType, TxFeeDetails, WithdrawFee};
-<<<<<<< HEAD
+use ethereum_types::Address;
 use common::ten;
-=======
-use ethereum_types::Address;
->>>>>>> 4f4fb193
 use mm2_number::BigDecimal;
 use rpc::v1::types::Bytes as BytesJson;
 use serde::Deserialize;
 use std::fmt;
-<<<<<<< HEAD
 use std::num::NonZeroUsize;
-=======
->>>>>>> 4f4fb193
 use std::str::FromStr;
 use url::Url;
 
 #[derive(Debug, Deserialize)]
 pub struct NftListReq {
     pub(crate) chains: Vec<Chain>,
-<<<<<<< HEAD
+    pub(crate) url: Url,
     #[serde(default)]
     pub(crate) max: bool,
     #[serde(default = "ten")]
     pub(crate) limit: usize,
     pub(crate) page_number: Option<NonZeroUsize>,
-=======
-    pub(crate) url: Url,
->>>>>>> 4f4fb193
 }
 
 #[derive(Debug, Deserialize)]
@@ -52,18 +43,6 @@
     Polygon,
 }
 
-impl fmt::Display for Chain {
-    fn fmt(&self, f: &mut fmt::Formatter<'_>) -> fmt::Result {
-        match &self {
-            Chain::Avalanche => write!(f, "avalanche"),
-            Chain::Bsc => write!(f, "bsc"),
-            Chain::Eth => write!(f, "eth"),
-            Chain::Fantom => write!(f, "fantom"),
-            Chain::Polygon => write!(f, "polygon"),
-        }
-    }
-}
-
 pub(crate) trait ConvertChain {
     fn to_ticker(&self) -> String;
 }
@@ -76,17 +55,6 @@
             Chain::Eth => "ETH".to_owned(),
             Chain::Fantom => "FTM".to_owned(),
             Chain::Polygon => "MATIC".to_owned(),
-        }
-    }
-<<<<<<< HEAD
-
-    fn to_ticker_chain(&self) -> (String, String) {
-        match self {
-            Chain::Avalanche => ("AVAX".to_owned(), "AVALANCHE".to_owned()),
-            Chain::Bsc => ("BNB".to_owned(), "BSC".to_owned()),
-            Chain::Eth => ("ETH".to_owned(), "ETH".to_owned()),
-            Chain::Fantom => ("FTM".to_owned(), "FANTOM".to_owned()),
-            Chain::Polygon => ("MATIC".to_owned(), "POLYGON".to_owned()),
         }
     }
 }
@@ -117,8 +85,6 @@
             _ => Err(ParseChainTypeError::UnsupportedCainType),
         }
     }
-=======
->>>>>>> 4f4fb193
 }
 
 #[derive(Debug, Display)]
@@ -293,16 +259,13 @@
 #[derive(Debug, Deserialize)]
 pub struct NftTransfersReq {
     pub(crate) chains: Vec<Chain>,
-<<<<<<< HEAD
+    pub(crate) url: Url,
     pub(crate) filters: Option<NftTxHistoryFilters>,
     #[serde(default)]
     pub(crate) max: bool,
     #[serde(default = "ten")]
     pub(crate) limit: usize,
     pub(crate) page_number: Option<NonZeroUsize>,
-=======
-    pub(crate) url: Url,
->>>>>>> 4f4fb193
 }
 
 #[derive(Debug, Deserialize, Serialize)]
