pub mod storage;
mod z_balance_streaming;
mod z_coin_errors;
#[cfg(all(test, feature = "zhtlc-native-tests"))]
mod z_coin_native_tests;
mod z_htlc;
mod z_rpc;
mod z_tx_history;

use crate::coin_errors::{MyAddressError, ValidatePaymentResult};
use crate::my_tx_history_v2::{MyTxHistoryErrorV2, MyTxHistoryRequestV2, MyTxHistoryResponseV2};
use crate::rpc_command::init_withdraw::{InitWithdrawCoin, WithdrawInProgressStatus, WithdrawTaskHandleShared};
use crate::utxo::rpc_clients::{ElectrumRpcRequest, UnspentInfo, UtxoRpcClientEnum, UtxoRpcError, UtxoRpcFut,
                               UtxoRpcResult};
use crate::utxo::utxo_builder::UtxoCoinBuildError;
use crate::utxo::utxo_builder::{UtxoCoinBuilder, UtxoCoinBuilderCommonOps, UtxoFieldsWithGlobalHDBuilder,
                                UtxoFieldsWithHardwareWalletBuilder, UtxoFieldsWithIguanaSecretBuilder};
use crate::utxo::utxo_common::{addresses_from_script, big_decimal_from_sat};
use crate::utxo::utxo_common::{big_decimal_from_sat_unsigned, payment_script};
use crate::utxo::{sat_from_big_decimal, utxo_common, ActualTxFee, AdditionalTxData, AddrFromStrError, Address,
                  BroadcastTxErr, FeePolicy, GetUtxoListOps, HistoryUtxoTx, HistoryUtxoTxMap, MatureUnspentList,
                  RecentlySpentOutPointsGuard, UtxoActivationParams, UtxoAddressFormat, UtxoArc, UtxoCoinFields,
                  UtxoCommonOps, UtxoRpcMode, UtxoTxBroadcastOps, UtxoTxGenerationOps, VerboseTransactionFrom};
use crate::utxo::{UnsupportedAddr, UtxoFeeDetails};
use crate::z_coin::storage::{BlockDbImpl, WalletDbShared};
use crate::z_coin::z_balance_streaming::ZBalanceEventHandler;
use crate::z_coin::z_tx_history::{fetch_tx_history_from_db, ZCoinTxHistoryItem};
use crate::{BalanceError, BalanceFut, CheckIfMyPaymentSentArgs, CoinBalance, CoinFutSpawner, ConfirmPaymentInput,
            DexFee, FeeApproxStage, FoundSwapTxSpend, HistorySyncState, MakerSwapTakerCoin, MarketCoinOps, MmCoin,
            MmCoinEnum, NegotiateSwapContractAddrErr, NumConversError, PaymentInstructionArgs, PaymentInstructions,
            PaymentInstructionsErr, PrivKeyActivationPolicy, PrivKeyBuildPolicy, PrivKeyPolicyNotAllowed,
<<<<<<< HEAD
            RawTransactionFut, RawTransactionResult, RefundError, RefundPaymentArgs, RefundResult,
            SearchForSwapTxSpendInput, SendMakerPaymentSpendPreimageInput, SendPaymentArgs, SignRawTransactionRequest,
            SignatureError, SignatureResult, SpendPaymentArgs, SwapOps, TakerSwapMakerCoin, TradeFee,
            TradePreimageFut, TradePreimageResult, TradePreimageValue, TransactionEnum, TransactionFut,
            TransactionResult, TxMarshalingErr, UnexpectedDerivationMethod, ValidateAddressResult, ValidateFeeArgs,
            ValidateInstructionsErr, ValidateOtherPubKeyErr, ValidatePaymentError, ValidatePaymentFut,
            ValidatePaymentInput, ValidateWatcherSpendInput, VerificationError, VerificationResult,
            WaitForHTLCTxSpendArgs, WatcherOps, WatcherReward, WatcherRewardError, WatcherSearchForSwapTxSpendInput,
            WatcherValidatePaymentInput, WatcherValidateTakerFeeInput, WithdrawFut, WithdrawRequest};
use crate::{NumConversError, TransactionDetails};
use crate::{Transaction, WithdrawError};
=======
            RawTransactionFut, RawTransactionRequest, RawTransactionResult, RefundError, RefundPaymentArgs,
            RefundResult, SearchForSwapTxSpendInput, SendMakerPaymentSpendPreimageInput, SendPaymentArgs,
            SignRawTransactionRequest, SignatureError, SignatureResult, SpendPaymentArgs, SwapOps, TakerSwapMakerCoin,
            TradeFee, TradePreimageFut, TradePreimageResult, TradePreimageValue, Transaction, TransactionDetails,
            TransactionEnum, TransactionFut, TransactionResult, TxFeeDetails, TxMarshalingErr,
            UnexpectedDerivationMethod, ValidateAddressResult, ValidateFeeArgs, ValidateInstructionsErr,
            ValidateOtherPubKeyErr, ValidatePaymentError, ValidatePaymentFut, ValidatePaymentInput,
            ValidateWatcherSpendInput, VerificationError, VerificationResult, WaitForHTLCTxSpendArgs, WatcherOps,
            WatcherReward, WatcherRewardError, WatcherSearchForSwapTxSpendInput, WatcherValidatePaymentInput,
            WatcherValidateTakerFeeInput, WithdrawError, WithdrawFut, WithdrawRequest};
>>>>>>> e0cd391b

use async_trait::async_trait;
use bitcrypto::dhash256;
use chain::constants::SEQUENCE_FINAL;
use chain::{Transaction as UtxoTx, TransactionOutput};
use common::calc_total_pages;
use common::executor::{AbortableSystem, AbortedError};
use common::{log, one_thousand_u32};
use crypto::privkey::{key_pair_from_secret, secp_privkey_from_hash};
use crypto::{Bip32DerPathOps, GlobalHDAccountArc};
use crypto::{StandardHDCoinAddress, StandardHDPathToCoin};
use futures::compat::Future01CompatExt;
use futures::lock::Mutex as AsyncMutex;
use futures::{FutureExt, TryFutureExt};
use futures01::Future;
use keys::hash::H256;
use keys::{KeyPair, Message, Public};
use mm2_core::mm_ctx::MmArc;
use mm2_err_handle::prelude::*;
use mm2_event_stream::behaviour::{EventBehaviour, EventInitStatus};
use mm2_number::{BigDecimal, MmNumber};
use mm2_rpc::data::version2::wallet::GetRawTransactionRequest;
#[cfg(test)] use mocktopus::macros::*;
use primitives::bytes::Bytes;
use rpc::v1::types::{Bytes as BytesJson, Transaction as RpcTransaction, H256 as H256Json};
use script::{Builder as ScriptBuilder, Opcode, Script, TransactionInputSigner};
use serde_json::Value as Json;
use serialization::CoinVariant;
use std::collections::{HashMap, HashSet};
use std::convert::TryInto;
use std::iter;
use std::path::PathBuf;
use std::sync::Arc;
pub use z_coin_errors::*;
use z_htlc::{z_p2sh_spend, z_send_dex_fee, z_send_htlc};
use z_rpc::init_light_client;
pub use z_rpc::{FirstSyncBlock, SyncStatus};
use z_rpc::{SaplingSyncConnector, SaplingSyncGuard};
use zcash_client_backend::encoding::{decode_payment_address, encode_extended_spending_key, encode_payment_address};
use zcash_client_backend::wallet::{AccountId, SpendableNote};
use zcash_extras::WalletRead;
use zcash_primitives::consensus::{BlockHeight, BranchId, NetworkUpgrade, Parameters, H0};
use zcash_primitives::memo::MemoBytes;
use zcash_primitives::sapling::keys::OutgoingViewingKey;
use zcash_primitives::sapling::note_encryption::try_sapling_output_recovery;
use zcash_primitives::transaction::builder::Builder as ZTxBuilder;
use zcash_primitives::transaction::components::{Amount, TxOut};
use zcash_primitives::transaction::Transaction as ZTransaction;
use zcash_primitives::zip32::ChildIndex as Zip32Child;
use zcash_primitives::{constants::mainnet as z_mainnet_constants, sapling::PaymentAddress,
                       zip32::ExtendedFullViewingKey, zip32::ExtendedSpendingKey};
use zcash_proofs::prover::LocalTxProver;

cfg_native!(
    use common::{async_blocking, sha256_digest};
    use zcash_client_sqlite::error::SqliteClientError as ZcashClientError;
    use zcash_client_sqlite::wallet::get_balance;
    use zcash_proofs::default_params_folder;
    use z_rpc::init_native_client;
);

cfg_wasm32!(
    use crate::z_coin::storage::ZcashParamsWasmImpl;
    use common::executor::AbortOnDropHandle;
    use futures::channel::oneshot;
    use rand::rngs::OsRng;
    use zcash_primitives::transaction::builder::TransactionMetadata;
    use z_coin_errors::ZCoinBalanceError;
);

/// `ZP2SHSpendError` compatible `TransactionErr` handling macro.
macro_rules! try_ztx_s {
    ($e: expr) => {
        match $e {
            Ok(ok) => ok,
            Err(err) => {
                if let Some(tx) = err.get_inner().get_tx() {
                    return Err(crate::TransactionErr::TxRecoverable(
                        tx,
                        format!("{}:{}] {:?}", file!(), line!(), err),
                    ));
                }

                return Err(crate::TransactionErr::Plain(ERRL!("{:?}", err)));
            },
        }
    };
}

const DEX_FEE_OVK: OutgoingViewingKey = OutgoingViewingKey([7; 32]);
const DEX_FEE_Z_ADDR: &str = "zs1rp6426e9r6jkq2nsanl66tkd34enewrmr0uvj0zelhkcwmsy0uvxz2fhm9eu9rl3ukxvgzy2v9f";
cfg_native!(
    const SAPLING_OUTPUT_NAME: &str = "sapling-output.params";
    const SAPLING_SPEND_NAME: &str = "sapling-spend.params";
    const BLOCKS_TABLE: &str = "blocks";
    const SAPLING_SPEND_EXPECTED_HASH: &str = "8e48ffd23abb3a5fd9c5589204f32d9c31285a04b78096ba40a79b75677efc13";
    const SAPLING_OUTPUT_EXPECTED_HASH: &str = "2f0ebbcbb9bb0bcffe95a397e7eba89c29eb4dde6191c339db88570e3f3fb0e4";
);

#[derive(Clone, Debug, Serialize, Deserialize)]
pub struct ZcoinConsensusParams {
    // we don't support coins without overwinter and sapling active so these are mandatory
    overwinter_activation_height: u32,
    sapling_activation_height: u32,
    // optional upgrades that we will possibly support in the future
    blossom_activation_height: Option<u32>,
    heartwood_activation_height: Option<u32>,
    canopy_activation_height: Option<u32>,
    coin_type: u32,
    hrp_sapling_extended_spending_key: String,
    hrp_sapling_extended_full_viewing_key: String,
    hrp_sapling_payment_address: String,
    b58_pubkey_address_prefix: [u8; 2],
    b58_script_address_prefix: [u8; 2],
}

#[derive(Clone, Debug, Serialize, Deserialize)]
pub struct CheckPointBlockInfo {
    height: u32,
    hash: H256Json,
    time: u32,
    sapling_tree: BytesJson,
}

#[derive(Clone, Debug, Serialize, Deserialize)]
pub struct ZcoinProtocolInfo {
    consensus_params: ZcoinConsensusParams,
    check_point_block: Option<CheckPointBlockInfo>,
    // `z_derivation_path` can be the same or different from [`UtxoCoinFields::derivation_path`].
    z_derivation_path: Option<StandardHDPathToCoin>,
}

impl Parameters for ZcoinConsensusParams {
    fn activation_height(&self, nu: NetworkUpgrade) -> Option<BlockHeight> {
        match nu {
            NetworkUpgrade::Overwinter => Some(BlockHeight::from(self.overwinter_activation_height)),
            NetworkUpgrade::Sapling => Some(BlockHeight::from(self.sapling_activation_height)),
            NetworkUpgrade::Blossom => self.blossom_activation_height.map(BlockHeight::from),
            NetworkUpgrade::Heartwood => self.heartwood_activation_height.map(BlockHeight::from),
            NetworkUpgrade::Canopy => self.canopy_activation_height.map(BlockHeight::from),
            #[cfg(feature = "zfuture")]
            NetworkUpgrade::ZFuture => unimplemented!(),
        }
    }

    fn coin_type(&self) -> u32 { self.coin_type }

    fn hrp_sapling_extended_spending_key(&self) -> &str { &self.hrp_sapling_extended_spending_key }

    fn hrp_sapling_extended_full_viewing_key(&self) -> &str { &self.hrp_sapling_extended_full_viewing_key }

    fn hrp_sapling_payment_address(&self) -> &str { &self.hrp_sapling_payment_address }

    fn b58_pubkey_address_prefix(&self) -> [u8; 2] { self.b58_pubkey_address_prefix }

    fn b58_script_address_prefix(&self) -> [u8; 2] { self.b58_script_address_prefix }
}

#[allow(unused)]
pub struct ZCoinFields {
    dex_fee_addr: PaymentAddress,
    my_z_addr: PaymentAddress,
    my_z_addr_encoded: String,
    z_spending_key: ExtendedSpendingKey,
    evk: ExtendedFullViewingKey,
    z_tx_prover: Arc<LocalTxProver>,
    light_wallet_db: WalletDbShared,
    consensus_params: ZcoinConsensusParams,
    sync_state_connector: AsyncMutex<SaplingSyncConnector>,
    z_balance_event_handler: Option<ZBalanceEventHandler>,
}

impl Transaction for ZTransaction {
    fn tx_hex(&self) -> Vec<u8> {
        let mut hex = Vec::with_capacity(1024);
        self.write(&mut hex).expect("Writing should not fail");
        hex
    }

    fn tx_hash(&self) -> BytesJson {
        let mut bytes = self.txid().0.to_vec();
        bytes.reverse();
        bytes.into()
    }
}

#[derive(Clone)]
pub struct ZCoin {
    utxo_arc: UtxoArc,
    z_fields: Arc<ZCoinFields>,
}

pub struct ZOutput {
    pub to_addr: PaymentAddress,
    pub amount: Amount,
    pub viewing_key: Option<OutgoingViewingKey>,
    pub memo: Option<MemoBytes>,
}

#[derive(Serialize)]
pub struct ZcoinTxDetails {
    /// Transaction hash in hexadecimal format
    tx_hash: String,
    /// Coins are sent from these addresses
    from: HashSet<String>,
    /// Coins are sent to these addresses
    to: HashSet<String>,
    /// The amount spent from "my" address
    spent_by_me: BigDecimal,
    /// The amount received by "my" address
    received_by_me: BigDecimal,
    /// Resulting "my" balance change
    my_balance_change: BigDecimal,
    /// Block height
    block_height: i64,
    confirmations: i64,
    /// Transaction timestamp
    timestamp: i64,
    transaction_fee: BigDecimal,
    /// The coin transaction belongs to
    coin: String,
    /// Internal MM2 id used for internal transaction identification, for some coins it might be equal to transaction hash
    internal_id: i64,
}

impl ZCoin {
    #[inline]
    pub fn utxo_rpc_client(&self) -> &UtxoRpcClientEnum { &self.utxo_arc.rpc_client }

    #[inline]
    pub fn my_z_address_encoded(&self) -> String { self.z_fields.my_z_addr_encoded.clone() }

    #[inline]
    pub fn consensus_params(&self) -> ZcoinConsensusParams { self.z_fields.consensus_params.clone() }

    #[inline]
    pub fn consensus_params_ref(&self) -> &ZcoinConsensusParams { &self.z_fields.consensus_params }

    /// Asynchronously checks the synchronization status and returns `true` if
    /// the Sapling state has finished synchronizing, meaning that the block number is available.
    /// Otherwise, it returns `false`.
    #[inline]
    pub async fn is_sapling_state_synced(&self) -> bool {
        matches!(
            self.sync_status().await,
            Ok(SyncStatus::Finished { block_number: _, .. })
        )
    }

    #[inline]
    pub async fn sync_status(&self) -> Result<SyncStatus, MmError<BlockchainScanStopped>> {
        self.z_fields
            .sync_state_connector
            .lock()
            .await
            .current_sync_status()
            .await
    }

    #[inline]
    fn secp_keypair(&self) -> &KeyPair {
        self.utxo_arc
            .priv_key_policy
            .activated_key()
            .expect("Zcoin doesn't support HW wallets")
    }

    async fn wait_for_gen_tx_blockchain_sync(&self) -> Result<SaplingSyncGuard<'_>, MmError<BlockchainScanStopped>> {
        let mut connector_guard = self.z_fields.sync_state_connector.lock().await;
        let sync_respawn_guard = connector_guard.wait_for_gen_tx_blockchain_sync().await?;
        Ok(SaplingSyncGuard {
            _connector_guard: connector_guard,
            respawn_guard: sync_respawn_guard,
        })
    }

    #[cfg(not(target_arch = "wasm32"))]
    async fn my_balance_sat(&self) -> Result<u64, MmError<ZcashClientError>> {
        let wallet_db = self.z_fields.light_wallet_db.clone();
        async_blocking(move || {
            let db_guard = wallet_db.db.inner();
            let db_guard = db_guard.lock().unwrap();
            let balance = get_balance(&db_guard, AccountId::default())?.into();
            Ok(balance)
        })
        .await
    }

    #[cfg(target_arch = "wasm32")]
    async fn my_balance_sat(&self) -> Result<u64, MmError<ZCoinBalanceError>> {
        let wallet_db = self.z_fields.light_wallet_db.clone();
        Ok(wallet_db.db.get_balance(AccountId::default()).await?.into())
    }

    async fn get_spendable_notes(&self) -> Result<Vec<SpendableNote>, MmError<SpendableNotesError>> {
        let wallet_db = self.z_fields.light_wallet_db.clone();
        let db_guard = wallet_db.db;
        let latest_db_block = match db_guard
            .block_height_extrema()
            .await
            .map_err(|err| SpendableNotesError::DBClientError(err.to_string()))?
        {
            Some((_, latest)) => latest,
            None => return Ok(Vec::new()),
        };

        db_guard
            .get_spendable_notes(AccountId::default(), latest_db_block)
            .await
            .map_err(|err| MmError::new(SpendableNotesError::DBClientError(err.to_string())))
    }

    /// Returns spendable notes
    async fn spendable_notes_ordered(&self) -> Result<Vec<SpendableNote>, MmError<SpendableNotesError>> {
        let mut unspents = self.get_spendable_notes().await?;

        unspents.sort_unstable_by(|a, b| a.note_value.cmp(&b.note_value));
        Ok(unspents)
    }

    async fn get_one_kbyte_tx_fee(&self) -> UtxoRpcResult<BigDecimal> {
        let fee = self.get_tx_fee().await?;
        match fee {
            ActualTxFee::Dynamic(fee) | ActualTxFee::FixedPerKb(fee) => {
                Ok(big_decimal_from_sat_unsigned(fee, self.decimals()))
            },
        }
    }

    /// Generates a tx sending outputs from our address
    async fn gen_tx(
        &self,
        t_outputs: Vec<TxOut>,
        z_outputs: Vec<ZOutput>,
    ) -> Result<(ZTransaction, AdditionalTxData, SaplingSyncGuard<'_>), MmError<GenTxError>> {
        let sync_guard = self.wait_for_gen_tx_blockchain_sync().await?;

        let tx_fee = self.get_one_kbyte_tx_fee().await?;
        let t_output_sat: u64 = t_outputs.iter().fold(0, |cur, out| cur + u64::from(out.value));
        let z_output_sat: u64 = z_outputs.iter().fold(0, |cur, out| cur + u64::from(out.amount));
        let total_output_sat = t_output_sat + z_output_sat;
        let total_output = big_decimal_from_sat_unsigned(total_output_sat, self.utxo_arc.decimals);
        let total_required = &total_output + &tx_fee;

        let spendable_notes = self
            .spendable_notes_ordered()
            .await
            .map_err(|err| GenTxError::SpendableNotesError(err.to_string()))?;
        let mut total_input_amount = BigDecimal::from(0);
        let mut change = BigDecimal::from(0);

        let mut received_by_me = 0u64;

        let mut tx_builder = ZTxBuilder::new(self.consensus_params(), sync_guard.respawn_guard.current_block());

        for spendable_note in spendable_notes {
            total_input_amount += big_decimal_from_sat_unsigned(spendable_note.note_value.into(), self.decimals());

            let note = self
                .z_fields
                .my_z_addr
                .create_note(spendable_note.note_value.into(), spendable_note.rseed)
                .or_mm_err(|| GenTxError::FailedToCreateNote)?;
            tx_builder.add_sapling_spend(
                self.z_fields.z_spending_key.clone(),
                *self.z_fields.my_z_addr.diversifier(),
                note,
                spendable_note
                    .witness
                    .path()
                    .or_mm_err(|| GenTxError::FailedToGetMerklePath)?,
            )?;

            if total_input_amount >= total_required {
                change = &total_input_amount - &total_required;
                break;
            }
        }

        if total_input_amount < total_required {
            return MmError::err(GenTxError::InsufficientBalance {
                coin: self.ticker().into(),
                available: total_input_amount,
                required: total_required,
            });
        }

        for z_out in z_outputs {
            if z_out.to_addr == self.z_fields.my_z_addr {
                received_by_me += u64::from(z_out.amount);
            }

            tx_builder.add_sapling_output(z_out.viewing_key, z_out.to_addr, z_out.amount, z_out.memo)?;
        }

        if change > BigDecimal::from(0u8) {
            let change_sat = sat_from_big_decimal(&change, self.utxo_arc.decimals)?;
            received_by_me += change_sat;

            tx_builder.add_sapling_output(
                Some(self.z_fields.evk.fvk.ovk),
                self.z_fields.my_z_addr.clone(),
                Amount::from_u64(change_sat).map_to_mm(|_| {
                    GenTxError::NumConversion(NumConversError(format!(
                        "Failed to get ZCash amount from {}",
                        change_sat
                    )))
                })?,
                None,
            )?;
        }

        for output in t_outputs {
            tx_builder.add_tx_out(output);
        }

        #[cfg(not(target_arch = "wasm32"))]
        let (tx, _) = async_blocking({
            let prover = self.z_fields.z_tx_prover.clone();
            move || tx_builder.build(BranchId::Sapling, prover.as_ref())
        })
        .await?;

        #[cfg(target_arch = "wasm32")]
        let (tx, _) =
            TxBuilderSpawner::request_tx_result(tx_builder, BranchId::Sapling, self.z_fields.z_tx_prover.clone())
                .await?
                .tx_result?;

        let additional_data = AdditionalTxData {
            received_by_me,
            spent_by_me: sat_from_big_decimal(&total_input_amount, self.decimals())?,
            fee_amount: sat_from_big_decimal(&tx_fee, self.decimals())?,
            unused_change: 0,
            kmd_rewards: None,
        };
        Ok((tx, additional_data, sync_guard))
    }

    pub async fn send_outputs(
        &self,
        t_outputs: Vec<TxOut>,
        z_outputs: Vec<ZOutput>,
    ) -> Result<ZTransaction, MmError<SendOutputsErr>> {
        let (tx, _, mut sync_guard) = self.gen_tx(t_outputs, z_outputs).await?;
        let mut tx_bytes = Vec::with_capacity(1024);
        tx.write(&mut tx_bytes).expect("Write should not fail");

        self.utxo_rpc_client()
            .send_raw_transaction(tx_bytes.into())
            .compat()
            .await?;

        sync_guard.respawn_guard.watch_for_tx(tx.txid());
        Ok(tx)
    }

    async fn z_transactions_from_cache_or_rpc(
        &self,
        hashes: HashSet<H256Json>,
    ) -> UtxoRpcResult<HashMap<H256Json, ZTransaction>> {
        self.get_verbose_transactions_from_cache_or_rpc(hashes)
            .compat()
            .await?
            .into_iter()
            .map(|(hash, tx)| -> Result<_, std::io::Error> {
                Ok((hash, ZTransaction::read(tx.into_inner().hex.as_slice())?))
            })
            .collect::<Result<_, _>>()
            .map_to_mm(|e| UtxoRpcError::InvalidResponse(e.to_string()))
    }

    fn tx_details_from_db_item(
        &self,
        tx_item: ZCoinTxHistoryItem,
        transactions: &mut HashMap<H256Json, ZTransaction>,
        prev_transactions: &HashMap<H256Json, ZTransaction>,
        current_block: u64,
    ) -> Result<ZcoinTxDetails, MmError<NoInfoAboutTx>> {
        let mut from = HashSet::new();

        let mut confirmations = current_block as i64 - tx_item.height + 1;
        if confirmations < 0 {
            confirmations = 0;
        }

        let mut transparent_input_amount = Amount::zero();
        let hash = H256Json::from(tx_item.tx_hash.as_slice());
        let z_tx = transactions.remove(&hash).or_mm_err(|| NoInfoAboutTx(hash))?;
        for input in z_tx.vin.iter() {
            let mut hash = H256Json::from(*input.prevout.hash());
            hash.0.reverse();
            let prev_tx = prev_transactions.get(&hash).or_mm_err(|| NoInfoAboutTx(hash))?;

            if let Some(spent_output) = prev_tx.vout.get(input.prevout.n() as usize) {
                transparent_input_amount += spent_output.value;
                if let Ok(addresses) = addresses_from_script(self, &spent_output.script_pubkey.0.clone().into()) {
                    from.extend(addresses.into_iter().map(|a| a.to_string()));
                }
            }
        }

        let transparent_output_amount = z_tx
            .vout
            .iter()
            .fold(Amount::zero(), |current, out| current + out.value);

        let mut to = HashSet::new();
        for out in z_tx.vout.iter() {
            if let Ok(addresses) = addresses_from_script(self, &out.script_pubkey.0.clone().into()) {
                to.extend(addresses.into_iter().map(|a| a.to_string()));
            }
        }

        let fee_amount = z_tx.value_balance + transparent_input_amount - transparent_output_amount;
        if tx_item.spent_amount > 0 {
            from.insert(self.my_z_address_encoded());
        }

        if tx_item.received_amount > 0 {
            to.insert(self.my_z_address_encoded());
        }

        for z_out in z_tx.shielded_outputs.iter() {
            if let Some((_, address, _)) = try_sapling_output_recovery(
                self.consensus_params_ref(),
                BlockHeight::from_u32(current_block as u32),
                &self.z_fields.evk.fvk.ovk,
                z_out,
            ) {
                to.insert(encode_payment_address(
                    self.consensus_params_ref().hrp_sapling_payment_address(),
                    &address,
                ));
            }

            if let Some((_, address, _)) = try_sapling_output_recovery(
                self.consensus_params_ref(),
                BlockHeight::from_u32(current_block as u32),
                &DEX_FEE_OVK,
                z_out,
            ) {
                to.insert(encode_payment_address(
                    self.consensus_params_ref().hrp_sapling_payment_address(),
                    &address,
                ));
            }
        }

        let spent_by_me = big_decimal_from_sat(tx_item.spent_amount, self.decimals());
        let received_by_me = big_decimal_from_sat(tx_item.received_amount, self.decimals());
        Ok(ZcoinTxDetails {
            tx_hash: hex::encode(tx_item.tx_hash),
            from,
            to,
            my_balance_change: &received_by_me - &spent_by_me,
            spent_by_me,
            received_by_me,
            block_height: tx_item.height,
            confirmations,
            timestamp: tx_item.timestamp,
            transaction_fee: big_decimal_from_sat(fee_amount.into(), self.decimals()),
            coin: self.ticker().into(),
            internal_id: tx_item.internal_id,
        })
    }

    pub async fn tx_history(
        &self,
        request: MyTxHistoryRequestV2<i64>,
    ) -> Result<MyTxHistoryResponseV2<ZcoinTxDetails, i64>, MmError<MyTxHistoryErrorV2>> {
        let current_block = self.utxo_rpc_client().get_block_count().compat().await?;
        let req_result = fetch_tx_history_from_db(self, request.limit, request.paging_options.clone()).await?;

        let hashes_for_verbose = req_result
            .transactions
            .iter()
            .map(|item| H256Json::from(item.tx_hash.as_slice()))
            .collect();
        let mut transactions = self.z_transactions_from_cache_or_rpc(hashes_for_verbose).await?;

        let prev_tx_hashes: HashSet<_> = transactions
            .iter()
            .flat_map(|(_, tx)| {
                tx.vin.iter().map(|vin| {
                    let mut hash = *vin.prevout.hash();
                    hash.reverse();
                    H256Json::from(hash)
                })
            })
            .collect();
        let prev_transactions = self.z_transactions_from_cache_or_rpc(prev_tx_hashes).await?;

        let transactions = req_result
            .transactions
            .into_iter()
            .map(|sql_item| {
                self.tx_details_from_db_item(sql_item, &mut transactions, &prev_transactions, current_block)
            })
            .collect::<Result<_, _>>()?;

        Ok(MyTxHistoryResponseV2 {
            coin: self.ticker().into(),
            target: request.target,
            current_block,
            transactions,
            // Zcoin is activated only after the state is synced
            sync_status: HistorySyncState::Finished,
            limit: request.limit,
            skipped: req_result.skipped,
            total: req_result.total_tx_count as usize,
            total_pages: calc_total_pages(req_result.total_tx_count as usize, request.limit),
            paging_options: request.paging_options,
        })
    }

    async fn spawn_balance_stream_if_enabled(&self, ctx: &MmArc) -> Result<(), String> {
        let coin = self.clone();
        if let Some(stream_config) = &ctx.event_stream_configuration {
            if let EventInitStatus::Failed(err) = EventBehaviour::spawn_if_active(coin, stream_config).await {
                return ERR!("Failed spawning zcoin balance event with error: {}", err);
            }
        }

        Ok(())
    }
}

impl AsRef<UtxoCoinFields> for ZCoin {
    fn as_ref(&self) -> &UtxoCoinFields { &self.utxo_arc }
}

#[cfg(target_arch = "wasm32")]
type TxResult = MmResult<(zcash_primitives::transaction::Transaction, TransactionMetadata), GenTxError>;

#[cfg(target_arch = "wasm32")]
/// Spawns an asynchronous task to build a transaction and sends the result through a oneshot channel.
pub(crate) struct TxBuilderSpawner {
    pub(crate) tx_result: TxResult,
    _abort_handle: AbortOnDropHandle,
}

#[cfg(target_arch = "wasm32")]
impl TxBuilderSpawner {
    fn spawn_build_tx(
        builder: ZTxBuilder<'static, ZcoinConsensusParams, OsRng>,
        branch_id: BranchId,
        prover: Arc<LocalTxProver>,
        sender: oneshot::Sender<TxResult>,
    ) -> AbortOnDropHandle {
        let fut = async move {
            sender
                .send(
                    builder
                        .build(branch_id, prover.as_ref())
                        .map_to_mm(GenTxError::TxBuilderError),
                )
                .ok();
        };

        common::executor::spawn_local_abortable(fut)
    }

    /// Requests a transaction asynchronously using the provided builder, branch ID, and prover.
    pub(crate) async fn request_tx_result(
        builder: ZTxBuilder<'static, ZcoinConsensusParams, OsRng>,
        branch_id: BranchId,
        prover: Arc<LocalTxProver>,
    ) -> MmResult<Self, GenTxError> {
        // Create a oneshot channel for communication between the spawned task and this function
        let (tx, rx) = oneshot::channel();
        let abort_handle = Self::spawn_build_tx(builder, branch_id, prover, tx);

        Ok(Self {
            tx_result: rx
                .await
                .map_to_mm(|_| GenTxError::Internal("Spawned future has been canceled".to_owned()))?,
            _abort_handle: abort_handle,
        })
    }
}

/// SyncStartPoint represents the starting point for synchronizing a wallet's blocks and transaction history.
/// This can be specified as a date, a block height, or starting from the earliest available data.
#[derive(Clone, Debug, Deserialize, Serialize)]
#[serde(rename_all = "lowercase")]
pub enum SyncStartPoint {
    /// Synchronize from a specific date (in Unix timestamp format).
    Date(u64),
    /// Synchronize from a specific block height.
    Height(u64),
    /// Synchronize from the earliest available data(sapling_activation_height from coin config).
    Earliest,
}

// ZcoinRpcMode reprs available RPC modes for interacting with the Zcoin network. It includes
/// modes for both native and light client, each with their own configuration options.
#[allow(unused)]
#[derive(Clone, Debug, Deserialize, Serialize)]
#[serde(tag = "rpc", content = "rpc_data")]
pub enum ZcoinRpcMode {
    #[cfg(not(target_arch = "wasm32"))]
    Native,
    #[serde(alias = "Electrum")]
    Light {
        #[serde(alias = "servers")]
        electrum_servers: Vec<ElectrumRpcRequest>,
        light_wallet_d_servers: Vec<String>,
        /// Specifies the parameters for synchronizing the wallet from a specific block. This overrides the
        /// `CheckPointBlockInfo` configuration in the coin settings.
        sync_params: Option<SyncStartPoint>,
        /// Indicates that synchronization parameters will be skipped and continue sync from last synced block.
        /// Will use `sync_params` if no last synced block found.
        skip_sync_params: Option<bool>,
    },
}

#[derive(Clone, Deserialize)]
pub struct ZcoinActivationParams {
    pub mode: ZcoinRpcMode,
    pub required_confirmations: Option<u64>,
    pub requires_notarization: Option<bool>,
    pub zcash_params_path: Option<String>,
    #[serde(default = "one_thousand_u32")]
    pub scan_blocks_per_iteration: u32,
    #[serde(default)]
    pub scan_interval_ms: u64,
    #[serde(default)]
    pub account: u32,
}

pub async fn z_coin_from_conf_and_params(
    ctx: &MmArc,
    ticker: &str,
    conf: &Json,
    params: &ZcoinActivationParams,
    protocol_info: ZcoinProtocolInfo,
    priv_key_policy: PrivKeyBuildPolicy,
) -> Result<ZCoin, MmError<ZCoinBuildError>> {
    #[cfg(target_arch = "wasm32")]
    let db_dir_path = PathBuf::new();
    #[cfg(not(target_arch = "wasm32"))]
    let db_dir_path = ctx.dbdir();
    let z_spending_key = None;
    let builder = ZCoinBuilder::new(
        ctx,
        ticker,
        conf,
        params,
        priv_key_policy,
        db_dir_path,
        z_spending_key,
        protocol_info,
    );
    builder.build().await
}

#[cfg(not(target_arch = "wasm32"))]
fn verify_checksum_zcash_params(spend_path: &PathBuf, output_path: &PathBuf) -> Result<bool, ZCoinBuildError> {
    let spend_hash = sha256_digest(spend_path)?;
    let out_hash = sha256_digest(output_path)?;
    Ok(spend_hash == SAPLING_SPEND_EXPECTED_HASH && out_hash == SAPLING_OUTPUT_EXPECTED_HASH)
}

#[cfg(not(target_arch = "wasm32"))]
fn get_spend_output_paths(params_dir: PathBuf) -> Result<(PathBuf, PathBuf), ZCoinBuildError> {
    if !params_dir.exists() {
        return Err(ZCoinBuildError::ZCashParamsNotFound);
    };
    let spend_path = params_dir.join(SAPLING_SPEND_NAME);
    let output_path = params_dir.join(SAPLING_OUTPUT_NAME);

    if !(spend_path.exists() && output_path.exists()) {
        return Err(ZCoinBuildError::ZCashParamsNotFound);
    }
    Ok((spend_path, output_path))
}

pub struct ZCoinBuilder<'a> {
    ctx: &'a MmArc,
    ticker: &'a str,
    conf: &'a Json,
    z_coin_params: &'a ZcoinActivationParams,
    utxo_params: UtxoActivationParams,
    priv_key_policy: PrivKeyBuildPolicy,
    db_dir_path: PathBuf,
    /// `Some` if `ZCoin` should be initialized with a forced spending key.
    z_spending_key: Option<ExtendedSpendingKey>,
    protocol_info: ZcoinProtocolInfo,
}

impl<'a> UtxoCoinBuilderCommonOps for ZCoinBuilder<'a> {
    fn ctx(&self) -> &MmArc { self.ctx }

    fn conf(&self) -> &Json { self.conf }

    fn activation_params(&self) -> &UtxoActivationParams { &self.utxo_params }

    fn ticker(&self) -> &str { self.ticker }
}

impl<'a> UtxoFieldsWithIguanaSecretBuilder for ZCoinBuilder<'a> {}

impl<'a> UtxoFieldsWithGlobalHDBuilder for ZCoinBuilder<'a> {}

/// Although, `ZCoin` doesn't support [`PrivKeyBuildPolicy::Trezor`] yet,
/// `UtxoCoinBuilder` trait requires `UtxoFieldsWithHardwareWalletBuilder` to be implemented.
impl<'a> UtxoFieldsWithHardwareWalletBuilder for ZCoinBuilder<'a> {}

#[async_trait]
impl<'a> UtxoCoinBuilder for ZCoinBuilder<'a> {
    type ResultCoin = ZCoin;
    type Error = ZCoinBuildError;

    fn priv_key_policy(&self) -> PrivKeyBuildPolicy { self.priv_key_policy.clone() }

    async fn build(self) -> MmResult<Self::ResultCoin, Self::Error> {
        let utxo = self.build_utxo_fields().await?;
        let utxo_arc = UtxoArc::new(utxo);

        let z_spending_key = match self.z_spending_key {
            Some(ref z_spending_key) => z_spending_key.clone(),
            None => extended_spending_key_from_protocol_info_and_policy(
                &self.protocol_info,
                &self.priv_key_policy,
                self.z_coin_params.account,
            )?,
        };

        let (_, my_z_addr) = z_spending_key
            .default_address()
            .map_err(|_| MmError::new(ZCoinBuildError::GetAddressError))?;

        let dex_fee_addr = decode_payment_address(
            self.protocol_info.consensus_params.hrp_sapling_payment_address(),
            DEX_FEE_Z_ADDR,
        )
        .expect("DEX_FEE_Z_ADDR is a valid z-address")
        .expect("DEX_FEE_Z_ADDR is a valid z-address");

        let z_tx_prover = self.z_tx_prover().await?;
        let my_z_addr_encoded = encode_payment_address(
            self.protocol_info.consensus_params.hrp_sapling_payment_address(),
            &my_z_addr,
        );

        let blocks_db = self.init_blocks_db().await?;
        let (z_balance_event_sender, z_balance_event_handler) = if self.ctx.event_stream_configuration.is_some() {
            let (sender, receiver) = futures::channel::mpsc::unbounded();
            (Some(sender), Some(Arc::new(AsyncMutex::new(receiver))))
        } else {
            (None, None)
        };

        let (sync_state_connector, light_wallet_db) = match &self.z_coin_params.mode {
            #[cfg(not(target_arch = "wasm32"))]
            ZcoinRpcMode::Native => {
                init_native_client(
                    &self,
                    self.native_client()?,
                    blocks_db,
                    &z_spending_key,
                    z_balance_event_sender,
                )
                .await?
            },
            ZcoinRpcMode::Light {
                light_wallet_d_servers,
                sync_params,
                skip_sync_params,
                ..
            } => {
                init_light_client(
                    &self,
                    light_wallet_d_servers.clone(),
                    blocks_db,
                    sync_params,
                    skip_sync_params.unwrap_or_default(),
                    &z_spending_key,
                    z_balance_event_sender,
                )
                .await?
            },
        };

        let z_fields = Arc::new(ZCoinFields {
            dex_fee_addr,
            my_z_addr,
            my_z_addr_encoded,
            evk: ExtendedFullViewingKey::from(&z_spending_key),
            z_spending_key,
            z_tx_prover: Arc::new(z_tx_prover),
            light_wallet_db,
            consensus_params: self.protocol_info.consensus_params,
            sync_state_connector,
            z_balance_event_handler,
        });

        let zcoin = ZCoin { utxo_arc, z_fields };
        zcoin
            .spawn_balance_stream_if_enabled(self.ctx)
            .await
            .map_to_mm(ZCoinBuildError::FailedSpawningBalanceEvents)?;

        Ok(zcoin)
    }
}

impl<'a> ZCoinBuilder<'a> {
    #[allow(clippy::too_many_arguments)]
    pub fn new(
        ctx: &'a MmArc,
        ticker: &'a str,
        conf: &'a Json,
        z_coin_params: &'a ZcoinActivationParams,
        priv_key_policy: PrivKeyBuildPolicy,
        db_dir_path: PathBuf,
        z_spending_key: Option<ExtendedSpendingKey>,
        protocol_info: ZcoinProtocolInfo,
    ) -> ZCoinBuilder<'a> {
        let utxo_mode = match &z_coin_params.mode {
            #[cfg(not(target_arch = "wasm32"))]
            ZcoinRpcMode::Native => UtxoRpcMode::Native,
            ZcoinRpcMode::Light { electrum_servers, .. } => UtxoRpcMode::Electrum {
                servers: electrum_servers.clone(),
            },
        };
        let utxo_params = UtxoActivationParams {
            mode: utxo_mode,
            utxo_merge_params: None,
            tx_history: false,
            required_confirmations: z_coin_params.required_confirmations,
            requires_notarization: z_coin_params.requires_notarization,
            address_format: None,
            gap_limit: None,
            enable_params: Default::default(),
            priv_key_policy: PrivKeyActivationPolicy::ContextPrivKey,
            check_utxo_maturity: None,
            // This is not used for Zcoin so we just provide a default value
            path_to_address: StandardHDCoinAddress::default(),
        };
        ZCoinBuilder {
            ctx,
            ticker,
            conf,
            z_coin_params,
            utxo_params,
            priv_key_policy,
            db_dir_path,
            z_spending_key,
            protocol_info,
        }
    }

    async fn init_blocks_db(&self) -> Result<BlockDbImpl, MmError<ZcoinClientInitError>> {
        let cache_db_path = self.db_dir_path.join(format!("{}_cache.db", self.ticker));
        let ctx = self.ctx.clone();
        let ticker = self.ticker.to_string();

        BlockDbImpl::new(&ctx, ticker, cache_db_path)
            .map_err(|err| MmError::new(ZcoinClientInitError::ZcoinStorageError(err.to_string())))
            .await
    }

    #[cfg(not(target_arch = "wasm32"))]
    async fn z_tx_prover(&self) -> Result<LocalTxProver, MmError<ZCoinBuildError>> {
        let params_dir = match &self.z_coin_params.zcash_params_path {
            None => default_params_folder().or_mm_err(|| ZCoinBuildError::ZCashParamsNotFound)?,
            Some(file_path) => PathBuf::from(file_path),
        };

        async_blocking(move || {
            let (spend_path, output_path) = get_spend_output_paths(params_dir)?;
            let verification_successful = verify_checksum_zcash_params(&spend_path, &output_path)?;
            if verification_successful {
                Ok(LocalTxProver::new(&spend_path, &output_path))
            } else {
                MmError::err(ZCoinBuildError::SaplingParamsInvalidChecksum)
            }
        })
        .await
    }

    #[cfg(target_arch = "wasm32")]
    async fn z_tx_prover(&self) -> Result<LocalTxProver, MmError<ZCoinBuildError>> {
        let params_db = ZcashParamsWasmImpl::new(self.ctx)
            .await
            .mm_err(|err| ZCoinBuildError::ZCashParamsError(err.to_string()))?;
        let (sapling_spend, sapling_output) = if !params_db
            .check_params()
            .await
            .mm_err(|err| ZCoinBuildError::ZCashParamsError(err.to_string()))?
        {
            // save params
            params_db
                .download_and_save_params()
                .await
                .mm_err(|err| ZCoinBuildError::ZCashParamsError(err.to_string()))?
        } else {
            // get params
            params_db
                .get_params()
                .await
                .mm_err(|err| ZCoinBuildError::ZCashParamsError(err.to_string()))?
        };

        Ok(LocalTxProver::from_bytes(&sapling_spend[..], &sapling_output[..]))
    }
}

/// Initialize `ZCoin` with a forced `z_spending_key`.
#[cfg(all(test, feature = "zhtlc-native-tests"))]
#[allow(clippy::too_many_arguments)]
async fn z_coin_from_conf_and_params_with_z_key(
    ctx: &MmArc,
    ticker: &str,
    conf: &Json,
    params: &ZcoinActivationParams,
    priv_key_policy: PrivKeyBuildPolicy,
    db_dir_path: PathBuf,
    z_spending_key: ExtendedSpendingKey,
    protocol_info: ZcoinProtocolInfo,
) -> Result<ZCoin, MmError<ZCoinBuildError>> {
    let builder = ZCoinBuilder::new(
        ctx,
        ticker,
        conf,
        params,
        priv_key_policy,
        db_dir_path,
        Some(z_spending_key),
        protocol_info,
    );
    builder.build().await
}

#[async_trait]
impl MarketCoinOps for ZCoin {
    fn ticker(&self) -> &str { &self.utxo_arc.conf.ticker }

    fn my_address(&self) -> MmResult<String, MyAddressError> { Ok(self.z_fields.my_z_addr_encoded.clone()) }

    fn get_public_key(&self) -> Result<String, MmError<UnexpectedDerivationMethod>> {
        let pubkey = utxo_common::my_public_key(self.as_ref())?;
        Ok(pubkey.to_string())
    }

    fn sign_message_hash(&self, _message: &str) -> Option<[u8; 32]> { None }

    fn sign_message(&self, _message: &str) -> SignatureResult<String> {
        MmError::err(SignatureError::InvalidRequest(
            "Message signing is not supported by the given coin type".to_string(),
        ))
    }

    fn verify_message(&self, _signature_base64: &str, _message: &str, _address: &str) -> VerificationResult<bool> {
        MmError::err(VerificationError::InvalidRequest(
            "Message verification is not supported by the given coin type".to_string(),
        ))
    }

    fn my_balance(&self) -> BalanceFut<CoinBalance> {
        let coin = self.clone();
        let fut = async move {
            let sat = coin
                .my_balance_sat()
                .await
                .mm_err(|e| BalanceError::WalletStorageError(e.to_string()))?;
            Ok(CoinBalance::new(big_decimal_from_sat_unsigned(sat, coin.decimals())))
        };
        Box::new(fut.boxed().compat())
    }

    fn base_coin_balance(&self) -> BalanceFut<BigDecimal> { utxo_common::base_coin_balance(self) }

    fn platform_ticker(&self) -> &str { self.ticker() }

    fn send_raw_tx(&self, tx: &str) -> Box<dyn Future<Item = String, Error = String> + Send> {
        let tx_bytes = try_fus!(hex::decode(tx));
        let z_tx = try_fus!(ZTransaction::read(tx_bytes.as_slice()));

        let this = self.clone();
        let tx = tx.to_owned();

        let fut = async move {
            let mut sync_guard = try_s!(this.wait_for_gen_tx_blockchain_sync().await);
            let tx_hash = utxo_common::send_raw_tx(this.as_ref(), &tx).compat().await?;
            sync_guard.respawn_guard.watch_for_tx(z_tx.txid());
            Ok(tx_hash)
        };
        Box::new(fut.boxed().compat())
    }

    fn send_raw_tx_bytes(&self, tx: &[u8]) -> Box<dyn Future<Item = String, Error = String> + Send> {
        let z_tx = try_fus!(ZTransaction::read(tx));

        let this = self.clone();
        let tx = tx.to_owned();

        let fut = async move {
            let mut sync_guard = try_s!(this.wait_for_gen_tx_blockchain_sync().await);
            let tx_hash = utxo_common::send_raw_tx_bytes(this.as_ref(), &tx).compat().await?;
            sync_guard.respawn_guard.watch_for_tx(z_tx.txid());
            Ok(tx_hash)
        };
        Box::new(fut.boxed().compat())
    }

    #[inline(always)]
    async fn sign_raw_tx(&self, args: &SignRawTransactionRequest) -> RawTransactionResult {
        utxo_common::sign_raw_tx(self, args).await
    }

    fn wait_for_confirmations(&self, input: ConfirmPaymentInput) -> Box<dyn Future<Item = (), Error = String> + Send> {
        utxo_common::wait_for_confirmations(self.as_ref(), input)
    }

    fn wait_for_htlc_tx_spend(&self, args: WaitForHTLCTxSpendArgs<'_>) -> TransactionFut {
        utxo_common::wait_for_output_spend(
            self.clone(),
            args.tx_bytes,
            utxo_common::DEFAULT_SWAP_VOUT,
            args.from_block,
            args.wait_until,
            args.check_every,
        )
    }

    fn tx_enum_from_bytes(&self, bytes: &[u8]) -> Result<TransactionEnum, MmError<TxMarshalingErr>> {
        ZTransaction::read(bytes)
            .map(TransactionEnum::from)
            .map_to_mm(|e| TxMarshalingErr::InvalidInput(e.to_string()))
    }

    fn current_block(&self) -> Box<dyn Future<Item = u64, Error = String> + Send> {
        utxo_common::current_block(&self.utxo_arc)
    }

    fn display_priv_key(&self) -> Result<String, String> {
        Ok(encode_extended_spending_key(
            z_mainnet_constants::HRP_SAPLING_EXTENDED_SPENDING_KEY,
            &self.z_fields.z_spending_key,
        ))
    }

    fn min_tx_amount(&self) -> BigDecimal { utxo_common::min_tx_amount(self.as_ref()) }

    fn min_trading_vol(&self) -> MmNumber { utxo_common::min_trading_vol(self.as_ref()) }

    fn is_privacy(&self) -> bool { true }
}

#[async_trait]
impl SwapOps for ZCoin {
    fn send_taker_fee(&self, _fee_addr: &[u8], dex_fee: DexFee, uuid: &[u8]) -> TransactionFut {
        let selfi = self.clone();
        let uuid = uuid.to_owned();
        let fut = async move {
            let tx = try_tx_s!(z_send_dex_fee(&selfi, dex_fee.fee_amount().into(), &uuid).await);
            Ok(tx.into())
        };
        Box::new(fut.boxed().compat())
    }

    fn send_maker_payment(&self, maker_payment_args: SendPaymentArgs<'_>) -> TransactionFut {
        let selfi = self.clone();
        let maker_key_pair = self.derive_htlc_key_pair(maker_payment_args.swap_unique_data);
        let taker_pub = try_tx_fus!(Public::from_slice(maker_payment_args.other_pubkey));
        let secret_hash = maker_payment_args.secret_hash.to_vec();
        let time_lock = try_tx_fus!(maker_payment_args.time_lock.try_into());
        let amount = maker_payment_args.amount;
        let fut = async move {
            let utxo_tx = try_tx_s!(
                z_send_htlc(
                    &selfi,
                    time_lock,
                    maker_key_pair.public(),
                    &taker_pub,
                    &secret_hash,
                    amount
                )
                .await
            );
            Ok(utxo_tx.into())
        };
        Box::new(fut.boxed().compat())
    }

    fn send_taker_payment(&self, taker_payment_args: SendPaymentArgs<'_>) -> TransactionFut {
        let selfi = self.clone();
        let taker_keypair = self.derive_htlc_key_pair(taker_payment_args.swap_unique_data);
        let maker_pub = try_tx_fus!(Public::from_slice(taker_payment_args.other_pubkey));
        let secret_hash = taker_payment_args.secret_hash.to_vec();
        let time_lock = try_tx_fus!(taker_payment_args.time_lock.try_into());
        let amount = taker_payment_args.amount;
        let fut = async move {
            let utxo_tx = try_tx_s!(
                z_send_htlc(
                    &selfi,
                    time_lock,
                    taker_keypair.public(),
                    &maker_pub,
                    &secret_hash,
                    amount
                )
                .await
            );
            Ok(utxo_tx.into())
        };
        Box::new(fut.boxed().compat())
    }

    fn send_maker_spends_taker_payment(&self, maker_spends_payment_args: SpendPaymentArgs<'_>) -> TransactionFut {
        let tx = try_tx_fus!(ZTransaction::read(maker_spends_payment_args.other_payment_tx));
        let key_pair = self.derive_htlc_key_pair(maker_spends_payment_args.swap_unique_data);
        let time_lock = try_tx_fus!(maker_spends_payment_args.time_lock.try_into());
        let redeem_script = payment_script(
            time_lock,
            maker_spends_payment_args.secret_hash,
            &try_tx_fus!(Public::from_slice(maker_spends_payment_args.other_pubkey)),
            key_pair.public(),
        );
        let script_data = ScriptBuilder::default()
            .push_data(maker_spends_payment_args.secret)
            .push_opcode(Opcode::OP_0)
            .into_script();
        let selfi = self.clone();
        let fut = async move {
            let tx_fut = z_p2sh_spend(
                &selfi,
                tx,
                time_lock,
                SEQUENCE_FINAL,
                redeem_script,
                script_data,
                &key_pair,
            );
            let tx = try_ztx_s!(tx_fut.await);
            Ok(tx.into())
        };
        Box::new(fut.boxed().compat())
    }

    fn send_taker_spends_maker_payment(&self, taker_spends_payment_args: SpendPaymentArgs<'_>) -> TransactionFut {
        let tx = try_tx_fus!(ZTransaction::read(taker_spends_payment_args.other_payment_tx));
        let key_pair = self.derive_htlc_key_pair(taker_spends_payment_args.swap_unique_data);
        let time_lock = try_tx_fus!(taker_spends_payment_args.time_lock.try_into());
        let redeem_script = payment_script(
            time_lock,
            taker_spends_payment_args.secret_hash,
            &try_tx_fus!(Public::from_slice(taker_spends_payment_args.other_pubkey)),
            key_pair.public(),
        );
        let script_data = ScriptBuilder::default()
            .push_data(taker_spends_payment_args.secret)
            .push_opcode(Opcode::OP_0)
            .into_script();
        let selfi = self.clone();
        let fut = async move {
            let tx_fut = z_p2sh_spend(
                &selfi,
                tx,
                time_lock,
                SEQUENCE_FINAL,
                redeem_script,
                script_data,
                &key_pair,
            );
            let tx = try_ztx_s!(tx_fut.await);
            Ok(tx.into())
        };
        Box::new(fut.boxed().compat())
    }

    async fn send_taker_refunds_payment(&self, taker_refunds_payment_args: RefundPaymentArgs<'_>) -> TransactionResult {
        let tx = try_tx_s!(ZTransaction::read(taker_refunds_payment_args.payment_tx));
        let key_pair = self.derive_htlc_key_pair(taker_refunds_payment_args.swap_unique_data);
        let time_lock = try_tx_s!(taker_refunds_payment_args.time_lock.try_into());
        let redeem_script = taker_refunds_payment_args.tx_type_with_secret_hash.redeem_script(
            time_lock,
            key_pair.public(),
            &try_tx_s!(Public::from_slice(taker_refunds_payment_args.other_pubkey)),
        );
        let script_data = ScriptBuilder::default().push_opcode(Opcode::OP_1).into_script();

        let tx_fut = z_p2sh_spend(
            self,
            tx,
            time_lock,
            SEQUENCE_FINAL - 1,
            redeem_script,
            script_data,
            &key_pair,
        );
        let tx = try_ztx_s!(tx_fut.await);
        Ok(tx.into())
    }

    async fn send_maker_refunds_payment(&self, maker_refunds_payment_args: RefundPaymentArgs<'_>) -> TransactionResult {
        let tx = try_tx_s!(ZTransaction::read(maker_refunds_payment_args.payment_tx));
        let key_pair = self.derive_htlc_key_pair(maker_refunds_payment_args.swap_unique_data);
        let time_lock = try_tx_s!(maker_refunds_payment_args.time_lock.try_into());
        let redeem_script = maker_refunds_payment_args.tx_type_with_secret_hash.redeem_script(
            time_lock,
            key_pair.public(),
            &try_tx_s!(Public::from_slice(maker_refunds_payment_args.other_pubkey)),
        );
        let script_data = ScriptBuilder::default().push_opcode(Opcode::OP_1).into_script();
        let tx_fut = z_p2sh_spend(
            self,
            tx,
            time_lock,
            SEQUENCE_FINAL - 1,
            redeem_script,
            script_data,
            &key_pair,
        );
        let tx = try_ztx_s!(tx_fut.await);
        Ok(tx.into())
    }

    fn validate_fee(&self, validate_fee_args: ValidateFeeArgs<'_>) -> ValidatePaymentFut<()> {
        let z_tx = match validate_fee_args.fee_tx {
            TransactionEnum::ZTransaction(t) => t.clone(),
            _ => panic!("Unexpected tx {:?}", validate_fee_args.fee_tx),
        };
        let amount_sat = try_f!(validate_fee_args.dex_fee.fee_uamount(self.utxo_arc.decimals));
        let expected_memo = MemoBytes::from_bytes(validate_fee_args.uuid).expect("Uuid length < 512");
        let min_block_number = validate_fee_args.min_block_number;

        let coin = self.clone();
        let fut = async move {
            let tx_hash = H256::from(z_tx.txid().0).reversed();
            let tx_from_rpc = coin
                .utxo_rpc_client()
                .get_verbose_transaction(&tx_hash.into())
                .compat()
                .await
                .map_err(|e| MmError::new(ValidatePaymentError::InvalidRpcResponse(e.into_inner().to_string())))?;

            let mut encoded = Vec::with_capacity(1024);
            z_tx.write(&mut encoded).expect("Writing should not fail");
            if encoded != tx_from_rpc.hex.0 {
                return MmError::err(ValidatePaymentError::WrongPaymentTx(format!(
                    "Encoded transaction {:?} does not match the tx {:?} from RPC",
                    encoded, tx_from_rpc
                )));
            }

            let block_height = match tx_from_rpc.height {
                Some(h) => {
                    if h < min_block_number {
                        return MmError::err(ValidatePaymentError::WrongPaymentTx(format!(
                            "Dex fee tx {:?} confirmed before min block {}",
                            z_tx, min_block_number
                        )));
                    } else {
                        BlockHeight::from_u32(h as u32)
                    }
                },
                None => H0,
            };

            for shielded_out in z_tx.shielded_outputs.iter() {
                if let Some((note, address, memo)) =
                    try_sapling_output_recovery(coin.consensus_params_ref(), block_height, &DEX_FEE_OVK, shielded_out)
                {
                    if address != coin.z_fields.dex_fee_addr {
                        let encoded =
                            encode_payment_address(z_mainnet_constants::HRP_SAPLING_PAYMENT_ADDRESS, &address);
                        let expected = encode_payment_address(
                            z_mainnet_constants::HRP_SAPLING_PAYMENT_ADDRESS,
                            &coin.z_fields.dex_fee_addr,
                        );
                        return MmError::err(ValidatePaymentError::WrongPaymentTx(format!(
                            "Dex fee was sent to the invalid address {}, expected {}",
                            encoded, expected
                        )));
                    }

                    if note.value != amount_sat {
                        return MmError::err(ValidatePaymentError::WrongPaymentTx(format!(
                            "Dex fee has invalid amount {}, expected {}",
                            note.value, amount_sat
                        )));
                    }

                    if memo != expected_memo {
                        return MmError::err(ValidatePaymentError::WrongPaymentTx(format!(
                            "Dex fee has invalid memo {:?}, expected {:?}",
                            memo, expected_memo
                        )));
                    }

                    return Ok(());
                }
            }

            MmError::err(ValidatePaymentError::WrongPaymentTx(format!(
                "The dex fee tx {:?} has no shielded outputs or outputs decryption failed",
                z_tx
            )))
        };

        Box::new(fut.boxed().compat())
    }

    #[inline]
    async fn validate_maker_payment(&self, input: ValidatePaymentInput) -> ValidatePaymentResult<()> {
        utxo_common::validate_maker_payment(self, input).await
    }

    #[inline]
    async fn validate_taker_payment(&self, input: ValidatePaymentInput) -> ValidatePaymentResult<()> {
        utxo_common::validate_taker_payment(self, input).await
    }

    #[inline]
    fn check_if_my_payment_sent(
        &self,
        if_my_payment_sent_args: CheckIfMyPaymentSentArgs<'_>,
    ) -> Box<dyn Future<Item = Option<TransactionEnum>, Error = String> + Send> {
        utxo_common::check_if_my_payment_sent(
            self.clone(),
            try_fus!(if_my_payment_sent_args.time_lock.try_into()),
            if_my_payment_sent_args.other_pub,
            if_my_payment_sent_args.secret_hash,
            if_my_payment_sent_args.swap_unique_data,
        )
    }

    #[inline]
    async fn search_for_swap_tx_spend_my(
        &self,
        input: SearchForSwapTxSpendInput<'_>,
    ) -> Result<Option<FoundSwapTxSpend>, String> {
        utxo_common::search_for_swap_tx_spend_my(self, input, utxo_common::DEFAULT_SWAP_VOUT).await
    }

    #[inline]
    async fn search_for_swap_tx_spend_other(
        &self,
        input: SearchForSwapTxSpendInput<'_>,
    ) -> Result<Option<FoundSwapTxSpend>, String> {
        utxo_common::search_for_swap_tx_spend_other(self, input, utxo_common::DEFAULT_SWAP_VOUT).await
    }

    #[inline]
    async fn extract_secret(
        &self,
        secret_hash: &[u8],
        spend_tx: &[u8],
        _watcher_reward: bool,
    ) -> Result<Vec<u8>, String> {
        utxo_common::extract_secret(secret_hash, spend_tx)
    }

    fn check_tx_signed_by_pub(&self, _tx: &[u8], _expected_pub: &[u8]) -> Result<bool, MmError<ValidatePaymentError>> {
        unimplemented!();
    }

    fn is_auto_refundable(&self) -> bool { false }

    async fn wait_for_htlc_refund(&self, _tx: &[u8], _locktime: u64) -> RefundResult<()> {
        MmError::err(RefundError::Internal(
            "wait_for_htlc_refund is not supported for this coin!".into(),
        ))
    }

    #[inline]
    fn negotiate_swap_contract_addr(
        &self,
        _other_side_address: Option<&[u8]>,
    ) -> Result<Option<BytesJson>, MmError<NegotiateSwapContractAddrErr>> {
        Ok(None)
    }

    fn derive_htlc_key_pair(&self, swap_unique_data: &[u8]) -> KeyPair {
        let message = Message::from(dhash256(swap_unique_data).take());
        let signature = self.secp_keypair().private().sign(&message).expect("valid privkey");

        let key = secp_privkey_from_hash(dhash256(&signature));
        key_pair_from_secret(key.as_slice()).expect("valid privkey")
    }

    #[inline]
    fn derive_htlc_pubkey(&self, swap_unique_data: &[u8]) -> Vec<u8> {
        self.derive_htlc_key_pair(swap_unique_data).public_slice().to_vec()
    }

    #[inline]
    fn validate_other_pubkey(&self, raw_pubkey: &[u8]) -> MmResult<(), ValidateOtherPubKeyErr> {
        utxo_common::validate_other_pubkey(raw_pubkey)
    }

    async fn maker_payment_instructions(
        &self,
        _args: PaymentInstructionArgs<'_>,
    ) -> Result<Option<Vec<u8>>, MmError<PaymentInstructionsErr>> {
        Ok(None)
    }

    async fn taker_payment_instructions(
        &self,
        _args: PaymentInstructionArgs<'_>,
    ) -> Result<Option<Vec<u8>>, MmError<PaymentInstructionsErr>> {
        Ok(None)
    }

    fn validate_maker_payment_instructions(
        &self,
        _instructions: &[u8],
        _args: PaymentInstructionArgs,
    ) -> Result<PaymentInstructions, MmError<ValidateInstructionsErr>> {
        MmError::err(ValidateInstructionsErr::UnsupportedCoin(self.ticker().to_string()))
    }

    fn validate_taker_payment_instructions(
        &self,
        _instructions: &[u8],
        _args: PaymentInstructionArgs,
    ) -> Result<PaymentInstructions, MmError<ValidateInstructionsErr>> {
        MmError::err(ValidateInstructionsErr::UnsupportedCoin(self.ticker().to_string()))
    }
}

#[async_trait]
impl TakerSwapMakerCoin for ZCoin {
    async fn on_taker_payment_refund_start(&self, _maker_payment: &[u8]) -> RefundResult<()> { Ok(()) }

    async fn on_taker_payment_refund_success(&self, _maker_payment: &[u8]) -> RefundResult<()> { Ok(()) }
}

#[async_trait]
impl MakerSwapTakerCoin for ZCoin {
    async fn on_maker_payment_refund_start(&self, _taker_payment: &[u8]) -> RefundResult<()> { Ok(()) }

    async fn on_maker_payment_refund_success(&self, _taker_payment: &[u8]) -> RefundResult<()> { Ok(()) }
}

#[async_trait]
impl WatcherOps for ZCoin {
    fn send_maker_payment_spend_preimage(&self, _input: SendMakerPaymentSpendPreimageInput) -> TransactionFut {
        unimplemented!();
    }

    fn send_taker_payment_refund_preimage(&self, _watcher_refunds_payment_args: RefundPaymentArgs) -> TransactionFut {
        unimplemented!();
    }

    fn create_taker_payment_refund_preimage(
        &self,
        _taker_payment_tx: &[u8],
        _time_lock: u64,
        _maker_pub: &[u8],
        _secret_hash: &[u8],
        _swap_contract_address: &Option<BytesJson>,
        _swap_unique_data: &[u8],
    ) -> TransactionFut {
        unimplemented!();
    }

    fn create_maker_payment_spend_preimage(
        &self,
        _maker_payment_tx: &[u8],
        _time_lock: u64,
        _maker_pub: &[u8],
        _secret_hash: &[u8],
        _swap_unique_data: &[u8],
    ) -> TransactionFut {
        unimplemented!();
    }

    fn watcher_validate_taker_fee(&self, _input: WatcherValidateTakerFeeInput) -> ValidatePaymentFut<()> {
        unimplemented!();
    }

    fn watcher_validate_taker_payment(&self, _input: WatcherValidatePaymentInput) -> ValidatePaymentFut<()> {
        unimplemented!();
    }

    fn taker_validates_payment_spend_or_refund(&self, _input: ValidateWatcherSpendInput) -> ValidatePaymentFut<()> {
        unimplemented!()
    }

    async fn watcher_search_for_swap_tx_spend(
        &self,
        _input: WatcherSearchForSwapTxSpendInput<'_>,
    ) -> Result<Option<FoundSwapTxSpend>, String> {
        unimplemented!();
    }

    async fn get_taker_watcher_reward(
        &self,
        _other_coin: &MmCoinEnum,
        _coin_amount: Option<BigDecimal>,
        _other_coin_amount: Option<BigDecimal>,
        _reward_amount: Option<BigDecimal>,
        _wait_until: u64,
    ) -> Result<WatcherReward, MmError<WatcherRewardError>> {
        unimplemented!()
    }

    async fn get_maker_watcher_reward(
        &self,
        _other_coin: &MmCoinEnum,
        _reward_amount: Option<BigDecimal>,
        _wait_until: u64,
    ) -> Result<Option<WatcherReward>, MmError<WatcherRewardError>> {
        unimplemented!()
    }
}

#[async_trait]
impl MmCoin for ZCoin {
    fn is_asset_chain(&self) -> bool { self.utxo_arc.conf.asset_chain }

    fn spawner(&self) -> CoinFutSpawner { CoinFutSpawner::new(&self.as_ref().abortable_system) }

    fn withdraw(&self, _req: WithdrawRequest) -> WithdrawFut {
        Box::new(futures01::future::err(MmError::new(WithdrawError::InternalError(
            "Zcoin doesn't support legacy withdraw".into(),
        ))))
    }

    fn get_raw_transaction(&self, req: GetRawTransactionRequest) -> RawTransactionFut {
        Box::new(utxo_common::get_raw_transaction(&self.utxo_arc, req).boxed().compat())
    }

    fn get_tx_hex_by_hash(&self, tx_hash: Vec<u8>) -> RawTransactionFut {
        Box::new(
            utxo_common::get_tx_hex_by_hash(&self.utxo_arc, tx_hash)
                .boxed()
                .compat(),
        )
    }

    fn decimals(&self) -> u8 { self.utxo_arc.decimals }

    fn convert_to_address(&self, _from: &str, _to_address_format: Json) -> Result<String, String> {
        Err(MmError::new("Address conversion is not available for ZCoin".to_string()).to_string())
    }

    fn validate_address(&self, address: &str) -> ValidateAddressResult {
        match decode_payment_address(z_mainnet_constants::HRP_SAPLING_PAYMENT_ADDRESS, address) {
            Ok(Some(_)) => ValidateAddressResult {
                is_valid: true,
                reason: None,
            },
            Ok(None) => ValidateAddressResult {
                is_valid: false,
                reason: Some("decode_payment_address returned None".to_owned()),
            },
            Err(e) => ValidateAddressResult {
                is_valid: false,
                reason: Some(format!("Error {} on decode_payment_address", e)),
            },
        }
    }

    fn process_history_loop(&self, _ctx: MmArc) -> Box<dyn Future<Item = (), Error = ()> + Send> {
        log::warn!("process_history_loop is not implemented for ZCoin yet!");
        Box::new(futures01::future::err(()))
    }

    fn history_sync_status(&self) -> HistorySyncState { HistorySyncState::NotEnabled }

    fn get_trade_fee(&self) -> Box<dyn Future<Item = TradeFee, Error = String> + Send> {
        utxo_common::get_trade_fee(self.clone())
    }

    async fn get_sender_trade_fee(
        &self,
        _value: TradePreimageValue,
        _stage: FeeApproxStage,
    ) -> TradePreimageResult<TradeFee> {
        Ok(TradeFee {
            coin: self.ticker().to_owned(),
            amount: self.get_one_kbyte_tx_fee().await?.into(),
            paid_from_trading_vol: false,
        })
    }

    fn get_receiver_trade_fee(&self, _stage: FeeApproxStage) -> TradePreimageFut<TradeFee> {
        utxo_common::get_receiver_trade_fee(self.clone())
    }

    async fn get_fee_to_send_taker_fee(
        &self,
        _dex_fee_amount: DexFee,
        _stage: FeeApproxStage,
    ) -> TradePreimageResult<TradeFee> {
        Ok(TradeFee {
            coin: self.ticker().to_owned(),
            amount: self.get_one_kbyte_tx_fee().await?.into(),
            paid_from_trading_vol: false,
        })
    }

    fn required_confirmations(&self) -> u64 { utxo_common::required_confirmations(&self.utxo_arc) }

    fn requires_notarization(&self) -> bool { utxo_common::requires_notarization(&self.utxo_arc) }

    fn set_required_confirmations(&self, confirmations: u64) {
        utxo_common::set_required_confirmations(&self.utxo_arc, confirmations)
    }

    fn set_requires_notarization(&self, requires_nota: bool) {
        utxo_common::set_requires_notarization(&self.utxo_arc, requires_nota)
    }

    fn swap_contract_address(&self) -> Option<BytesJson> { utxo_common::swap_contract_address() }

    fn fallback_swap_contract(&self) -> Option<BytesJson> { utxo_common::fallback_swap_contract() }

    fn mature_confirmations(&self) -> Option<u32> { Some(self.utxo_arc.conf.mature_confirmations) }

    fn coin_protocol_info(&self, _amount_to_receive: Option<MmNumber>) -> Vec<u8> {
        utxo_common::coin_protocol_info(self)
    }

    fn is_coin_protocol_supported(
        &self,
        info: &Option<Vec<u8>>,
        _amount_to_send: Option<MmNumber>,
        _locktime: u64,
        _is_maker: bool,
    ) -> bool {
        utxo_common::is_coin_protocol_supported(self, info)
    }

    fn on_disabled(&self) -> Result<(), AbortedError> { AbortableSystem::abort_all(&self.as_ref().abortable_system) }

    fn on_token_deactivated(&self, _ticker: &str) {}
}

#[async_trait]
impl UtxoTxGenerationOps for ZCoin {
    async fn get_tx_fee(&self) -> UtxoRpcResult<ActualTxFee> { utxo_common::get_tx_fee(&self.utxo_arc).await }

    async fn calc_interest_if_required(
        &self,
        unsigned: TransactionInputSigner,
        data: AdditionalTxData,
        my_script_pub: Bytes,
        dust: u64,
    ) -> UtxoRpcResult<(TransactionInputSigner, AdditionalTxData)> {
        utxo_common::calc_interest_if_required(self, unsigned, data, my_script_pub, dust).await
    }
}

#[async_trait]
impl UtxoTxBroadcastOps for ZCoin {
    async fn broadcast_tx(&self, tx: &UtxoTx) -> Result<H256Json, MmError<BroadcastTxErr>> {
        utxo_common::broadcast_tx(self, tx).await
    }
}

/// Please note `ZCoin` is not assumed to work with transparent UTXOs.
/// Remove implementation of the `GetUtxoListOps` trait for `ZCoin`
/// when [`ZCoin::preimage_trade_fee_required_to_send_outputs`] is refactored.
#[async_trait]
#[cfg_attr(test, mockable)]
impl GetUtxoListOps for ZCoin {
    async fn get_unspent_ordered_list(
        &self,
        address: &Address,
    ) -> UtxoRpcResult<(Vec<UnspentInfo>, RecentlySpentOutPointsGuard<'_>)> {
        utxo_common::get_unspent_ordered_list(self, address).await
    }

    async fn get_all_unspent_ordered_list(
        &self,
        address: &Address,
    ) -> UtxoRpcResult<(Vec<UnspentInfo>, RecentlySpentOutPointsGuard<'_>)> {
        utxo_common::get_all_unspent_ordered_list(self, address).await
    }

    async fn get_mature_unspent_ordered_list(
        &self,
        address: &Address,
    ) -> UtxoRpcResult<(MatureUnspentList, RecentlySpentOutPointsGuard<'_>)> {
        utxo_common::get_mature_unspent_ordered_list(self, address).await
    }
}

#[async_trait]
impl UtxoCommonOps for ZCoin {
    async fn get_htlc_spend_fee(&self, tx_size: u64, stage: &FeeApproxStage) -> UtxoRpcResult<u64> {
        utxo_common::get_htlc_spend_fee(self, tx_size, stage).await
    }

    fn addresses_from_script(&self, script: &Script) -> Result<Vec<Address>, String> {
        utxo_common::addresses_from_script(self, script)
    }

    fn denominate_satoshis(&self, satoshi: i64) -> f64 { utxo_common::denominate_satoshis(&self.utxo_arc, satoshi) }

    fn my_public_key(&self) -> Result<&Public, MmError<UnexpectedDerivationMethod>> {
        utxo_common::my_public_key(self.as_ref())
    }

    fn address_from_str(&self, address: &str) -> MmResult<Address, AddrFromStrError> {
        utxo_common::checked_address_from_str(self, address)
    }

    fn script_for_address(&self, address: &Address) -> MmResult<Script, UnsupportedAddr> {
        utxo_common::output_script_checked(self.as_ref(), address)
    }

    async fn get_current_mtp(&self) -> UtxoRpcResult<u32> {
        utxo_common::get_current_mtp(&self.utxo_arc, CoinVariant::Standard).await
    }

    fn is_unspent_mature(&self, output: &RpcTransaction) -> bool {
        utxo_common::is_unspent_mature(self.utxo_arc.conf.mature_confirmations, output)
    }

    async fn calc_interest_of_tx(
        &self,
        _tx: &UtxoTx,
        _input_transactions: &mut HistoryUtxoTxMap,
    ) -> UtxoRpcResult<u64> {
        MmError::err(UtxoRpcError::Internal(
            "ZCoin doesn't support transaction rewards".to_owned(),
        ))
    }

    async fn get_mut_verbose_transaction_from_map_or_rpc<'a, 'b>(
        &'a self,
        tx_hash: H256Json,
        utxo_tx_map: &'b mut HistoryUtxoTxMap,
    ) -> UtxoRpcResult<&'b mut HistoryUtxoTx> {
        utxo_common::get_mut_verbose_transaction_from_map_or_rpc(self, tx_hash, utxo_tx_map).await
    }

    async fn p2sh_spending_tx(&self, input: utxo_common::P2SHSpendingTxInput<'_>) -> Result<UtxoTx, String> {
        utxo_common::p2sh_spending_tx(self, input).await
    }

    fn get_verbose_transactions_from_cache_or_rpc(
        &self,
        tx_ids: HashSet<H256Json>,
    ) -> UtxoRpcFut<HashMap<H256Json, VerboseTransactionFrom>> {
        let selfi = self.clone();
        let fut = async move { utxo_common::get_verbose_transactions_from_cache_or_rpc(&selfi.utxo_arc, tx_ids).await };
        Box::new(fut.boxed().compat())
    }

    async fn preimage_trade_fee_required_to_send_outputs(
        &self,
        outputs: Vec<TransactionOutput>,
        fee_policy: FeePolicy,
        gas_fee: Option<u64>,
        stage: &FeeApproxStage,
    ) -> TradePreimageResult<BigDecimal> {
        utxo_common::preimage_trade_fee_required_to_send_outputs(
            self,
            self.ticker(),
            outputs,
            fee_policy,
            gas_fee,
            stage,
        )
        .await
    }

    fn increase_dynamic_fee_by_stage(&self, dynamic_fee: u64, stage: &FeeApproxStage) -> u64 {
        utxo_common::increase_dynamic_fee_by_stage(self, dynamic_fee, stage)
    }

    async fn p2sh_tx_locktime(&self, htlc_locktime: u32) -> Result<u32, MmError<UtxoRpcError>> {
        utxo_common::p2sh_tx_locktime(self, self.ticker(), htlc_locktime).await
    }

    fn addr_format(&self) -> &UtxoAddressFormat { utxo_common::addr_format(self) }

    fn addr_format_for_standard_scripts(&self) -> UtxoAddressFormat {
        utxo_common::addr_format_for_standard_scripts(self)
    }

    fn address_from_pubkey(&self, pubkey: &Public) -> Address {
        let conf = &self.utxo_arc.conf;
        utxo_common::address_from_pubkey(
            pubkey,
            conf.address_prefixes.clone(),
            conf.checksum_type,
            conf.bech32_hrp.clone(),
            self.addr_format().clone(),
        )
    }
}

#[async_trait]
impl InitWithdrawCoin for ZCoin {
    async fn init_withdraw(
        &self,
        _ctx: MmArc,
        req: WithdrawRequest,
        task_handle: WithdrawTaskHandleShared,
    ) -> Result<TransactionDetails, MmError<WithdrawError>> {
        if req.fee.is_some() {
            return MmError::err(WithdrawError::UnsupportedError(
                "Setting a custom withdraw fee is not supported for ZCoin yet".to_owned(),
            ));
        }

        if req.from.is_some() {
            return MmError::err(WithdrawError::UnsupportedError(
                "Withdraw from a specific address is not supported for ZCoin yet".to_owned(),
            ));
        }

        let to_addr = decode_payment_address(z_mainnet_constants::HRP_SAPLING_PAYMENT_ADDRESS, &req.to)
            .map_to_mm(|e| WithdrawError::InvalidAddress(format!("{}", e)))?
            .or_mm_err(|| WithdrawError::InvalidAddress(format!("Address {} decoded to None", req.to)))?;
        let amount = if req.max {
            let fee = self.get_one_kbyte_tx_fee().await?;
            let balance = self.my_balance().compat().await?;
            balance.spendable - fee
        } else {
            req.amount
        };

        task_handle.update_in_progress_status(WithdrawInProgressStatus::GeneratingTransaction)?;
        let satoshi = sat_from_big_decimal(&amount, self.decimals())?;

        let memo = req.memo.as_deref().map(interpret_memo_string).transpose()?;
        let z_output = ZOutput {
            to_addr,
            amount: Amount::from_u64(satoshi)
                .map_to_mm(|_| NumConversError(format!("Failed to get ZCash amount from {}", amount)))?,
            // TODO add optional viewing_key and memo fields to the WithdrawRequest
            viewing_key: Some(self.z_fields.evk.fvk.ovk),
            memo,
        };

        let (tx, data, _sync_guard) = self.gen_tx(vec![], vec![z_output]).await?;
        let mut tx_bytes = Vec::with_capacity(1024);
        tx.write(&mut tx_bytes)
            .map_to_mm(|e| WithdrawError::InternalError(e.to_string()))?;
        let mut tx_hash = tx.txid().0.to_vec();
        tx_hash.reverse();

        let received_by_me = big_decimal_from_sat_unsigned(data.received_by_me, self.decimals());
        let spent_by_me = big_decimal_from_sat_unsigned(data.spent_by_me, self.decimals());

        Ok(TransactionDetails {
            tx_hex: tx_bytes.into(),
            tx_hash: hex::encode(&tx_hash),
            from: vec![self.z_fields.my_z_addr_encoded.clone()],
            to: vec![req.to],
            my_balance_change: &received_by_me - &spent_by_me,
            total_amount: spent_by_me.clone(),
            spent_by_me,
            received_by_me,
            block_height: 0,
            timestamp: 0,
            fee_details: Some(TxFeeDetails::Utxo(UtxoFeeDetails {
                coin: Some(self.ticker().to_owned()),
                amount: big_decimal_from_sat_unsigned(data.fee_amount, self.decimals()),
            })),
            coin: self.ticker().to_owned(),
            internal_id: tx_hash.into(),
            kmd_rewards: None,
            transaction_type: Default::default(),
            memo: req.memo,
        })
    }
}

/// Interpret a string or hex-encoded memo, and return a Memo object.
/// Inspired by https://github.com/adityapk00/zecwallet-light-cli/blob/v1.7.20/lib/src/lightwallet/utils.rs#L23
#[allow(clippy::result_large_err)]
pub fn interpret_memo_string(memo_str: &str) -> MmResult<MemoBytes, WithdrawError> {
    // If the string starts with an "0x", and contains only hex chars ([a-f0-9]+) then
    // interpret it as a hex.
    let s_bytes = if let Some(memo_hexadecimal) = memo_str.to_lowercase().strip_prefix("0x") {
        hex::decode(memo_hexadecimal).unwrap_or_else(|_| memo_str.as_bytes().to_vec())
    } else {
        memo_str.as_bytes().to_vec()
    };

    MemoBytes::from_bytes(&s_bytes).map_to_mm(|_| {
        let error = format!("Memo '{:?}' is too long", memo_str);
        WithdrawError::InvalidMemo(error)
    })
}

fn extended_spending_key_from_protocol_info_and_policy(
    protocol_info: &ZcoinProtocolInfo,
    priv_key_policy: &PrivKeyBuildPolicy,
    account: u32,
) -> MmResult<ExtendedSpendingKey, ZCoinBuildError> {
    match priv_key_policy {
        PrivKeyBuildPolicy::IguanaPrivKey(iguana) => Ok(ExtendedSpendingKey::master(iguana.as_slice())),
        PrivKeyBuildPolicy::GlobalHDAccount(global_hd) => {
            extended_spending_key_from_global_hd_account(protocol_info, global_hd, account)
        },
        PrivKeyBuildPolicy::Trezor => {
            let priv_key_err = PrivKeyPolicyNotAllowed::HardwareWalletNotSupported;
            MmError::err(ZCoinBuildError::UtxoBuilderError(
                UtxoCoinBuildError::PrivKeyPolicyNotAllowed(priv_key_err),
            ))
        },
    }
}

fn extended_spending_key_from_global_hd_account(
    protocol_info: &ZcoinProtocolInfo,
    global_hd: &GlobalHDAccountArc,
    account: u32,
) -> MmResult<ExtendedSpendingKey, ZCoinBuildError> {
    let path_to_coin = protocol_info
        .z_derivation_path
        .clone()
        .or_mm_err(|| ZCoinBuildError::ZDerivationPathNotSet)?;
    let path_to_account = path_to_coin
        .to_derivation_path()
        .into_iter()
        // Map `bip32::ChildNumber` to `zip32::Zip32Child`.
        .map(|child| Zip32Child::from_index(child.0))
        // Push the hardened `account` index, so the derivation path looks like:
        // `m/purpose'/coin'/account'`.
        .chain(iter::once(Zip32Child::Hardened(account)));

    let mut spending_key = ExtendedSpendingKey::master(global_hd.root_seed_bytes());
    for zip32_child in path_to_account {
        spending_key = spending_key.derive_child(zip32_child);
    }

    Ok(spending_key)
}

#[test]
fn derive_z_key_from_mm_seed() {
    use crypto::privkey::key_pair_from_seed;
    use zcash_client_backend::encoding::encode_extended_spending_key;

    let seed = "spice describe gravity federal blast come thank unfair canal monkey style afraid";
    let secp_keypair = key_pair_from_seed(seed).unwrap();
    let z_spending_key = ExtendedSpendingKey::master(&*secp_keypair.private().secret);
    let encoded = encode_extended_spending_key(z_mainnet_constants::HRP_SAPLING_EXTENDED_SPENDING_KEY, &z_spending_key);
    assert_eq!(encoded, "secret-extended-key-main1qqqqqqqqqqqqqqytwz2zjt587n63kyz6jawmflttqu5rxavvqx3lzfs0tdr0w7g5tgntxzf5erd3jtvva5s52qx0ms598r89vrmv30r69zehxy2r3vesghtqd6dfwdtnauzuj8u8eeqfx7qpglzu6z54uzque6nzzgnejkgq569ax4lmk0v95rfhxzxlq3zrrj2z2kqylx2jp8g68lqu6alczdxd59lzp4hlfuj3jp54fp06xsaaay0uyass992g507tdd7psua5w6q76dyq3");

    let (_, address) = z_spending_key.default_address().unwrap();
    let encoded_addr = encode_payment_address(z_mainnet_constants::HRP_SAPLING_PAYMENT_ADDRESS, &address);
    assert_eq!(
        encoded_addr,
        "zs182ht30wnnnr8jjhj2j9v5dkx3qsknnr5r00jfwk2nczdtqy7w0v836kyy840kv2r8xle5gcl549"
    );

    let seed = "also shoot benefit prefer juice shell elder veteran woman mimic image kidney";
    let secp_keypair = key_pair_from_seed(seed).unwrap();
    let z_spending_key = ExtendedSpendingKey::master(&*secp_keypair.private().secret);
    let encoded = encode_extended_spending_key(z_mainnet_constants::HRP_SAPLING_EXTENDED_SPENDING_KEY, &z_spending_key);
    assert_eq!(encoded, "secret-extended-key-main1qqqqqqqqqqqqqq8jnhc9stsqwts6pu5ayzgy4szplvy03u227e50n3u8e6dwn5l0q5s3s8xfc03r5wmyh5s5dq536ufwn2k89ngdhnxy64sd989elwas6kr7ygztsdkw6k6xqyvhtu6e0dhm4mav8rus0fy8g0hgy9vt97cfjmus0m2m87p4qz5a00um7gwjwk494gul0uvt3gqyjujcclsqry72z57kr265jsajactgfn9m3vclqvx8fsdnwp4jwj57ffw560vvwks9g9hpu");

    let (_, address) = z_spending_key.default_address().unwrap();
    let encoded_addr = encode_payment_address(z_mainnet_constants::HRP_SAPLING_PAYMENT_ADDRESS, &address);
    assert_eq!(
        encoded_addr,
        "zs1funuwrjr2stlr6fnhkdh7fyz3p7n0p8rxase9jnezdhc286v5mhs6q3myw0phzvad5mvqgfxpam"
    );
}

#[test]
fn test_interpret_memo_string() {
    use std::str::FromStr;
    use zcash_primitives::memo::Memo;

    let actual = interpret_memo_string("68656c6c6f207a63617368").unwrap();
    let expected = Memo::from_str("68656c6c6f207a63617368").unwrap().encode();
    assert_eq!(actual, expected);

    let actual = interpret_memo_string("A custom memo").unwrap();
    let expected = Memo::from_str("A custom memo").unwrap().encode();
    assert_eq!(actual, expected);

    let actual = interpret_memo_string("0x68656c6c6f207a63617368").unwrap();
    let expected = MemoBytes::from_bytes(&hex::decode("68656c6c6f207a63617368").unwrap()).unwrap();
    assert_eq!(actual, expected);
}<|MERGE_RESOLUTION|>--- conflicted
+++ resolved
@@ -29,30 +29,16 @@
             DexFee, FeeApproxStage, FoundSwapTxSpend, HistorySyncState, MakerSwapTakerCoin, MarketCoinOps, MmCoin,
             MmCoinEnum, NegotiateSwapContractAddrErr, NumConversError, PaymentInstructionArgs, PaymentInstructions,
             PaymentInstructionsErr, PrivKeyActivationPolicy, PrivKeyBuildPolicy, PrivKeyPolicyNotAllowed,
-<<<<<<< HEAD
             RawTransactionFut, RawTransactionResult, RefundError, RefundPaymentArgs, RefundResult,
             SearchForSwapTxSpendInput, SendMakerPaymentSpendPreimageInput, SendPaymentArgs, SignRawTransactionRequest,
             SignatureError, SignatureResult, SpendPaymentArgs, SwapOps, TakerSwapMakerCoin, TradeFee,
-            TradePreimageFut, TradePreimageResult, TradePreimageValue, TransactionEnum, TransactionFut,
-            TransactionResult, TxMarshalingErr, UnexpectedDerivationMethod, ValidateAddressResult, ValidateFeeArgs,
-            ValidateInstructionsErr, ValidateOtherPubKeyErr, ValidatePaymentError, ValidatePaymentFut,
-            ValidatePaymentInput, ValidateWatcherSpendInput, VerificationError, VerificationResult,
-            WaitForHTLCTxSpendArgs, WatcherOps, WatcherReward, WatcherRewardError, WatcherSearchForSwapTxSpendInput,
-            WatcherValidatePaymentInput, WatcherValidateTakerFeeInput, WithdrawFut, WithdrawRequest};
-use crate::{NumConversError, TransactionDetails};
-use crate::{Transaction, WithdrawError};
-=======
-            RawTransactionFut, RawTransactionRequest, RawTransactionResult, RefundError, RefundPaymentArgs,
-            RefundResult, SearchForSwapTxSpendInput, SendMakerPaymentSpendPreimageInput, SendPaymentArgs,
-            SignRawTransactionRequest, SignatureError, SignatureResult, SpendPaymentArgs, SwapOps, TakerSwapMakerCoin,
-            TradeFee, TradePreimageFut, TradePreimageResult, TradePreimageValue, Transaction, TransactionDetails,
+            TradePreimageFut, TradePreimageResult, TradePreimageValue, Transaction, TransactionDetails,
             TransactionEnum, TransactionFut, TransactionResult, TxFeeDetails, TxMarshalingErr,
             UnexpectedDerivationMethod, ValidateAddressResult, ValidateFeeArgs, ValidateInstructionsErr,
             ValidateOtherPubKeyErr, ValidatePaymentError, ValidatePaymentFut, ValidatePaymentInput,
             ValidateWatcherSpendInput, VerificationError, VerificationResult, WaitForHTLCTxSpendArgs, WatcherOps,
             WatcherReward, WatcherRewardError, WatcherSearchForSwapTxSpendInput, WatcherValidatePaymentInput,
             WatcherValidateTakerFeeInput, WithdrawError, WithdrawFut, WithdrawRequest};
->>>>>>> e0cd391b
 
 use async_trait::async_trait;
 use bitcrypto::dhash256;
