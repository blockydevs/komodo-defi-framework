use super::*;
use crate::coin_balance::{AddressBalanceStatus, HDAddressBalance, HDWalletBalanceOps};
use crate::coin_errors::{MyAddressError, ValidatePaymentError};
use crate::eth::EthCoinType;
use crate::hd_confirm_address::HDConfirmAddress;
use crate::hd_pubkey::{ExtractExtendedPubkey, HDExtractPubkeyError, HDXPubExtractor};
use crate::hd_wallet::{AccountUpdatingError, AddressDerivingResult, HDAccountMut, HDAccountsMap,
                       NewAccountCreatingError, NewAddressDeriveConfirmError, NewAddressDerivingError};
use crate::hd_wallet_storage::{HDWalletCoinWithStorageOps, HDWalletStorageResult};
use crate::lp_price::get_base_price_in_rel;
use crate::rpc_command::init_withdraw::WithdrawTaskHandle;
use crate::utxo::rpc_clients::{electrum_script_hash, BlockHashOrHeight, UnspentInfo, UnspentMap, UtxoRpcClientEnum,
                               UtxoRpcClientOps, UtxoRpcResult};
use crate::utxo::spv::SimplePaymentVerification;
use crate::utxo::tx_cache::TxCacheResult;
use crate::utxo::utxo_withdraw::{InitUtxoWithdraw, StandardUtxoWithdraw, UtxoWithdraw};
use crate::watcher_common::validate_watcher_reward;
<<<<<<< HEAD
use crate::{CanRefundHtlc, CoinBalance, CoinWithDerivationMethod, ConfirmPaymentInput, GetWithdrawSenderAddress,
            HDAccountAddressId, RawTransactionError, RefundPaymentArgs, RewardTarget, SearchForSwapTxSpendInput,
            SendMakerPaymentSpendPreimageInput, SendPaymentArgs, SignatureError, SignatureResult, SpendPaymentArgs,
            SwapOps, TradePreimageValue, TransactionFut, TxFeeDetails, TxMarshalingErr, ValidateAddressResult,
            ValidateOtherPubKeyErr, ValidatePaymentFut, ValidatePaymentInput, VerificationError, VerificationResult,
            WatcherSearchForSwapTxSpendInput, WatcherValidatePaymentInput, WatcherValidateTakerFeeInput, WithdrawFrom,
            WithdrawResult, WithdrawSenderAddress, EARLY_CONFIRMATION_ERR_LOG, INVALID_RECEIVER_ERR_LOG,
            INVALID_REFUND_TX_ERR_LOG, INVALID_SCRIPT_ERR_LOG, INVALID_SENDER_ERR_LOG, OLD_TRANSACTION_ERR_LOG};
=======
use crate::{CanRefundHtlc, CoinBalance, CoinWithDerivationMethod, ConfirmPaymentInput, GenAndSignDexFeeSpendResult,
            GenDexFeeSpendArgs, GetWithdrawSenderAddress, HDAccountAddressId, RawTransactionError,
            RawTransactionRequest, RawTransactionRes, RefundPaymentArgs, RewardTarget, SearchForSwapTxSpendInput,
            SendDexFeeWithPremiumArgs, SendMakerPaymentSpendPreimageInput, SendPaymentArgs, SignatureError,
            SignatureResult, SpendPaymentArgs, SwapOps, TradePreimageValue, TransactionFut, TransactionResult,
            TxFeeDetails, TxGenError, TxMarshalingErr, TxPreimageWithSig, ValidateAddressResult, ValidateDexFeeArgs,
            ValidateDexFeeError, ValidateDexFeeResult, ValidateDexFeeSpendPreimageError,
            ValidateDexFeeSpendPreimageResult, ValidateOtherPubKeyErr, ValidatePaymentFut, ValidatePaymentInput,
            VerificationError, VerificationResult, WatcherSearchForSwapTxSpendInput, WatcherValidatePaymentInput,
            WatcherValidateTakerFeeInput, WithdrawFrom, WithdrawResult, WithdrawSenderAddress,
            EARLY_CONFIRMATION_ERR_LOG, INVALID_RECEIVER_ERR_LOG, INVALID_REFUND_TX_ERR_LOG, INVALID_SCRIPT_ERR_LOG,
            INVALID_SENDER_ERR_LOG, OLD_TRANSACTION_ERR_LOG};
>>>>>>> 483f04cd
use crate::{MmCoinEnum, WatcherReward, WatcherRewardError};
pub use bitcrypto::{dhash160, sha256, ChecksumType};
use bitcrypto::{dhash256, ripemd160};
use chain::constants::SEQUENCE_FINAL;
use chain::{OutPoint, TransactionOutput};
use common::executor::Timer;
use common::jsonrpc_client::JsonRpcErrorType;
use common::log::{error, warn};
use crypto::{Bip32DerPathOps, Bip44Chain, RpcDerivationPath, StandardHDPath, StandardHDPathError};
use futures::compat::Future01CompatExt;
use futures::future::{FutureExt, TryFutureExt};
use futures01::future::Either;
use itertools::Itertools;
use keys::bytes::Bytes;
use keys::{Address, AddressFormat as UtxoAddressFormat, AddressHashEnum, CompactSignature, Public, SegwitAddress,
           Type as ScriptType};
use mm2_core::mm_ctx::MmArc;
use mm2_err_handle::prelude::*;
use mm2_number::bigdecimal_custom::CheckedDivision;
use mm2_number::{BigDecimal, MmNumber};
use primitives::hash::H512;
use rpc::v1::types::{Bytes as BytesJson, ToTxHash, TransactionInputEnum, H256 as H256Json};
use script::{Builder, Opcode, Script, ScriptAddress, TransactionInputSigner, UnsignedTransactionInput};
use secp256k1::{PublicKey, Signature};
use serde_json as json;
use serialization::{deserialize, serialize, serialize_with_flags, CoinVariant, CompactInteger, Serializable, Stream,
                    SERIALIZE_TRANSACTION_WITNESS};
use std::cmp::Ordering;
use std::collections::hash_map::{Entry, HashMap};
use std::str::FromStr;
use std::sync::atomic::Ordering as AtomicOrdering;
use utxo_signer::with_key_pair::{calc_and_sign_sighash, p2sh_spend, signature_hash_to_sign};
use utxo_signer::UtxoSignerOps;

pub use chain::Transaction as UtxoTx;
use mm2_rpc::data::version2::wallet::{GetRawTransactionRequest, GetRawTransactionResponse};

pub mod utxo_tx_history_v2_common;

pub const DEFAULT_FEE_VOUT: usize = 0;
pub const DEFAULT_SWAP_TX_SPEND_SIZE: u64 = 305;
pub const DEFAULT_SWAP_VOUT: usize = 0;
pub const DEFAULT_SWAP_VIN: usize = 0;
const MIN_BTC_TRADING_VOL: &str = "0.00777";

macro_rules! true_or {
    ($cond: expr, $etype: expr) => {
        if !$cond {
            return Err(MmError::new($etype));
        }
    };
}

lazy_static! {
    pub static ref HISTORY_TOO_LARGE_ERROR: Json = json!({
        "code": 1,
        "message": "history too large"
    });
}

pub const HISTORY_TOO_LARGE_ERR_CODE: i64 = -1;

pub async fn get_tx_fee(coin: &UtxoCoinFields) -> UtxoRpcResult<ActualTxFee> {
    let conf = &coin.conf;
    match &coin.tx_fee {
        TxFee::Dynamic(method) => {
            let fee = coin
                .rpc_client
                .estimate_fee_sat(coin.decimals, method, &conf.estimate_fee_mode, conf.estimate_fee_blocks)
                .compat()
                .await?;
            Ok(ActualTxFee::Dynamic(fee))
        },
        TxFee::FixedPerKb(satoshis) => Ok(ActualTxFee::FixedPerKb(*satoshis)),
    }
}

fn derive_address_with_cache<T>(
    coin: &T,
    hd_account: &UtxoHDAccount,
    hd_addresses_cache: &mut HashMap<HDAddressId, UtxoHDAddress>,
    hd_address_id: HDAddressId,
) -> AddressDerivingResult<UtxoHDAddress>
where
    T: UtxoCommonOps,
{
    // Check if the given HD address has been derived already.
    if let Some(hd_address) = hd_addresses_cache.get(&hd_address_id) {
        return Ok(hd_address.clone());
    }

    let change_child = hd_address_id.chain.to_child_number();
    let address_id_child = ChildNumber::from(hd_address_id.address_id);

    let derived_pubkey = hd_account
        .extended_pubkey
        .derive_child(change_child)?
        .derive_child(address_id_child)?;
    let address = coin.address_from_extended_pubkey(&derived_pubkey);
    let pubkey = Public::Compressed(H264::from(derived_pubkey.public_key().serialize()));

    let mut derivation_path = hd_account.account_derivation_path.to_derivation_path();
    derivation_path.push(change_child);
    derivation_path.push(address_id_child);

    let hd_address = HDAddress {
        address,
        pubkey,
        derivation_path,
    };

    // Cache the derived `hd_address`.
    hd_addresses_cache.insert(hd_address_id, hd_address.clone());
    Ok(hd_address)
}

/// [`HDWalletCoinOps::derive_addresses`] native implementation.
///
/// # Important
///
/// The [`HDAddressesCache::cache`] mutex is locked once for the entire duration of this function.
#[cfg(not(target_arch = "wasm32"))]
pub async fn derive_addresses<T, Ids>(
    coin: &T,
    hd_account: &UtxoHDAccount,
    address_ids: Ids,
) -> AddressDerivingResult<Vec<UtxoHDAddress>>
where
    T: UtxoCommonOps,
    Ids: Iterator<Item = HDAddressId>,
{
    let mut hd_addresses_cache = hd_account.derived_addresses.lock().await;
    address_ids
        .map(|hd_address_id| derive_address_with_cache(coin, hd_account, &mut hd_addresses_cache, hd_address_id))
        .collect()
}

/// [`HDWalletCoinOps::derive_addresses`] WASM implementation.
///
/// # Important
///
/// This function locks [`HDAddressesCache::cache`] mutex at each iteration.
///
/// # Performance
///
/// Locking the [`HDAddressesCache::cache`] mutex at each iteration may significantly degrade performance.
/// But this is required at least for now due the facts that:
/// 1) mm2 runs in the same thread as `KomodoPlatform/air_dex` runs;
/// 2) [`ExtendedPublicKey::derive_child`] is a synchronous operation, and it takes a long time.
/// So we need to periodically invoke Javascript runtime to handle UI events and other asynchronous tasks.
#[cfg(target_arch = "wasm32")]
pub async fn derive_addresses<T, Ids>(
    coin: &T,
    hd_account: &UtxoHDAccount,
    address_ids: Ids,
) -> AddressDerivingResult<Vec<UtxoHDAddress>>
where
    T: UtxoCommonOps,
    Ids: Iterator<Item = HDAddressId>,
{
    let mut result = Vec::new();
    for hd_address_id in address_ids {
        let mut hd_addresses_cache = hd_account.derived_addresses.lock().await;

        let hd_address = derive_address_with_cache(coin, hd_account, &mut hd_addresses_cache, hd_address_id)?;
        result.push(hd_address);
    }

    Ok(result)
}

pub async fn generate_and_confirm_new_address<Coin, ConfirmAddress>(
    coin: &Coin,
    hd_wallet: &Coin::HDWallet,
    hd_account: &mut Coin::HDAccount,
    chain: Bip44Chain,
    confirm_address: &ConfirmAddress,
) -> MmResult<HDAddress<Coin::Address, Coin::Pubkey>, NewAddressDeriveConfirmError>
where
    Coin: HDWalletCoinWithStorageOps<Address = Address, HDWallet = UtxoHDWallet, HDAccount = UtxoHDAccount>
        + AsRef<UtxoCoinFields>
        + Sync,
    ConfirmAddress: HDConfirmAddress,
{
    use crate::hd_wallet::inner_impl;

    let inner_impl::NewAddress {
        address,
        new_known_addresses_number,
    } = inner_impl::generate_new_address_immutable(coin, hd_wallet, hd_account, chain).await?;

    let trezor_coin = coin.as_ref().conf.trezor_coin.clone().or_mm_err(|| {
        let ticker = &coin.as_ref().conf.ticker;
        let error = format!("'{ticker}' coin must contain the 'trezor_coin' field in the coins config");
        NewAddressDeriveConfirmError::DeriveError(NewAddressDerivingError::Internal(error))
    })?;
    let expected_address = address.address.to_string();
    // Ask the user to confirm if the given `expected_address` is the same as on the HW display.
    confirm_address
        .confirm_utxo_address(trezor_coin, address.derivation_path.clone(), expected_address)
        .await?;

    let actual_known_addresses_number = hd_account.known_addresses_number(chain)?;
    // Check if the actual `known_addresses_number` hasn't been changed while we waited for the user confirmation.
    // If the actual value is greater than the new one, we don't need to update.
    if actual_known_addresses_number < new_known_addresses_number {
        coin.set_known_addresses_number(hd_wallet, hd_account, chain, new_known_addresses_number)
            .await?;
    }

    Ok(address)
}

pub async fn create_new_account<'a, Coin, XPubExtractor>(
    coin: &Coin,
    hd_wallet: &'a UtxoHDWallet,
    xpub_extractor: &XPubExtractor,
) -> MmResult<HDAccountMut<'a, UtxoHDAccount>, NewAccountCreatingError>
where
    Coin: ExtractExtendedPubkey<ExtendedPublicKey = Secp256k1ExtendedPublicKey>
        + HDWalletCoinWithStorageOps<HDWallet = UtxoHDWallet, HDAccount = UtxoHDAccount>
        + Sync,
    XPubExtractor: HDXPubExtractor,
{
    const INIT_ACCOUNT_ID: u32 = 0;
    let new_account_id = hd_wallet
        .accounts
        .lock()
        .await
        .iter()
        // The last element of the BTreeMap has the max account index.
        .last()
        .map(|(account_id, _account)| *account_id + 1)
        .unwrap_or(INIT_ACCOUNT_ID);
    let max_accounts_number = hd_wallet.account_limit();
    if new_account_id >= max_accounts_number {
        return MmError::err(NewAccountCreatingError::AccountLimitReached { max_accounts_number });
    }

    let account_child_hardened = true;
    let account_child = ChildNumber::new(new_account_id, account_child_hardened)
        .map_to_mm(|e| NewAccountCreatingError::Internal(e.to_string()))?;

    let account_derivation_path: StandardHDPathToAccount = hd_wallet.derivation_path.derive(account_child)?;
    let account_pubkey = coin
        .extract_extended_pubkey(xpub_extractor, account_derivation_path.to_derivation_path())
        .await?;

    let new_account = UtxoHDAccount {
        account_id: new_account_id,
        extended_pubkey: account_pubkey,
        account_derivation_path,
        // We don't know how many addresses are used by the user at this moment.
        external_addresses_number: 0,
        internal_addresses_number: 0,
        derived_addresses: HDAddressesCache::default(),
    };

    let accounts = hd_wallet.accounts.lock().await;
    if accounts.contains_key(&new_account_id) {
        let error = format!(
            "Account '{}' has been activated while we proceed the 'create_new_account' function",
            new_account_id
        );
        return MmError::err(NewAccountCreatingError::Internal(error));
    }

    coin.upload_new_account(hd_wallet, new_account.to_storage_item())
        .await?;

    Ok(AsyncMutexGuard::map(accounts, |accounts| {
        accounts
            .entry(new_account_id)
            // the `entry` method should return [`Entry::Vacant`] due to the checks above
            .or_insert(new_account)
    }))
}

pub async fn set_known_addresses_number<T>(
    coin: &T,
    hd_wallet: &UtxoHDWallet,
    hd_account: &mut UtxoHDAccount,
    chain: Bip44Chain,
    new_known_addresses_number: u32,
) -> MmResult<(), AccountUpdatingError>
where
    T: HDWalletCoinWithStorageOps<HDWallet = UtxoHDWallet, HDAccount = UtxoHDAccount> + Sync,
{
    let max_addresses_number = hd_wallet.address_limit();
    if new_known_addresses_number >= max_addresses_number {
        return MmError::err(AccountUpdatingError::AddressLimitReached { max_addresses_number });
    }
    match chain {
        Bip44Chain::External => {
            coin.update_external_addresses_number(hd_wallet, hd_account.account_id, new_known_addresses_number)
                .await?;
            hd_account.external_addresses_number = new_known_addresses_number;
        },
        Bip44Chain::Internal => {
            coin.update_internal_addresses_number(hd_wallet, hd_account.account_id, new_known_addresses_number)
                .await?;
            hd_account.internal_addresses_number = new_known_addresses_number;
        },
    }
    Ok(())
}

pub async fn produce_hd_address_scanner<T>(coin: &T) -> BalanceResult<UtxoAddressScanner>
where
    T: AsRef<UtxoCoinFields>,
{
    Ok(UtxoAddressScanner::init(coin.as_ref().rpc_client.clone()).await?)
}

pub async fn scan_for_new_addresses<T>(
    coin: &T,
    hd_wallet: &T::HDWallet,
    hd_account: &mut T::HDAccount,
    address_scanner: &T::HDAddressScanner,
    gap_limit: u32,
) -> BalanceResult<Vec<HDAddressBalance>>
where
    T: HDWalletBalanceOps + Sync,
    T::Address: std::fmt::Display,
{
    let mut addresses = scan_for_new_addresses_impl(
        coin,
        hd_wallet,
        hd_account,
        address_scanner,
        Bip44Chain::External,
        gap_limit,
    )
    .await?;
    addresses.extend(
        scan_for_new_addresses_impl(
            coin,
            hd_wallet,
            hd_account,
            address_scanner,
            Bip44Chain::Internal,
            gap_limit,
        )
        .await?,
    );

    Ok(addresses)
}

/// Checks addresses that either had empty transaction history last time we checked or has not been checked before.
/// The checking stops at the moment when we find `gap_limit` consecutive empty addresses.
pub async fn scan_for_new_addresses_impl<T>(
    coin: &T,
    hd_wallet: &T::HDWallet,
    hd_account: &mut T::HDAccount,
    address_scanner: &T::HDAddressScanner,
    chain: Bip44Chain,
    gap_limit: u32,
) -> BalanceResult<Vec<HDAddressBalance>>
where
    T: HDWalletBalanceOps + Sync,
    T::Address: std::fmt::Display,
{
    let mut balances = Vec::with_capacity(gap_limit as usize);

    // Get the first unknown address id.
    let mut checking_address_id = hd_account
        .known_addresses_number(chain)
        // A UTXO coin should support both [`Bip44Chain::External`] and [`Bip44Chain::Internal`].
        .mm_err(|e| BalanceError::Internal(e.to_string()))?;

    let mut unused_addresses_counter = 0;
    let max_addresses_number = hd_wallet.address_limit();
    while checking_address_id < max_addresses_number && unused_addresses_counter <= gap_limit {
        let HDAddress {
            address: checking_address,
            derivation_path: checking_address_der_path,
            ..
        } = coin.derive_address(hd_account, chain, checking_address_id).await?;

        match coin.is_address_used(&checking_address, address_scanner).await? {
            // We found a non-empty address, so we have to fill up the balance list
            // with zeros starting from `last_non_empty_address_id = checking_address_id - unused_addresses_counter`.
            AddressBalanceStatus::Used(non_empty_balance) => {
                let last_non_empty_address_id = checking_address_id - unused_addresses_counter;

                // First, derive all empty addresses and put it into `balances` with default balance.
                let address_ids = (last_non_empty_address_id..checking_address_id)
                    .into_iter()
                    .map(|address_id| HDAddressId { chain, address_id });
                let empty_addresses =
                    coin.derive_addresses(hd_account, address_ids)
                        .await?
                        .into_iter()
                        .map(|empty_address| HDAddressBalance {
                            address: empty_address.address.to_string(),
                            derivation_path: RpcDerivationPath(empty_address.derivation_path),
                            chain,
                            balance: CoinBalance::default(),
                        });
                balances.extend(empty_addresses);

                // Then push this non-empty address.
                balances.push(HDAddressBalance {
                    address: checking_address.to_string(),
                    derivation_path: RpcDerivationPath(checking_address_der_path),
                    chain,
                    balance: non_empty_balance,
                });
                // Reset the counter of unused addresses to zero since we found a non-empty address.
                unused_addresses_counter = 0;
            },
            AddressBalanceStatus::NotUsed => unused_addresses_counter += 1,
        }

        checking_address_id += 1;
    }

    coin.set_known_addresses_number(
        hd_wallet,
        hd_account,
        chain,
        checking_address_id - unused_addresses_counter,
    )
    .await?;

    Ok(balances)
}

pub async fn all_known_addresses_balances<T>(
    coin: &T,
    hd_account: &T::HDAccount,
) -> BalanceResult<Vec<HDAddressBalance>>
where
    T: HDWalletBalanceOps + Sync,
    T::Address: std::fmt::Display + Clone,
{
    let external_addresses = hd_account
        .known_addresses_number(Bip44Chain::External)
        // A UTXO coin should support both [`Bip44Chain::External`] and [`Bip44Chain::Internal`].
        .mm_err(|e| BalanceError::Internal(e.to_string()))?;
    let internal_addresses = hd_account
        .known_addresses_number(Bip44Chain::Internal)
        // A UTXO coin should support both [`Bip44Chain::External`] and [`Bip44Chain::Internal`].
        .mm_err(|e| BalanceError::Internal(e.to_string()))?;

    let mut balances = coin
        .known_addresses_balances_with_ids(hd_account, Bip44Chain::External, 0..external_addresses)
        .await?;
    balances.extend(
        coin.known_addresses_balances_with_ids(hd_account, Bip44Chain::Internal, 0..internal_addresses)
            .await?,
    );

    Ok(balances)
}

pub async fn load_hd_accounts_from_storage(
    hd_wallet_storage: &HDWalletCoinStorage,
    derivation_path: &StandardHDPathToCoin,
) -> HDWalletStorageResult<HDAccountsMap<UtxoHDAccount>> {
    let accounts = hd_wallet_storage.load_all_accounts().await?;
    let res: HDWalletStorageResult<HDAccountsMap<UtxoHDAccount>> = accounts
        .iter()
        .map(|account_info| {
            let account = UtxoHDAccount::try_from_storage_item(derivation_path, account_info)?;
            Ok((account.account_id, account))
        })
        .collect();
    match res {
        Ok(accounts) => Ok(accounts),
        Err(e) if e.get_inner().is_deserializing_err() => {
            warn!("Error loading HD accounts from the storage: '{}'. Clear accounts", e);
            hd_wallet_storage.clear_accounts().await?;
            Ok(HDAccountsMap::new())
        },
        Err(e) => Err(e),
    }
}

/// Requests balance of the given `address`.
pub async fn address_balance<T>(coin: &T, address: &Address) -> BalanceResult<CoinBalance>
where
    T: UtxoCommonOps + GetUtxoListOps + MarketCoinOps,
{
    if coin.as_ref().check_utxo_maturity {
        let (unspents, _) = coin.get_mature_unspent_ordered_list(address).await?;
        return Ok(unspents.to_coin_balance(coin.as_ref().decimals));
    }

    let balance = coin
        .as_ref()
        .rpc_client
        .display_balance(address.clone(), coin.as_ref().decimals)
        .compat()
        .await?;

    Ok(CoinBalance {
        spendable: balance,
        unspendable: BigDecimal::from(0),
    })
}

/// Requests balances of the given `addresses`.
/// The pairs `(Address, CoinBalance)` are guaranteed to be in the same order in which they were requested.
pub async fn addresses_balances<T>(coin: &T, addresses: Vec<Address>) -> BalanceResult<Vec<(Address, CoinBalance)>>
where
    T: UtxoCommonOps + GetUtxoMapOps + MarketCoinOps,
{
    if coin.as_ref().check_utxo_maturity {
        let (unspents_map, _) = coin.get_mature_unspent_ordered_map(addresses.clone()).await?;
        addresses
            .into_iter()
            .map(|address| {
                let unspents = unspents_map.get(&address).or_mm_err(|| {
                    let error = format!("'get_mature_unspent_ordered_map' should have returned '{}'", address);
                    BalanceError::Internal(error)
                })?;
                let balance = unspents.to_coin_balance(coin.as_ref().decimals);
                Ok((address, balance))
            })
            .collect()
    } else {
        Ok(coin
            .as_ref()
            .rpc_client
            .display_balances(addresses.clone(), coin.as_ref().decimals)
            .compat()
            .await?
            .into_iter()
            .map(|(address, spendable)| {
                let unspendable = BigDecimal::from(0);
                let balance = CoinBalance { spendable, unspendable };
                (address, balance)
            })
            .collect())
    }
}

pub fn derivation_method(coin: &UtxoCoinFields) -> &DerivationMethod<Address, UtxoHDWallet> { &coin.derivation_method }

pub async fn extract_extended_pubkey<XPubExtractor>(
    conf: &UtxoCoinConf,
    xpub_extractor: &XPubExtractor,
    derivation_path: DerivationPath,
) -> MmResult<Secp256k1ExtendedPublicKey, HDExtractPubkeyError>
where
    XPubExtractor: HDXPubExtractor,
{
    let trezor_coin = conf
        .trezor_coin
        .clone()
        .or_mm_err(|| HDExtractPubkeyError::CoinDoesntSupportTrezor)?;
    let xpub = xpub_extractor.extract_utxo_xpub(trezor_coin, derivation_path).await?;
    Secp256k1ExtendedPublicKey::from_str(&xpub).map_to_mm(|e| HDExtractPubkeyError::InvalidXpub(e.to_string()))
}

/// returns the fee required to be paid for HTLC spend transaction
pub async fn get_htlc_spend_fee<T: UtxoCommonOps>(
    coin: &T,
    tx_size: u64,
    stage: &FeeApproxStage,
) -> UtxoRpcResult<u64> {
    let coin_fee = coin.get_tx_fee().await?;
    let mut fee = match coin_fee {
        // atomic swap payment spend transaction is slightly more than 300 bytes in average as of now
        ActualTxFee::Dynamic(fee_per_kb) => {
            let fee_per_kb = increase_dynamic_fee_by_stage(&coin, fee_per_kb, stage);
            (fee_per_kb * tx_size) / KILO_BYTE
        },
        // return satoshis here as swap spend transaction size is always less than 1 kb
        ActualTxFee::FixedPerKb(satoshis) => {
            let tx_size_kb = if tx_size % KILO_BYTE == 0 {
                tx_size / KILO_BYTE
            } else {
                tx_size / KILO_BYTE + 1
            };
            satoshis * tx_size_kb
        },
    };
    if coin.as_ref().conf.force_min_relay_fee {
        let relay_fee = coin.as_ref().rpc_client.get_relay_fee().compat().await?;
        let relay_fee_sat = sat_from_big_decimal(&relay_fee, coin.as_ref().decimals)?;
        if fee < relay_fee_sat {
            fee = relay_fee_sat;
        }
    }
    Ok(fee)
}

pub fn addresses_from_script<T: UtxoCommonOps>(coin: &T, script: &Script) -> Result<Vec<Address>, String> {
    let destinations: Vec<ScriptAddress> = try_s!(script.extract_destinations());

    let conf = &coin.as_ref().conf;

    let addresses = destinations
        .into_iter()
        .map(|dst| {
            let (prefix, t_addr_prefix, addr_format) = match dst.kind {
                ScriptType::P2PKH => (
                    conf.pub_addr_prefix,
                    conf.pub_t_addr_prefix,
                    coin.addr_format_for_standard_scripts(),
                ),
                ScriptType::P2SH => (
                    conf.p2sh_addr_prefix,
                    conf.p2sh_t_addr_prefix,
                    coin.addr_format_for_standard_scripts(),
                ),
                ScriptType::P2WPKH => (conf.pub_addr_prefix, conf.pub_t_addr_prefix, UtxoAddressFormat::Segwit),
                ScriptType::P2WSH => (conf.pub_addr_prefix, conf.pub_t_addr_prefix, UtxoAddressFormat::Segwit),
            };

            Address {
                hash: dst.hash,
                checksum_type: conf.checksum_type,
                prefix,
                t_addr_prefix,
                hrp: conf.bech32_hrp.clone(),
                addr_format,
            }
        })
        .collect();

    Ok(addresses)
}

pub fn denominate_satoshis(coin: &UtxoCoinFields, satoshi: i64) -> f64 {
    satoshi as f64 / 10f64.powf(coin.decimals as f64)
}

pub fn base_coin_balance<T>(coin: &T) -> BalanceFut<BigDecimal>
where
    T: MarketCoinOps,
{
    coin.my_spendable_balance()
}

pub fn address_from_str_unchecked(coin: &UtxoCoinFields, address: &str) -> MmResult<Address, AddrFromStrError> {
    let mut errors = Vec::with_capacity(3);

    match Address::from_str(address) {
        Ok(legacy) => return Ok(legacy),
        Err(e) => errors.push(e.to_string()),
    };

    match Address::from_segwitaddress(
        address,
        coin.conf.checksum_type,
        coin.conf.pub_addr_prefix,
        coin.conf.pub_t_addr_prefix,
    ) {
        Ok(segwit) => return Ok(segwit),
        Err(e) => errors.push(e),
    }

    match Address::from_cashaddress(
        address,
        coin.conf.checksum_type,
        coin.conf.pub_addr_prefix,
        coin.conf.p2sh_addr_prefix,
        coin.conf.pub_t_addr_prefix,
    ) {
        Ok(cashaddress) => return Ok(cashaddress),
        Err(e) => errors.push(e),
    }

    MmError::err(AddrFromStrError::CannotDetermineFormat(errors))
}

pub fn my_public_key(coin: &UtxoCoinFields) -> Result<&Public, MmError<UnexpectedDerivationMethod>> {
    match coin.priv_key_policy {
        PrivKeyPolicy::KeyPair(ref key_pair) => Ok(key_pair.public()),
        // Hardware Wallets requires BIP39/BIP44 derivation path to extract a public key.
        PrivKeyPolicy::Trezor => MmError::err(UnexpectedDerivationMethod::ExpectedSingleAddress),
    }
}

pub fn checked_address_from_str<T: UtxoCommonOps>(coin: &T, address: &str) -> MmResult<Address, AddrFromStrError> {
    let addr = address_from_str_unchecked(coin.as_ref(), address)?;
    check_withdraw_address_supported(coin, &addr)?;
    Ok(addr)
}

pub async fn get_current_mtp(coin: &UtxoCoinFields, coin_variant: CoinVariant) -> UtxoRpcResult<u32> {
    let current_block = coin.rpc_client.get_block_count().compat().await?;
    coin.rpc_client
        .get_median_time_past(current_block, coin.conf.mtp_block_count, coin_variant)
        .compat()
        .await
}

pub fn send_outputs_from_my_address<T>(coin: T, outputs: Vec<TransactionOutput>) -> TransactionFut
where
    T: UtxoCommonOps + GetUtxoListOps,
{
    let fut = send_outputs_from_my_address_impl(coin, outputs);
    Box::new(fut.boxed().compat().map(|tx| tx.into()))
}

pub fn tx_size_in_v_bytes(from_addr_format: &UtxoAddressFormat, tx: &UtxoTx) -> usize {
    let transaction_bytes = serialize(tx);
    // 2 bytes are used to indicate the length of signature and pubkey
    // total is 107
    let additional_len = 2 + MAX_DER_SIGNATURE_LEN + COMPRESSED_PUBKEY_LEN;
    // Virtual size of the transaction
    // https://bitcoin.stackexchange.com/questions/87275/how-to-calculate-segwit-transaction-fee-in-bytes/87276#87276
    match from_addr_format {
        UtxoAddressFormat::Segwit => {
            let base_size = transaction_bytes.len();
            // 4 additional bytes (2 for the marker and 2 for the flag) and 1 additional byte for every input in the witness for the SIGHASH flag
            let total_size = transaction_bytes.len() + 4 + tx.inputs().len() * (additional_len + 1);
            ((0.75 * base_size as f64) + (0.25 * total_size as f64)) as usize
        },
        _ => transaction_bytes.len() + tx.inputs().len() * additional_len,
    }
}

pub struct UtxoTxBuilder<'a, T: AsRef<UtxoCoinFields> + UtxoTxGenerationOps> {
    coin: &'a T,
    from: Option<Address>,
    /// The available inputs that *can* be included in the resulting tx
    available_inputs: Vec<UnspentInfo>,
    fee_policy: FeePolicy,
    fee: Option<ActualTxFee>,
    gas_fee: Option<u64>,
    tx: TransactionInputSigner,
    change: u64,
    sum_inputs: u64,
    sum_outputs_value: u64,
    tx_fee: u64,
    min_relay_fee: Option<u64>,
    dust: Option<u64>,
}

impl<'a, T: AsRef<UtxoCoinFields> + UtxoTxGenerationOps> UtxoTxBuilder<'a, T> {
    pub fn new(coin: &'a T) -> Self {
        UtxoTxBuilder {
            tx: coin.as_ref().transaction_preimage(),
            coin,
            from: coin.as_ref().derivation_method.single_addr().cloned(),
            available_inputs: vec![],
            fee_policy: FeePolicy::SendExact,
            fee: None,
            gas_fee: None,
            change: 0,
            sum_inputs: 0,
            sum_outputs_value: 0,
            tx_fee: 0,
            min_relay_fee: None,
            dust: None,
        }
    }

    pub fn with_from_address(mut self, from: Address) -> Self {
        self.from = Some(from);
        self
    }

    pub fn with_dust(mut self, dust_amount: u64) -> Self {
        self.dust = Some(dust_amount);
        self
    }

    pub fn add_required_inputs(mut self, inputs: impl IntoIterator<Item = UnspentInfo>) -> Self {
        self.tx
            .inputs
            .extend(inputs.into_iter().map(|input| UnsignedTransactionInput {
                previous_output: input.outpoint,
                sequence: SEQUENCE_FINAL,
                amount: input.value,
                witness: Vec::new(),
            }));
        self
    }

    /// This function expects that utxos are sorted by amounts in ascending order
    /// Consider sorting before calling this function
    pub fn add_available_inputs(mut self, inputs: impl IntoIterator<Item = UnspentInfo>) -> Self {
        self.available_inputs.extend(inputs);
        self
    }

    pub fn add_outputs(mut self, outputs: impl IntoIterator<Item = TransactionOutput>) -> Self {
        self.tx.outputs.extend(outputs);
        self
    }

    pub fn with_fee_policy(mut self, new_policy: FeePolicy) -> Self {
        self.fee_policy = new_policy;
        self
    }

    pub fn with_fee(mut self, fee: ActualTxFee) -> Self {
        self.fee = Some(fee);
        self
    }

    /// Note `gas_fee` should be enough to execute all of the contract calls within UTXO outputs.
    /// QRC20 specific: `gas_fee` should be calculated by: gas_limit * gas_price * (count of contract calls),
    /// or should be sum of gas fee of all contract calls.
    pub fn with_gas_fee(mut self, gas_fee: u64) -> Self {
        self.gas_fee = Some(gas_fee);
        self
    }

    /// Recalculates fee and checks whether transaction is complete (inputs collected cover the outputs)
    fn update_fee_and_check_completeness(
        &mut self,
        from_addr_format: &UtxoAddressFormat,
        actual_tx_fee: &ActualTxFee,
    ) -> bool {
        self.tx_fee = match &actual_tx_fee {
            ActualTxFee::Dynamic(f) => {
                let transaction = UtxoTx::from(self.tx.clone());
                let v_size = tx_size_in_v_bytes(from_addr_format, &transaction);
                (f * v_size as u64) / KILO_BYTE
            },
            ActualTxFee::FixedPerKb(f) => {
                let transaction = UtxoTx::from(self.tx.clone());
                let v_size = tx_size_in_v_bytes(from_addr_format, &transaction) as u64;
                let v_size_kb = if v_size % KILO_BYTE == 0 {
                    v_size / KILO_BYTE
                } else {
                    v_size / KILO_BYTE + 1
                };
                f * v_size_kb
            },
        };

        match self.fee_policy {
            FeePolicy::SendExact => {
                let mut outputs_plus_fee = self.sum_outputs_value + self.tx_fee;
                if self.sum_inputs >= outputs_plus_fee {
                    self.change = self.sum_inputs - outputs_plus_fee;
                    if self.change > self.dust() {
                        // there will be change output
                        if let ActualTxFee::Dynamic(ref f) = actual_tx_fee {
                            self.tx_fee += (f * P2PKH_OUTPUT_LEN) / KILO_BYTE;
                            outputs_plus_fee += (f * P2PKH_OUTPUT_LEN) / KILO_BYTE;
                        }
                    }
                    if let Some(min_relay) = self.min_relay_fee {
                        if self.tx_fee < min_relay {
                            outputs_plus_fee -= self.tx_fee;
                            outputs_plus_fee += min_relay;
                            self.tx_fee = min_relay;
                        }
                    }
                    self.sum_inputs >= outputs_plus_fee
                } else {
                    false
                }
            },
            FeePolicy::DeductFromOutput(_) => {
                if self.sum_inputs >= self.sum_outputs_value {
                    self.change = self.sum_inputs - self.sum_outputs_value;
                    if self.change > self.dust() {
                        if let ActualTxFee::Dynamic(ref f) = actual_tx_fee {
                            self.tx_fee += (f * P2PKH_OUTPUT_LEN) / KILO_BYTE;
                        }
                    }
                    if let Some(min_relay) = self.min_relay_fee {
                        if self.tx_fee < min_relay {
                            self.tx_fee = min_relay;
                        }
                    }
                    true
                } else {
                    false
                }
            },
        }
    }

    fn dust(&self) -> u64 {
        match self.dust {
            Some(dust) => dust,
            None => self.coin.as_ref().dust_amount,
        }
    }

    /// Generates unsigned transaction (TransactionInputSigner) from specified utxos and outputs.
    /// Sends the change (inputs amount - outputs amount) to the [`UtxoTxBuilder::from`] address.
    /// Also returns additional transaction data
    pub async fn build(mut self) -> GenerateTxResult {
        let coin = self.coin;
        let dust: u64 = self.dust();
        let from = self
            .from
            .clone()
            .or_mm_err(|| GenerateTxError::Internal("'from' address is not specified".to_owned()))?;
        let change_script_pubkey = output_script(&from, ScriptType::P2PKH).to_bytes();

        let actual_tx_fee = match self.fee {
            Some(fee) => fee,
            None => coin.get_tx_fee().await?,
        };

        true_or!(!self.tx.outputs.is_empty(), GenerateTxError::EmptyOutputs);

        let mut received_by_me = 0;
        for output in self.tx.outputs.iter() {
            let script: Script = output.script_pubkey.clone().into();
            if script.opcodes().next() != Some(Ok(Opcode::OP_RETURN)) {
                true_or!(output.value >= dust, GenerateTxError::OutputValueLessThanDust {
                    value: output.value,
                    dust
                });
            }
            self.sum_outputs_value += output.value;
            if output.script_pubkey == change_script_pubkey {
                received_by_me += output.value;
            }
        }

        if let Some(gas_fee) = self.gas_fee {
            self.sum_outputs_value += gas_fee;
        }

        true_or!(
            !self.available_inputs.is_empty() || !self.tx.inputs.is_empty(),
            GenerateTxError::EmptyUtxoSet {
                required: self.sum_outputs_value
            }
        );

        self.min_relay_fee = if coin.as_ref().conf.force_min_relay_fee {
            let fee_dec = coin.as_ref().rpc_client.get_relay_fee().compat().await?;
            let min_relay_fee = sat_from_big_decimal(&fee_dec, coin.as_ref().decimals)?;
            Some(min_relay_fee)
        } else {
            None
        };

        for utxo in self.available_inputs.clone() {
            self.tx.inputs.push(UnsignedTransactionInput {
                previous_output: utxo.outpoint,
                sequence: SEQUENCE_FINAL,
                amount: utxo.value,
                witness: vec![],
            });
            self.sum_inputs += utxo.value;

            if self.update_fee_and_check_completeness(&from.addr_format, &actual_tx_fee) {
                break;
            }
        }

        match self.fee_policy {
            FeePolicy::SendExact => self.sum_outputs_value += self.tx_fee,
            FeePolicy::DeductFromOutput(i) => {
                let min_output = self.tx_fee + dust;
                let val = self.tx.outputs[i].value;
                true_or!(val >= min_output, GenerateTxError::DeductFeeFromOutputFailed {
                    output_idx: i,
                    output_value: val,
                    required: min_output,
                });
                self.tx.outputs[i].value -= self.tx_fee;
                if self.tx.outputs[i].script_pubkey == change_script_pubkey {
                    received_by_me -= self.tx_fee;
                }
            },
        };
        true_or!(
            self.sum_inputs >= self.sum_outputs_value,
            GenerateTxError::NotEnoughUtxos {
                sum_utxos: self.sum_inputs,
                required: self.sum_outputs_value
            }
        );

        let change = self.sum_inputs - self.sum_outputs_value;
        let unused_change = if change > dust {
            self.tx.outputs.push({
                TransactionOutput {
                    value: change,
                    script_pubkey: change_script_pubkey.clone(),
                }
            });
            received_by_me += change;
            None
        } else if change > 0 {
            Some(change)
        } else {
            None
        };

        let data = AdditionalTxData {
            fee_amount: self.tx_fee,
            received_by_me,
            spent_by_me: self.sum_inputs,
            unused_change,
            // will be changed if the ticker is KMD
            kmd_rewards: None,
        };

        Ok(coin
            .calc_interest_if_required(self.tx, data, change_script_pubkey)
            .await?)
    }
}

/// Calculates interest if the coin is KMD
/// Adds the value to existing output to my_script_pub or creates additional interest output
/// returns transaction and data as is if the coin is not KMD
pub async fn calc_interest_if_required<T: UtxoCommonOps>(
    coin: &T,
    mut unsigned: TransactionInputSigner,
    mut data: AdditionalTxData,
    my_script_pub: Bytes,
) -> UtxoRpcResult<(TransactionInputSigner, AdditionalTxData)> {
    if coin.as_ref().conf.ticker != "KMD" {
        return Ok((unsigned, data));
    }
    unsigned.lock_time = coin.get_current_mtp().await?;
    let mut interest = 0;
    for input in unsigned.inputs.iter() {
        let prev_hash = input.previous_output.hash.reversed().into();
        let tx = coin
            .as_ref()
            .rpc_client
            .get_verbose_transaction(&prev_hash)
            .compat()
            .await?;
        if let Ok(output_interest) =
            kmd_interest(tx.height, input.amount, tx.locktime as u64, unsigned.lock_time as u64)
        {
            interest += output_interest;
        };
    }
    if interest > 0 {
        data.received_by_me += interest;
        let mut output_to_me = unsigned
            .outputs
            .iter_mut()
            .find(|out| out.script_pubkey == my_script_pub);
        // add calculated interest to existing output to my address
        // or create the new one if it's not found
        match output_to_me {
            Some(ref mut output) => output.value += interest,
            None => {
                let interest_output = TransactionOutput {
                    script_pubkey: my_script_pub,
                    value: interest,
                };
                unsigned.outputs.push(interest_output);
            },
        };
    } else {
        // if interest is zero attempt to set the lowest possible lock_time to claim it later
        unsigned.lock_time = now_sec_u32() - 3600 + 777 * 2;
    }
    let rewards_amount = big_decimal_from_sat_unsigned(interest, coin.as_ref().decimals);
    data.kmd_rewards = Some(KmdRewardsDetails::claimed_by_me(rewards_amount));
    Ok((unsigned, data))
}

pub struct P2SHSpendingTxInput<'a> {
    prev_transaction: UtxoTx,
    redeem_script: Bytes,
    outputs: Vec<TransactionOutput>,
    script_data: Script,
    sequence: u32,
    lock_time: u32,
    keypair: &'a KeyPair,
}

enum LocktimeSetting {
    CalcByHtlcLocktime(u32),
    UseExact(u32),
}

async fn p2sh_spending_tx_preimage<T: UtxoCommonOps>(
    coin: &T,
    prev_tx: &UtxoTx,
    lock_time: LocktimeSetting,
    sequence: u32,
    outputs: Vec<TransactionOutput>,
) -> Result<TransactionInputSigner, String> {
    if prev_tx.outputs.is_empty() {
        return ERR!("Previous transaction doesn't have any output");
    }
    let lock_time = match lock_time {
        LocktimeSetting::CalcByHtlcLocktime(lock) => try_s!(coin.p2sh_tx_locktime(lock).await),
        LocktimeSetting::UseExact(lock) => lock,
    };
    let n_time = if coin.as_ref().conf.is_pos {
        Some(now_sec_u32())
    } else {
        None
    };
    let str_d_zeel = if coin.as_ref().conf.ticker == "NAV" {
        Some("".into())
    } else {
        None
    };
    let hash_algo = coin.as_ref().tx_hash_algo.into();
    Ok(TransactionInputSigner {
        lock_time,
        version: coin.as_ref().conf.tx_version,
        n_time,
        overwintered: coin.as_ref().conf.overwintered,
        inputs: vec![UnsignedTransactionInput {
            sequence,
            previous_output: OutPoint {
                hash: prev_tx.hash(),
                index: DEFAULT_SWAP_VOUT as u32,
            },
            amount: prev_tx.outputs[0].value,
            witness: Vec::new(),
        }],
        outputs,
        expiry_height: 0,
        join_splits: vec![],
        shielded_spends: vec![],
        shielded_outputs: vec![],
        value_balance: 0,
        version_group_id: coin.as_ref().conf.version_group_id,
        consensus_branch_id: coin.as_ref().conf.consensus_branch_id,
        zcash: coin.as_ref().conf.zcash,
        posv: coin.as_ref().conf.is_posv,
        str_d_zeel,
        hash_algo,
    })
}

pub async fn p2sh_spending_tx<T: UtxoCommonOps>(coin: &T, input: P2SHSpendingTxInput<'_>) -> Result<UtxoTx, String> {
    let unsigned = try_s!(
        p2sh_spending_tx_preimage(
            coin,
            &input.prev_transaction,
            LocktimeSetting::CalcByHtlcLocktime(input.lock_time),
            input.sequence,
            input.outputs
        )
        .await
    );
    let signed_input = try_s!(p2sh_spend(
        &unsigned,
        DEFAULT_SWAP_VOUT,
        input.keypair,
        input.script_data,
        input.redeem_script.into(),
        coin.as_ref().conf.signature_version,
        coin.as_ref().conf.fork_id
    ));
    Ok(UtxoTx {
        version: unsigned.version,
        n_time: unsigned.n_time,
        overwintered: unsigned.overwintered,
        lock_time: unsigned.lock_time,
        inputs: vec![signed_input],
        outputs: unsigned.outputs,
        expiry_height: unsigned.expiry_height,
        join_splits: vec![],
        shielded_spends: vec![],
        shielded_outputs: vec![],
        value_balance: 0,
        version_group_id: coin.as_ref().conf.version_group_id,
        binding_sig: H512::default(),
        join_split_sig: H512::default(),
        join_split_pubkey: H256::default(),
        zcash: coin.as_ref().conf.zcash,
        posv: coin.as_ref().conf.is_posv,
        str_d_zeel: unsigned.str_d_zeel,
        tx_hash_algo: unsigned.hash_algo.into(),
    })
}

pub type GenDexFeeSpendResult = MmResult<TransactionInputSigner, TxGenError>;

enum CalcPremiumBy {
    DeductMinerFee,
    UseExactAmount(u64),
}

async fn gen_dex_fee_spend_preimage<T: UtxoCommonOps>(
    coin: &T,
    args: &GenDexFeeSpendArgs<'_>,
    lock_time: LocktimeSetting,
    calc_premium: CalcPremiumBy,
) -> GenDexFeeSpendResult {
    let mut prev_tx: UtxoTx =
        deserialize(args.dex_fee_tx).map_to_mm(|e| TxGenError::TxDeserialization(e.to_string()))?;
    prev_tx.tx_hash_algo = coin.as_ref().tx_hash_algo;
    drop_mutability!(prev_tx);

    let dex_fee_sat = sat_from_big_decimal(&args.dex_fee_amount, coin.as_ref().decimals)?;
    let premium_sat = match calc_premium {
        CalcPremiumBy::UseExactAmount(sat) => sat,
        CalcPremiumBy::DeductMinerFee => {
            let miner_fee = coin
                .get_htlc_spend_fee(DEFAULT_SWAP_TX_SPEND_SIZE, &FeeApproxStage::WithoutApprox)
                .await?;

            let premium_sat = sat_from_big_decimal(&args.premium_amount, coin.as_ref().decimals)?;
            if miner_fee + coin.as_ref().dust_amount > premium_sat {
                return MmError::err(TxGenError::MinerFeeExceedsPremium {
                    miner_fee: big_decimal_from_sat_unsigned(miner_fee, coin.as_ref().decimals),
                    premium: args.premium_amount.clone(),
                });
            }
            premium_sat - miner_fee
        },
    };

    let dex_fee_address = address_from_raw_pubkey(
        args.dex_fee_pub,
        coin.as_ref().conf.pub_addr_prefix,
        coin.as_ref().conf.pub_t_addr_prefix,
        coin.as_ref().conf.checksum_type,
        coin.as_ref().conf.bech32_hrp.clone(),
        coin.addr_format().clone(),
    )
    .map_to_mm(|e| TxGenError::AddressDerivation(format!("Failed to derive dex_fee_address: {}", e)))?;
    let dex_fee_output = TransactionOutput {
        value: dex_fee_sat,
        script_pubkey: Builder::build_p2pkh(&dex_fee_address.hash).to_bytes(),
    };

    let premium_address = address_from_raw_pubkey(
        args.maker_pub,
        coin.as_ref().conf.pub_addr_prefix,
        coin.as_ref().conf.pub_t_addr_prefix,
        coin.as_ref().conf.checksum_type,
        coin.as_ref().conf.bech32_hrp.clone(),
        coin.addr_format().clone(),
    )
    .map_to_mm(|e| TxGenError::AddressDerivation(format!("Failed to derive premium_address: {}", e)))?;
    let premium_output = TransactionOutput {
        value: premium_sat,
        script_pubkey: Builder::build_p2pkh(&premium_address.hash).to_bytes(),
    };

    p2sh_spending_tx_preimage(coin, &prev_tx, lock_time, SEQUENCE_FINAL, vec![
        dex_fee_output,
        premium_output,
    ])
    .await
    .map_to_mm(TxGenError::Legacy)
}

pub async fn gen_and_sign_dex_fee_spend_preimage<T: UtxoCommonOps>(
    coin: &T,
    args: &GenDexFeeSpendArgs<'_>,
    htlc_keypair: &KeyPair,
) -> GenAndSignDexFeeSpendResult {
    let maker_pub = Public::from_slice(args.maker_pub).map_to_mm(|e| TxGenError::InvalidPubkey(e.to_string()))?;
    let taker_pub = Public::from_slice(args.taker_pub).map_to_mm(|e| TxGenError::InvalidPubkey(e.to_string()))?;

    let preimage = gen_dex_fee_spend_preimage(
        coin,
        args,
        LocktimeSetting::CalcByHtlcLocktime(args.time_lock),
        CalcPremiumBy::DeductMinerFee,
    )
    .await?;

    let redeem_script = swap_proto_v2_scripts::dex_fee_script(args.time_lock, args.secret_hash, &taker_pub, &maker_pub);
    let signature = calc_and_sign_sighash(
        &preimage,
        DEFAULT_SWAP_VOUT,
        &redeem_script,
        htlc_keypair,
        coin.as_ref().conf.signature_version,
        coin.as_ref().conf.fork_id,
    )?;
    let preimage_tx: UtxoTx = preimage.into();
    Ok(TxPreimageWithSig {
        preimage: serialize(&preimage_tx).take(),
        signature: signature.take(),
    })
}

pub async fn validate_dex_fee_spend_preimage<T: UtxoCommonOps + SwapOps>(
    coin: &T,
    gen_args: &GenDexFeeSpendArgs<'_>,
    preimage: &TxPreimageWithSig,
) -> ValidateDexFeeSpendPreimageResult {
    // TODO validate that preimage has exactly 2 outputs
    let actual_preimage_tx: UtxoTx = deserialize(preimage.preimage.as_slice())
        .map_to_mm(|e| ValidateDexFeeSpendPreimageError::TxDeserialization(e.to_string()))?;

    let maker_pub = Public::from_slice(gen_args.maker_pub)
        .map_to_mm(|e| ValidateDexFeeSpendPreimageError::InvalidPubkey(e.to_string()))?;
    let taker_pub = Public::from_slice(gen_args.taker_pub)
        .map_to_mm(|e| ValidateDexFeeSpendPreimageError::InvalidPubkey(e.to_string()))?;

    // TODO validate premium amount. Might be a bit tricky in the case of dynamic miner fee
    // TODO validate that output amounts are larger than dust

    let premium = match actual_preimage_tx.outputs.get(1) {
        Some(o) => o.value,
        None => {
            return MmError::err(ValidateDexFeeSpendPreimageError::InvalidPreimage(
                "Preimage doesn't have output 1".into(),
            ))
        },
    };

    // Here, we have to use the exact lock time and premium amount from the preimage because maker
    // can get different values (e.g. if MTP advances during preimage exchange/fee rate changes)
    let expected_preimage = gen_dex_fee_spend_preimage(
        coin,
        gen_args,
        LocktimeSetting::UseExact(actual_preimage_tx.lock_time),
        CalcPremiumBy::UseExactAmount(premium),
    )
    .await?;
    let redeem_script =
        swap_proto_v2_scripts::dex_fee_script(gen_args.time_lock, gen_args.secret_hash, &taker_pub, &maker_pub);
    let sig_hash = signature_hash_to_sign(
        &expected_preimage,
        DEFAULT_SWAP_VOUT,
        &redeem_script,
        coin.as_ref().conf.signature_version,
        coin.as_ref().conf.fork_id,
    )?;

    if !taker_pub
        .verify(&sig_hash, &preimage.signature.clone().into())
        .map_to_mm(|e| ValidateDexFeeSpendPreimageError::SignatureVerificationFailure(e.to_string()))?
    {
        return MmError::err(ValidateDexFeeSpendPreimageError::InvalidTakerSignature);
    };
    let expected_preimage_tx: UtxoTx = expected_preimage.into();
    if expected_preimage_tx != actual_preimage_tx {
        return MmError::err(ValidateDexFeeSpendPreimageError::InvalidPreimage(
            "Preimage is not equal to expected".into(),
        ));
    }
    Ok(())
}

pub async fn sign_and_broadcast_dex_fee_spend<T: UtxoCommonOps>(
    coin: &T,
    preimage: &TxPreimageWithSig,
    gen_args: &GenDexFeeSpendArgs<'_>,
    secret: &[u8],
    htlc_keypair: &KeyPair,
) -> TransactionResult {
    let taker_pub = try_tx_s!(Public::from_slice(gen_args.taker_pub));

    let mut dex_fee_tx: UtxoTx = try_tx_s!(deserialize(gen_args.dex_fee_tx));
    dex_fee_tx.tx_hash_algo = coin.as_ref().tx_hash_algo;
    drop_mutability!(dex_fee_tx);

    let mut preimage_tx: UtxoTx = try_tx_s!(deserialize(preimage.preimage.as_slice()));
    preimage_tx.tx_hash_algo = coin.as_ref().tx_hash_algo;
    drop_mutability!(preimage_tx);

    let secret_hash = dhash160(secret);
    let redeem_script = swap_proto_v2_scripts::dex_fee_script(
        gen_args.time_lock,
        secret_hash.as_slice(),
        &taker_pub,
        htlc_keypair.public(),
    );

    let mut signer: TransactionInputSigner = preimage_tx.clone().into();
    signer.inputs[0].amount = dex_fee_tx.outputs[0].value;
    signer.consensus_branch_id = coin.as_ref().conf.consensus_branch_id;
    drop_mutability!(signer);

    let maker_signature = try_tx_s!(calc_and_sign_sighash(
        &signer,
        DEFAULT_SWAP_VOUT,
        &redeem_script,
        htlc_keypair,
        coin.as_ref().conf.signature_version,
        coin.as_ref().conf.fork_id
    ));
    let sig_hash_all_fork_id = 1 | coin.as_ref().conf.fork_id as u8;
    let mut taker_signature_with_sighash = preimage.signature.clone();
    taker_signature_with_sighash.push(sig_hash_all_fork_id);
    drop_mutability!(taker_signature_with_sighash);

    let mut maker_signature_with_sighash: Vec<u8> = maker_signature.take();
    maker_signature_with_sighash.push(sig_hash_all_fork_id);
    drop_mutability!(maker_signature_with_sighash);

    let script_sig = Builder::default()
        .push_opcode(Opcode::OP_0)
        .push_data(&taker_signature_with_sighash)
        .push_data(&maker_signature_with_sighash)
        .push_data(secret)
        .push_opcode(Opcode::OP_0)
        .push_data(&redeem_script)
        .into_bytes();
    let mut final_tx: UtxoTx = signer.into();
    final_tx.inputs[0].script_sig = script_sig;
    drop_mutability!(final_tx);

    try_tx_s!(coin.broadcast_tx(&final_tx).await, final_tx);
    Ok(final_tx.into())
}

pub fn send_taker_fee<T>(coin: T, fee_pub_key: &[u8], amount: BigDecimal) -> TransactionFut
where
    T: UtxoCommonOps + GetUtxoListOps,
{
    let address = try_tx_fus!(address_from_raw_pubkey(
        fee_pub_key,
        coin.as_ref().conf.pub_addr_prefix,
        coin.as_ref().conf.pub_t_addr_prefix,
        coin.as_ref().conf.checksum_type,
        coin.as_ref().conf.bech32_hrp.clone(),
        coin.addr_format().clone(),
    ));
    let amount = try_tx_fus!(sat_from_big_decimal(&amount, coin.as_ref().decimals));
    let output = TransactionOutput {
        value: amount,
        script_pubkey: Builder::build_p2pkh(&address.hash).to_bytes(),
    };
    send_outputs_from_my_address(coin, vec![output])
}

pub fn send_maker_payment<T>(coin: T, args: SendPaymentArgs) -> TransactionFut
where
    T: UtxoCommonOps + GetUtxoListOps + SwapOps,
{
    let maker_htlc_key_pair = coin.derive_htlc_key_pair(args.swap_unique_data);
    let SwapPaymentOutputsResult {
        payment_address,
        outputs,
    } = try_tx_fus!(generate_swap_payment_outputs(
        &coin,
        args.time_lock,
        maker_htlc_key_pair.public_slice(),
        args.other_pubkey,
        args.secret_hash,
        args.amount,
        SwapPaymentType::TakerOrMakerPayment,
    ));
    let send_fut = match &coin.as_ref().rpc_client {
        UtxoRpcClientEnum::Electrum(_) => Either::A(send_outputs_from_my_address(coin, outputs)),
        UtxoRpcClientEnum::Native(client) => {
            let addr_string = try_tx_fus!(payment_address.display_address());
            Either::B(
                client
                    .import_address(&addr_string, &addr_string, false)
                    .map_err(|e| TransactionErr::Plain(ERRL!("{}", e)))
                    .and_then(move |_| send_outputs_from_my_address(coin, outputs)),
            )
        },
    };
    Box::new(send_fut)
}

pub fn send_taker_payment<T>(coin: T, args: SendPaymentArgs) -> TransactionFut
where
    T: UtxoCommonOps + GetUtxoListOps + SwapOps,
{
    let total_amount = match args.watcher_reward {
        Some(reward) => args.amount + reward.amount,
        None => args.amount,
    };

    let taker_htlc_key_pair = coin.derive_htlc_key_pair(args.swap_unique_data);
    let SwapPaymentOutputsResult {
        payment_address,
        outputs,
    } = try_tx_fus!(generate_swap_payment_outputs(
        &coin,
        args.time_lock,
        taker_htlc_key_pair.public_slice(),
        args.other_pubkey,
        args.secret_hash,
        total_amount,
        SwapPaymentType::TakerOrMakerPayment,
    ));

    let send_fut = match &coin.as_ref().rpc_client {
        UtxoRpcClientEnum::Electrum(_) => Either::A(send_outputs_from_my_address(coin, outputs)),
        UtxoRpcClientEnum::Native(client) => {
            let addr_string = try_tx_fus!(payment_address.display_address());
            Either::B(
                client
                    .import_address(&addr_string, &addr_string, false)
                    .map_err(|e| TransactionErr::Plain(ERRL!("{}", e)))
                    .and_then(move |_| send_outputs_from_my_address(coin, outputs)),
            )
        },
    };
    Box::new(send_fut)
}

pub fn send_maker_spends_taker_payment<T: UtxoCommonOps + SwapOps>(coin: T, args: SpendPaymentArgs) -> TransactionFut {
    let my_address = try_tx_fus!(coin.as_ref().derivation_method.single_addr_or_err()).clone();
    let mut prev_transaction: UtxoTx = try_tx_fus!(deserialize(args.other_payment_tx).map_err(|e| ERRL!("{:?}", e)));
    prev_transaction.tx_hash_algo = coin.as_ref().tx_hash_algo;
    drop_mutability!(prev_transaction);
    if prev_transaction.outputs.is_empty() {
        return try_tx_fus!(TX_PLAIN_ERR!("Transaction doesn't have any output"));
    }

    let key_pair = coin.derive_htlc_key_pair(args.swap_unique_data);
    let script_data = Builder::default()
        .push_data(args.secret)
        .push_opcode(Opcode::OP_0)
        .into_script();

    let redeem_script = payment_script(
        args.time_lock,
        args.secret_hash,
        &try_tx_fus!(Public::from_slice(args.other_pubkey)),
        key_pair.public(),
    )
    .into();
    let time_lock = args.time_lock;
    let fut = async move {
        let fee = try_tx_s!(
            coin.get_htlc_spend_fee(DEFAULT_SWAP_TX_SPEND_SIZE, &FeeApproxStage::WithoutApprox)
                .await
        );
        if fee >= prev_transaction.outputs[0].value {
            return TX_PLAIN_ERR!(
                "HTLC spend fee {} is greater than transaction output {}",
                fee,
                prev_transaction.outputs[0].value
            );
        }
        let script_pubkey = output_script(&my_address, ScriptType::P2PKH).to_bytes();
        let output = TransactionOutput {
            value: prev_transaction.outputs[0].value - fee,
            script_pubkey,
        };

        let input = P2SHSpendingTxInput {
            prev_transaction,
            redeem_script,
            outputs: vec![output],
            script_data,
            sequence: SEQUENCE_FINAL,
            lock_time: time_lock,
            keypair: &key_pair,
        };
        let transaction = try_tx_s!(coin.p2sh_spending_tx(input).await);

        let tx_fut = coin.as_ref().rpc_client.send_transaction(&transaction).compat();
        try_tx_s!(tx_fut.await, transaction);

        Ok(transaction.into())
    };
    Box::new(fut.boxed().compat())
}

pub fn send_maker_payment_spend_preimage<T: UtxoCommonOps + SwapOps>(
    coin: &T,
    input: SendMakerPaymentSpendPreimageInput,
) -> TransactionFut {
    let mut transaction: UtxoTx = try_tx_fus!(deserialize(input.preimage).map_err(|e| ERRL!("{:?}", e)));
    if transaction.inputs.is_empty() {
        return try_tx_fus!(TX_PLAIN_ERR!("Transaction doesn't have any input"));
    }
    let script = Script::from(transaction.inputs[DEFAULT_SWAP_VIN].script_sig.clone());
    let mut instructions = script.iter();

    let instruction_1 = try_tx_fus!(try_tx_fus!(instructions.next().ok_or("Instruction not found")));
    let instruction_2 = try_tx_fus!(try_tx_fus!(instructions.next().ok_or("Instruction not found")));

    let script_sig = try_tx_fus!(instruction_1
        .data
        .ok_or("No script signature in the taker spends maker payment preimage"));
    let redeem_script = try_tx_fus!(instruction_2
        .data
        .ok_or("No redeem script in the taker spends maker payment preimage"));
    let script_data = Builder::default()
        .push_data(input.secret)
        .push_opcode(Opcode::OP_0)
        .into_script();

    let mut resulting_script = Builder::default().push_data(script_sig).into_bytes();
    resulting_script.extend_from_slice(&script_data);
    let redeem_part = Builder::default().push_data(redeem_script).into_bytes();
    resulting_script.extend_from_slice(&redeem_part);

    transaction.inputs[DEFAULT_SWAP_VIN].script_sig = resulting_script;

    let coin = coin.clone();
    let fut = async move {
        let tx_fut = coin.as_ref().rpc_client.send_transaction(&transaction).compat();
        try_tx_s!(tx_fut.await, transaction);

        Ok(transaction.into())
    };

    Box::new(fut.boxed().compat())
}

pub fn create_maker_payment_spend_preimage<T: UtxoCommonOps + SwapOps>(
    coin: &T,
    maker_payment_tx: &[u8],
    time_lock: u32,
    maker_pub: &[u8],
    secret_hash: &[u8],
    swap_unique_data: &[u8],
) -> TransactionFut {
    let my_address = try_tx_fus!(coin.as_ref().derivation_method.single_addr_or_err()).clone();
    let mut prev_transaction: UtxoTx = try_tx_fus!(deserialize(maker_payment_tx).map_err(|e| ERRL!("{:?}", e)));
    prev_transaction.tx_hash_algo = coin.as_ref().tx_hash_algo;
    drop_mutability!(prev_transaction);
    if prev_transaction.outputs.is_empty() {
        return try_tx_fus!(TX_PLAIN_ERR!("Transaction doesn't have any output"));
    }

    let key_pair = coin.derive_htlc_key_pair(swap_unique_data);

    let script_data = Builder::default().into_script();
    let redeem_script = payment_script(
        time_lock,
        secret_hash,
        &try_tx_fus!(Public::from_slice(maker_pub)),
        key_pair.public(),
    )
    .into();
    let coin = coin.clone();
    let fut = async move {
        let fee = try_tx_s!(
            coin.get_htlc_spend_fee(DEFAULT_SWAP_TX_SPEND_SIZE, &FeeApproxStage::WatcherPreimage)
                .await
        );

        if fee >= prev_transaction.outputs[0].value {
            return TX_PLAIN_ERR!(
                "HTLC spend fee {} is greater than transaction output {}",
                fee,
                prev_transaction.outputs[0].value
            );
        }
        let script_pubkey = output_script(&my_address, ScriptType::P2PKH).to_bytes();
        let output = TransactionOutput {
            value: prev_transaction.outputs[0].value - fee,
            script_pubkey,
        };

        let input = P2SHSpendingTxInput {
            prev_transaction,
            redeem_script,
            outputs: vec![output],
            script_data,
            sequence: SEQUENCE_FINAL,
            lock_time: time_lock,
            keypair: &key_pair,
        };
        let transaction = try_tx_s!(coin.p2sh_spending_tx(input).await);

        Ok(transaction.into())
    };
    Box::new(fut.boxed().compat())
}

pub fn create_taker_payment_refund_preimage<T: UtxoCommonOps + SwapOps>(
    coin: &T,
    taker_payment_tx: &[u8],
    time_lock: u32,
    maker_pub: &[u8],
    secret_hash: &[u8],
    swap_unique_data: &[u8],
) -> TransactionFut {
    let coin = coin.clone();
    let my_address = try_tx_fus!(coin.as_ref().derivation_method.single_addr_or_err()).clone();
    let mut prev_transaction: UtxoTx =
        try_tx_fus!(deserialize(taker_payment_tx).map_err(|e| TransactionErr::Plain(format!("{:?}", e))));
    prev_transaction.tx_hash_algo = coin.as_ref().tx_hash_algo;
    drop_mutability!(prev_transaction);
    if prev_transaction.outputs.is_empty() {
        return try_tx_fus!(TX_PLAIN_ERR!("Transaction doesn't have any output"));
    }

    let key_pair = coin.derive_htlc_key_pair(swap_unique_data);
    let script_data = Builder::default().push_opcode(Opcode::OP_1).into_script();
    let redeem_script = payment_script(
        time_lock,
        secret_hash,
        key_pair.public(),
        &try_tx_fus!(Public::from_slice(maker_pub)),
    )
    .into();
    let fut = async move {
        let fee = try_tx_s!(
            coin.get_htlc_spend_fee(DEFAULT_SWAP_TX_SPEND_SIZE, &FeeApproxStage::WatcherPreimage)
                .await
        );
        if fee >= prev_transaction.outputs[0].value {
            return TX_PLAIN_ERR!(
                "HTLC spend fee {} is greater than transaction output {}",
                fee,
                prev_transaction.outputs[0].value
            );
        }
        let script_pubkey = output_script(&my_address, ScriptType::P2PKH).to_bytes();
        let output = TransactionOutput {
            value: prev_transaction.outputs[0].value - fee,
            script_pubkey,
        };

        let input = P2SHSpendingTxInput {
            prev_transaction,
            redeem_script,
            outputs: vec![output],
            script_data,
            sequence: SEQUENCE_FINAL - 1,
            lock_time: time_lock,
            keypair: &key_pair,
        };
        let transaction = try_tx_s!(coin.p2sh_spending_tx(input).await);

        Ok(transaction.into())
    };
    Box::new(fut.boxed().compat())
}

pub fn send_taker_spends_maker_payment<T: UtxoCommonOps + SwapOps>(coin: T, args: SpendPaymentArgs) -> TransactionFut {
    let my_address = try_tx_fus!(coin.as_ref().derivation_method.single_addr_or_err()).clone();
    let mut prev_transaction: UtxoTx = try_tx_fus!(deserialize(args.other_payment_tx).map_err(|e| ERRL!("{:?}", e)));
    prev_transaction.tx_hash_algo = coin.as_ref().tx_hash_algo;
    drop_mutability!(prev_transaction);
    if prev_transaction.outputs.is_empty() {
        return try_tx_fus!(TX_PLAIN_ERR!("Transaction doesn't have any output"));
    }

    let key_pair = coin.derive_htlc_key_pair(args.swap_unique_data);

    let script_data = Builder::default()
        .push_data(args.secret)
        .push_opcode(Opcode::OP_0)
        .into_script();
    let redeem_script = payment_script(
        args.time_lock,
        args.secret_hash,
        &try_tx_fus!(Public::from_slice(args.other_pubkey)),
        key_pair.public(),
    )
    .into();

    let time_lock = args.time_lock;
    let fut = async move {
        let fee = try_tx_s!(
            coin.get_htlc_spend_fee(DEFAULT_SWAP_TX_SPEND_SIZE, &FeeApproxStage::WithoutApprox)
                .await
        );
        if fee >= prev_transaction.outputs[0].value {
            return TX_PLAIN_ERR!(
                "HTLC spend fee {} is greater than transaction output {}",
                fee,
                prev_transaction.outputs[0].value
            );
        }
        let script_pubkey = output_script(&my_address, ScriptType::P2PKH).to_bytes();
        let output = TransactionOutput {
            value: prev_transaction.outputs[0].value - fee,
            script_pubkey,
        };

        let input = P2SHSpendingTxInput {
            prev_transaction,
            redeem_script,
            outputs: vec![output],
            script_data,
            sequence: SEQUENCE_FINAL,
            lock_time: time_lock,
            keypair: &key_pair,
        };
        let transaction = try_tx_s!(coin.p2sh_spending_tx(input).await);

        let tx_fut = coin.as_ref().rpc_client.send_transaction(&transaction).compat();
        try_tx_s!(tx_fut.await, transaction);

        Ok(transaction.into())
    };
    Box::new(fut.boxed().compat())
}

async fn refund_htlc_payment<T: UtxoCommonOps + SwapOps>(
    coin: T,
    args: RefundPaymentArgs<'_>,
    payment_type: SwapPaymentType,
) -> TransactionResult {
    let my_address = try_tx_s!(coin.as_ref().derivation_method.single_addr_or_err()).clone();
    let mut prev_transaction: UtxoTx =
        try_tx_s!(deserialize(args.payment_tx).map_err(|e| TransactionErr::Plain(format!("{:?}", e))));
    prev_transaction.tx_hash_algo = coin.as_ref().tx_hash_algo;
    drop_mutability!(prev_transaction);
    if prev_transaction.outputs.is_empty() {
        return try_tx_s!(TX_PLAIN_ERR!("Transaction doesn't have any output"));
    }
    let other_public = try_tx_s!(Public::from_slice(args.other_pubkey));

    let key_pair = coin.derive_htlc_key_pair(args.swap_unique_data);
    let script_data = Builder::default().push_opcode(Opcode::OP_1).into_script();
    let redeem_script = match payment_type {
        SwapPaymentType::TakerOrMakerPayment => {
            payment_script(args.time_lock, args.secret_hash, key_pair.public(), &other_public).into()
        },
        SwapPaymentType::DexFeeWithPremium => {
            swap_proto_v2_scripts::dex_fee_script(args.time_lock, args.secret_hash, key_pair.public(), &other_public)
                .into()
        },
    };
    let time_lock = args.time_lock;
    let fee = try_tx_s!(
        coin.get_htlc_spend_fee(DEFAULT_SWAP_TX_SPEND_SIZE, &FeeApproxStage::WithoutApprox)
            .await
    );
    if fee >= prev_transaction.outputs[0].value {
        return TX_PLAIN_ERR!(
            "HTLC spend fee {} is greater than transaction output {}",
            fee,
            prev_transaction.outputs[0].value
        );
    }
    let script_pubkey = output_script(&my_address, ScriptType::P2PKH).to_bytes();
    let output = TransactionOutput {
        value: prev_transaction.outputs[0].value - fee,
        script_pubkey,
    };

    let input = P2SHSpendingTxInput {
        prev_transaction,
        redeem_script,
        outputs: vec![output],
        script_data,
        sequence: SEQUENCE_FINAL - 1,
        lock_time: time_lock,
        keypair: &key_pair,
    };
    let transaction = try_tx_s!(coin.p2sh_spending_tx(input).await);

    let tx_fut = coin.as_ref().rpc_client.send_transaction(&transaction).compat();
    try_tx_s!(tx_fut.await, transaction);

    Ok(transaction.into())
}

#[inline]
pub async fn send_taker_refunds_payment<T: UtxoCommonOps + SwapOps>(
    coin: T,
    args: RefundPaymentArgs<'_>,
) -> TransactionResult {
    refund_htlc_payment(coin, args, SwapPaymentType::TakerOrMakerPayment).await
}

pub fn send_taker_payment_refund_preimage<T: UtxoCommonOps + SwapOps>(
    coin: &T,
    watcher_refunds_payment_args: RefundPaymentArgs,
) -> TransactionFut {
    let coin = coin.clone();
    let transaction: UtxoTx = try_tx_fus!(
        deserialize(watcher_refunds_payment_args.payment_tx).map_err(|e| TransactionErr::Plain(format!("{:?}", e)))
    );

    let fut = async move {
        let tx_fut = coin.as_ref().rpc_client.send_transaction(&transaction).compat();
        try_tx_s!(tx_fut.await, transaction);

        Ok(transaction.into())
    };

    Box::new(fut.boxed().compat())
}

#[inline]
pub async fn send_maker_refunds_payment<T: UtxoCommonOps + SwapOps>(
    coin: T,
    args: RefundPaymentArgs<'_>,
) -> TransactionResult {
    refund_htlc_payment(coin, args, SwapPaymentType::TakerOrMakerPayment).await
}

/// Extracts pubkey from script sig
fn pubkey_from_script_sig(script: &Script) -> Result<H264, String> {
    match script.get_instruction(0) {
        Some(Ok(instruction)) => match instruction.opcode {
            Opcode::OP_PUSHBYTES_70 | Opcode::OP_PUSHBYTES_71 | Opcode::OP_PUSHBYTES_72 => match instruction.data {
                Some(bytes) => try_s!(Signature::from_der(&bytes[..bytes.len() - 1])),
                None => return ERR!("No data at instruction 0 of script {:?}", script),
            },
            _ => return ERR!("Unexpected opcode {:?}", instruction.opcode),
        },
        Some(Err(e)) => return ERR!("Error {} on getting instruction 0 of script {:?}", e, script),
        None => return ERR!("None instruction 0 of script {:?}", script),
    };

    let pubkey = match script.get_instruction(1) {
        Some(Ok(instruction)) => match instruction.opcode {
            Opcode::OP_PUSHBYTES_33 => match instruction.data {
                Some(bytes) => try_s!(PublicKey::from_slice(bytes)),
                None => return ERR!("No data at instruction 1 of script {:?}", script),
            },
            _ => return ERR!("Unexpected opcode {:?}", instruction.opcode),
        },
        Some(Err(e)) => return ERR!("Error {} on getting instruction 1 of script {:?}", e, script),
        None => return ERR!("None instruction 1 of script {:?}", script),
    };

    if script.get_instruction(2).is_some() {
        return ERR!("Unexpected instruction at position 2 of script {:?}", script);
    }
    Ok(pubkey.serialize().into())
}

/// Extracts pubkey from witness script
fn pubkey_from_witness_script(witness_script: &[Bytes]) -> Result<H264, String> {
    if witness_script.len() != 2 {
        return ERR!("Invalid witness length {}", witness_script.len());
    }

    let signature = witness_script[0].clone().take();
    if signature.is_empty() {
        return ERR!("Empty signature data in witness script");
    }
    try_s!(Signature::from_der(&signature[..signature.len() - 1]));

    let pubkey = try_s!(PublicKey::from_slice(&witness_script[1]));

    Ok(pubkey.serialize().into())
}

pub async fn is_tx_confirmed_before_block<T>(coin: &T, tx: &RpcTransaction, block_number: u64) -> Result<bool, String>
where
    T: UtxoCommonOps,
{
    match tx.height {
        Some(confirmed_at) => Ok(confirmed_at <= block_number),
        // fallback to a number of confirmations
        None => {
            if tx.confirmations > 0 {
                let current_block = try_s!(coin.as_ref().rpc_client.get_block_count().compat().await);
                let confirmed_at = current_block + 1 - tx.confirmations as u64;
                Ok(confirmed_at <= block_number)
            } else {
                Ok(false)
            }
        },
    }
}

pub fn check_all_inputs_signed_by_pub(tx: &[u8], expected_pub: &[u8]) -> Result<bool, MmError<ValidatePaymentError>> {
    let tx: UtxoTx = deserialize(tx)?;
    check_all_utxo_inputs_signed_by_pub(&tx, expected_pub)
}

pub fn check_all_utxo_inputs_signed_by_pub(
    tx: &UtxoTx,
    expected_pub: &[u8],
) -> Result<bool, MmError<ValidatePaymentError>> {
    for input in &tx.inputs {
        let pubkey = if input.has_witness() {
            pubkey_from_witness_script(&input.script_witness).map_to_mm(ValidatePaymentError::TxDeserializationError)?
        } else {
            let script: Script = input.script_sig.clone().into();
            pubkey_from_script_sig(&script).map_to_mm(ValidatePaymentError::TxDeserializationError)?
        };
        if *pubkey != expected_pub {
            return Ok(false);
        }
    }

    Ok(true)
}

pub fn watcher_validate_taker_fee<T: UtxoCommonOps>(
    coin: &T,
    input: WatcherValidateTakerFeeInput,
    output_index: usize,
) -> ValidatePaymentFut<()> {
    let coin = coin.clone();
    let sender_pubkey = input.sender_pubkey;
    let taker_fee_hash = input.taker_fee_hash;
    let min_block_number = input.min_block_number;
    let lock_duration = input.lock_duration;
    let fee_addr = input.fee_addr.to_vec();

    let fut = async move {
        let mut attempts = 0;
        loop {
            let tx_from_rpc = match coin
                .as_ref()
                .rpc_client
                .get_verbose_transaction(&H256Json::from(taker_fee_hash.as_slice()))
                .compat()
                .await
            {
                Ok(t) => t,
                Err(e) => {
                    if attempts > 2 {
                        return MmError::err(ValidatePaymentError::from(e.into_inner()));
                    };
                    attempts += 1;
                    error!("Error getting tx {:?} from rpc: {:?}", taker_fee_hash, e);
                    Timer::sleep(10.).await;
                    continue;
                },
            };

            let taker_fee_tx: UtxoTx = deserialize(tx_from_rpc.hex.0.as_slice())?;
            let inputs_signed_by_pub = check_all_utxo_inputs_signed_by_pub(&taker_fee_tx, &sender_pubkey)?;
            if !inputs_signed_by_pub {
                return MmError::err(ValidatePaymentError::WrongPaymentTx(format!(
                    "{}: Taker fee does not belong to the verified public key",
                    INVALID_SENDER_ERR_LOG
                )));
            }

            let tx_confirmed_before_block = is_tx_confirmed_before_block(&coin, &tx_from_rpc, min_block_number)
                .await
                .map_to_mm(ValidatePaymentError::InternalError)?;
            if tx_confirmed_before_block {
                return MmError::err(ValidatePaymentError::WrongPaymentTx(format!(
                    "{}: Fee tx {:?} confirmed before min_block {}",
                    EARLY_CONFIRMATION_ERR_LOG, taker_fee_tx, min_block_number
                )));
            }

            if now_sec_u32() - taker_fee_tx.lock_time > lock_duration as u32 {
                return MmError::err(ValidatePaymentError::WrongPaymentTx(format!(
                    "{}: Taker fee {:?} is too old",
                    OLD_TRANSACTION_ERR_LOG, taker_fee_tx
                )));
            }

            let address = address_from_raw_pubkey(
                &fee_addr,
                coin.as_ref().conf.pub_addr_prefix,
                coin.as_ref().conf.pub_t_addr_prefix,
                coin.as_ref().conf.checksum_type,
                coin.as_ref().conf.bech32_hrp.clone(),
                coin.addr_format().clone(),
            )
            .map_to_mm(ValidatePaymentError::TxDeserializationError)?;

            match taker_fee_tx.outputs.get(output_index) {
                Some(out) => {
                    let expected_script_pubkey = Builder::build_p2pkh(&address.hash).to_bytes();
                    if out.script_pubkey != expected_script_pubkey {
                        return MmError::err(ValidatePaymentError::WrongPaymentTx(format!(
                            "{}: Provided dex fee tx output script_pubkey doesn't match expected {:?} {:?}",
                            INVALID_RECEIVER_ERR_LOG, out.script_pubkey, expected_script_pubkey
                        )));
                    }
                },
                None => {
                    return MmError::err(ValidatePaymentError::WrongPaymentTx(format!(
                        "Provided dex fee tx {:?} does not have output {}",
                        taker_fee_tx, output_index
                    )))
                },
            }

            return Ok(());
        }
    };
    Box::new(fut.boxed().compat())
}

pub fn validate_fee<T: UtxoCommonOps>(
    coin: T,
    tx: UtxoTx,
    output_index: usize,
    sender_pubkey: &[u8],
    amount: &BigDecimal,
    min_block_number: u64,
    fee_addr: &[u8],
) -> ValidatePaymentFut<()> {
    let amount = amount.clone();
    let address = try_f!(address_from_raw_pubkey(
        fee_addr,
        coin.as_ref().conf.pub_addr_prefix,
        coin.as_ref().conf.pub_t_addr_prefix,
        coin.as_ref().conf.checksum_type,
        coin.as_ref().conf.bech32_hrp.clone(),
        coin.addr_format().clone(),
    )
    .map_to_mm(ValidatePaymentError::TxDeserializationError));

    let inputs_signed_by_pub = try_f!(check_all_utxo_inputs_signed_by_pub(&tx, sender_pubkey));
    if !inputs_signed_by_pub {
        return Box::new(futures01::future::err(
            ValidatePaymentError::WrongPaymentTx(format!(
                "{INVALID_SENDER_ERR_LOG}: Taker payment does not belong to the verified public key"
            ))
            .into(),
        ));
    }

    let fut = async move {
        let amount = sat_from_big_decimal(&amount, coin.as_ref().decimals)?;
        let tx_from_rpc = coin
            .as_ref()
            .rpc_client
            .get_verbose_transaction(&tx.hash().reversed().into())
            .compat()
            .await?;

        let tx_confirmed_before_block = is_tx_confirmed_before_block(&coin, &tx_from_rpc, min_block_number)
            .await
            .map_to_mm(ValidatePaymentError::InternalError)?;

        if tx_confirmed_before_block {
            return MmError::err(ValidatePaymentError::WrongPaymentTx(format!(
                "{}: Fee tx {:?} confirmed before min_block {}",
                EARLY_CONFIRMATION_ERR_LOG, tx_from_rpc, min_block_number
            )));
        }
        if tx_from_rpc.hex.0 != serialize(&tx).take()
            && tx_from_rpc.hex.0 != serialize_with_flags(&tx, SERIALIZE_TRANSACTION_WITNESS).take()
        {
            return MmError::err(ValidatePaymentError::WrongPaymentTx(format!(
                "Provided dex fee tx {:?} doesn't match tx data from rpc {:?}",
                tx, tx_from_rpc
            )));
        }

        match tx.outputs.get(output_index) {
            Some(out) => {
                let expected_script_pubkey = Builder::build_p2pkh(&address.hash).to_bytes();
                if out.script_pubkey != expected_script_pubkey {
                    return MmError::err(ValidatePaymentError::WrongPaymentTx(format!(
                        "{}: Provided dex fee tx output script_pubkey doesn't match expected {:?} {:?}",
                        INVALID_RECEIVER_ERR_LOG, out.script_pubkey, expected_script_pubkey
                    )));
                }
                if out.value < amount {
                    return MmError::err(ValidatePaymentError::WrongPaymentTx(format!(
                        "Provided dex fee tx output value is less than expected {:?} {:?}",
                        out.value, amount
                    )));
                }
            },
            None => {
                return MmError::err(ValidatePaymentError::WrongPaymentTx(format!(
                    "Provided dex fee tx {:?} does not have output {}",
                    tx, output_index
                )))
            },
        }
        Ok(())
    };
    Box::new(fut.boxed().compat())
}

pub fn validate_maker_payment<T: UtxoCommonOps + SwapOps>(
    coin: &T,
    input: ValidatePaymentInput,
) -> ValidatePaymentFut<()> {
    let mut tx: UtxoTx = try_f!(deserialize(input.payment_tx.as_slice()));
    tx.tx_hash_algo = coin.as_ref().tx_hash_algo;

    let htlc_keypair = coin.derive_htlc_key_pair(&input.unique_swap_data);
    let other_pub =
        &try_f!(Public::from_slice(&input.other_pub)
            .map_to_mm(|err| ValidatePaymentError::InvalidParameter(err.to_string())));
    validate_payment(
        coin.clone(),
        tx,
        DEFAULT_SWAP_VOUT,
        other_pub,
        htlc_keypair.public(),
        &input.secret_hash,
        input.amount,
        input.watcher_reward,
        input.time_lock,
        input.try_spv_proof_until,
        input.confirmations,
    )
}

pub fn watcher_validate_taker_payment<T: UtxoCommonOps + SwapOps>(
    coin: &T,
    input: WatcherValidatePaymentInput,
) -> ValidatePaymentFut<()> {
    let taker_payment_tx: UtxoTx = try_f!(deserialize(input.payment_tx.as_slice()));
    let taker_payment_refund_preimage: UtxoTx = try_f!(deserialize(input.taker_payment_refund_preimage.as_slice()));
    let taker_pub = &try_f!(
        Public::from_slice(&input.taker_pub).map_err(|err| ValidatePaymentError::InvalidParameter(err.to_string()))
    );
    let maker_pub = &try_f!(
        Public::from_slice(&input.maker_pub).map_err(|err| ValidatePaymentError::InvalidParameter(err.to_string()))
    );
    let expected_redeem = payment_script(input.time_lock, &input.secret_hash, taker_pub, maker_pub);
    let coin = coin.clone();

    let fut = async move {
        let inputs_signed_by_pub = check_all_utxo_inputs_signed_by_pub(&taker_payment_tx, &input.taker_pub)?;
        if !inputs_signed_by_pub {
            return MmError::err(ValidatePaymentError::WrongPaymentTx(format!(
                "{INVALID_SENDER_ERR_LOG}: Taker payment does not belong to the verified public key"
            )));
        }

        let taker_payment_locking_script = match taker_payment_tx.outputs.get(DEFAULT_SWAP_VOUT) {
            Some(output) => output.script_pubkey.clone(),
            None => {
                return MmError::err(ValidatePaymentError::WrongPaymentTx(
                    "Payment tx has no outputs".to_string(),
                ))
            },
        };

        if taker_payment_locking_script != Builder::build_p2sh(&dhash160(&expected_redeem).into()).to_bytes() {
            return MmError::err(ValidatePaymentError::WrongPaymentTx(format!(
                "{INVALID_SCRIPT_ERR_LOG}: Payment tx locking script {taker_payment_locking_script:?} doesn't match expected"
            )));
        }

        let script_sig = match taker_payment_refund_preimage.inputs.get(DEFAULT_SWAP_VIN) {
            Some(input) => Script::from(input.script_sig.clone()),
            None => {
                return MmError::err(ValidatePaymentError::WrongPaymentTx(
                    "Taker payment refund tx has no inputs".to_string(),
                ))
            },
        };

        let instruction = script_sig
            .iter()
            .last()
            .or_mm_err(|| ValidatePaymentError::WrongPaymentTx(String::from("Instruction not found")))?
            .map_to_mm(|err| ValidatePaymentError::WrongPaymentTx(err.to_string()))?;

        let redeem_script = instruction.data.or_mm_err(|| {
            ValidatePaymentError::WrongPaymentTx(String::from("No redeem script in the taker payment refund preimage"))
        })?;

        if expected_redeem.as_slice() != redeem_script {
            return MmError::err(ValidatePaymentError::WrongPaymentTx(
                format!("{INVALID_REFUND_TX_ERR_LOG}: Taker payment tx locking script doesn't match with taker payment refund redeem script")
            ));
        }

        if let UtxoRpcClientEnum::Electrum(client) = &coin.as_ref().rpc_client {
            if coin.as_ref().conf.spv_conf.is_some() && input.confirmations != 0 {
                client.validate_spv_proof(&taker_payment_tx, input.wait_until).await?;
            }
        }
        Ok(())
    };
    Box::new(fut.boxed().compat())
}

pub fn validate_taker_payment<T: UtxoCommonOps + SwapOps>(
    coin: &T,
    input: ValidatePaymentInput,
) -> ValidatePaymentFut<()> {
    let mut tx: UtxoTx = try_f!(deserialize(input.payment_tx.as_slice()));
    tx.tx_hash_algo = coin.as_ref().tx_hash_algo;

    let htlc_keypair = coin.derive_htlc_key_pair(&input.unique_swap_data);
    let other_pub =
        &try_f!(Public::from_slice(&input.other_pub)
            .map_to_mm(|err| ValidatePaymentError::InvalidParameter(err.to_string())));

    validate_payment(
        coin.clone(),
        tx,
        DEFAULT_SWAP_VOUT,
        other_pub,
        htlc_keypair.public(),
        &input.secret_hash,
        input.amount,
        input.watcher_reward,
        input.time_lock,
        input.try_spv_proof_until,
        input.confirmations,
    )
}

pub fn check_if_my_payment_sent<T: UtxoCommonOps + SwapOps>(
    coin: T,
    time_lock: u32,
    other_pub: &[u8],
    secret_hash: &[u8],
    swap_unique_data: &[u8],
) -> Box<dyn Future<Item = Option<TransactionEnum>, Error = String> + Send> {
    let my_htlc_keypair = coin.derive_htlc_key_pair(swap_unique_data);
    let script = payment_script(
        time_lock,
        secret_hash,
        my_htlc_keypair.public(),
        &try_fus!(Public::from_slice(other_pub)),
    );
    let hash = dhash160(&script);
    let p2sh = Builder::build_p2sh(&hash.into());
    let script_hash = electrum_script_hash(&p2sh);
    let fut = async move {
        match &coin.as_ref().rpc_client {
            UtxoRpcClientEnum::Electrum(client) => {
                let history = try_s!(client.scripthash_get_history(&hex::encode(script_hash)).compat().await);
                match history.first() {
                    Some(item) => {
                        let tx_bytes = try_s!(client.get_transaction_bytes(&item.tx_hash).compat().await);
                        let mut tx: UtxoTx = try_s!(deserialize(tx_bytes.0.as_slice()).map_err(|e| ERRL!("{:?}", e)));
                        tx.tx_hash_algo = coin.as_ref().tx_hash_algo;
                        Ok(Some(tx.into()))
                    },
                    None => Ok(None),
                }
            },
            UtxoRpcClientEnum::Native(client) => {
                let target_addr = Address {
                    t_addr_prefix: coin.as_ref().conf.p2sh_t_addr_prefix,
                    prefix: coin.as_ref().conf.p2sh_addr_prefix,
                    hash: hash.into(),
                    checksum_type: coin.as_ref().conf.checksum_type,
                    hrp: coin.as_ref().conf.bech32_hrp.clone(),
                    addr_format: coin.addr_format().clone(),
                };
                let target_addr = target_addr.to_string();
                let is_imported = try_s!(client.is_address_imported(&target_addr).await);
                if !is_imported {
                    return Ok(None);
                }
                let received_by_addr = try_s!(client.list_received_by_address(0, true, true).compat().await);
                for item in received_by_addr {
                    if item.address == target_addr && !item.txids.is_empty() {
                        let tx_bytes = try_s!(client.get_transaction_bytes(&item.txids[0]).compat().await);
                        let mut tx: UtxoTx = try_s!(deserialize(tx_bytes.0.as_slice()).map_err(|e| ERRL!("{:?}", e)));
                        tx.tx_hash_algo = coin.as_ref().tx_hash_algo;
                        return Ok(Some(tx.into()));
                    }
                }
                Ok(None)
            },
        }
    };
    Box::new(fut.boxed().compat())
}

pub async fn watcher_search_for_swap_tx_spend<T: AsRef<UtxoCoinFields> + SwapOps>(
    coin: &T,
    input: WatcherSearchForSwapTxSpendInput<'_>,
    output_index: usize,
) -> Result<Option<FoundSwapTxSpend>, String> {
    search_for_swap_output_spend(
        coin.as_ref(),
        input.time_lock,
        &try_s!(Public::from_slice(input.taker_pub)),
        &try_s!(Public::from_slice(input.maker_pub)),
        input.secret_hash,
        input.tx,
        output_index,
        input.search_from_block,
    )
    .await
}

pub async fn search_for_swap_tx_spend_my<T: AsRef<UtxoCoinFields> + SwapOps>(
    coin: &T,
    input: SearchForSwapTxSpendInput<'_>,
    output_index: usize,
) -> Result<Option<FoundSwapTxSpend>, String> {
    search_for_swap_output_spend(
        coin.as_ref(),
        input.time_lock,
        coin.derive_htlc_key_pair(input.swap_unique_data).public(),
        &try_s!(Public::from_slice(input.other_pub)),
        input.secret_hash,
        input.tx,
        output_index,
        input.search_from_block,
    )
    .await
}

pub async fn search_for_swap_tx_spend_other<T: AsRef<UtxoCoinFields> + SwapOps>(
    coin: &T,
    input: SearchForSwapTxSpendInput<'_>,
    output_index: usize,
) -> Result<Option<FoundSwapTxSpend>, String> {
    search_for_swap_output_spend(
        coin.as_ref(),
        input.time_lock,
        &try_s!(Public::from_slice(input.other_pub)),
        coin.derive_htlc_key_pair(input.swap_unique_data).public(),
        input.secret_hash,
        input.tx,
        output_index,
        input.search_from_block,
    )
    .await
}

pub async fn get_taker_watcher_reward<T: UtxoCommonOps + SwapOps + MarketCoinOps>(
    coin: &T,
    other_coin: &MmCoinEnum,
    coin_amount: Option<BigDecimal>,
    other_coin_amount: Option<BigDecimal>,
    reward_amount: Option<BigDecimal>,
    wait_until: u64,
) -> Result<WatcherReward, MmError<WatcherRewardError>> {
    let reward_target = RewardTarget::PaymentReceiver;
    let is_exact_amount = reward_amount.is_some();

    let other_coin = match other_coin {
        MmCoinEnum::EthCoin(coin) => coin,
        _ => {
            return Err(WatcherRewardError::InvalidCoinType(
                "At least one coin must be Ethereum to use watcher rewards".to_string(),
            )
            .into())
        },
    };

    let amount = match reward_amount {
        Some(amount) => amount,
        None => {
            let gas_cost_eth = other_coin.get_watcher_reward_amount(wait_until).await?;
            let price_in_eth = if let (EthCoinType::Eth, Some(coin_amount), Some(other_coin_amount)) =
                (&other_coin.coin_type, coin_amount, other_coin_amount)
            {
                other_coin_amount.checked_div(coin_amount)
            } else {
                get_base_price_in_rel(Some(coin.ticker().to_string()), Some("ETH".to_string())).await
            };

            price_in_eth
                .and_then(|price_in_eth| gas_cost_eth.checked_div(price_in_eth))
                .ok_or_else(|| {
                    WatcherRewardError::RPCError(format!("Price of coin {} in ETH could not be found", coin.ticker()))
                })?
        },
    };

    let send_contract_reward_on_spend = false;

    Ok(WatcherReward {
        amount,
        is_exact_amount,
        reward_target,
        send_contract_reward_on_spend,
    })
}

/// Extract a secret from the `spend_tx`.
/// Note spender could generate the spend with several inputs where the only one input is the p2sh script.
pub fn extract_secret(secret_hash: &[u8], spend_tx: &[u8]) -> Result<Vec<u8>, String> {
    let spend_tx: UtxoTx = try_s!(deserialize(spend_tx).map_err(|e| ERRL!("{:?}", e)));
    for (input_idx, input) in spend_tx.inputs.into_iter().enumerate() {
        let script: Script = input.script_sig.clone().into();
        let instruction = match script.get_instruction(1) {
            Some(Ok(instr)) => instr,
            Some(Err(e)) => {
                warn!("{:?}", e);
                continue;
            },
            None => {
                warn!("Couldn't find secret in {:?} input", input_idx);
                continue;
            },
        };

        if instruction.opcode != Opcode::OP_PUSHBYTES_32 {
            warn!(
                "Expected {:?} opcode, found {:?} in {:?} input",
                Opcode::OP_PUSHBYTES_32,
                instruction.opcode,
                input_idx
            );
            continue;
        }

        let secret = match instruction.data {
            Some(data) => data.to_vec(),
            None => {
                warn!("Secret is empty in {:?} input", input_idx);
                continue;
            },
        };

        let expected_secret_hash = if secret_hash.len() == 32 {
            ripemd160(secret_hash)
        } else {
            H160::from(secret_hash)
        };
        let actual_secret_hash = dhash160(&secret);
        if actual_secret_hash != expected_secret_hash {
            warn!(
                "Invalid secret hash {:?}, expected {:?}",
                actual_secret_hash, expected_secret_hash
            );
            continue;
        }
        return Ok(secret);
    }
    ERR!("Couldn't extract secret")
}

pub fn my_address<T: UtxoCommonOps>(coin: &T) -> MmResult<String, MyAddressError> {
    match coin.as_ref().derivation_method {
        DerivationMethod::SingleAddress(ref my_address) => {
            my_address.display_address().map_to_mm(MyAddressError::InternalError)
        },
        DerivationMethod::HDWallet(_) => MmError::err(MyAddressError::UnexpectedDerivationMethod(
            "'my_address' is deprecated for HD wallets".to_string(),
        )),
    }
}

/// Hash message for signature using Bitcoin's message signing format.
/// sha256(sha256(PREFIX_LENGTH + PREFIX + MESSAGE_LENGTH + MESSAGE))
pub fn sign_message_hash(coin: &UtxoCoinFields, message: &str) -> Option<[u8; 32]> {
    let message_prefix = coin.conf.sign_message_prefix.clone()?;
    let mut stream = Stream::new();
    let prefix_len = CompactInteger::from(message_prefix.len());
    prefix_len.serialize(&mut stream);
    stream.append_slice(message_prefix.as_bytes());
    let msg_len = CompactInteger::from(message.len());
    msg_len.serialize(&mut stream);
    stream.append_slice(message.as_bytes());
    Some(dhash256(&stream.out()).take())
}

pub fn sign_message(coin: &UtxoCoinFields, message: &str) -> SignatureResult<String> {
    let message_hash = sign_message_hash(coin, message).ok_or(SignatureError::PrefixNotFound)?;
    let private_key = coin.priv_key_policy.key_pair_or_err()?.private();
    let signature = private_key.sign_compact(&H256::from(message_hash))?;
    Ok(base64::encode(&*signature))
}

pub fn verify_message<T: UtxoCommonOps>(
    coin: &T,
    signature_base64: &str,
    message: &str,
    address: &str,
) -> VerificationResult<bool> {
    let message_hash = sign_message_hash(coin.as_ref(), message).ok_or(VerificationError::PrefixNotFound)?;
    let signature = CompactSignature::from(base64::decode(signature_base64)?);
    let recovered_pubkey = Public::recover_compact(&H256::from(message_hash), &signature)?;
    let received_address = checked_address_from_str(coin, address)?;
    Ok(AddressHashEnum::from(recovered_pubkey.address_hash()) == received_address.hash)
}

pub fn my_balance<T>(coin: T) -> BalanceFut<CoinBalance>
where
    T: UtxoCommonOps + GetUtxoListOps + MarketCoinOps,
{
    let my_address = try_f!(coin
        .as_ref()
        .derivation_method
        .single_addr_or_err()
        .mm_err(BalanceError::from))
    .clone();
    let fut = async move { address_balance(&coin, &my_address).await };
    Box::new(fut.boxed().compat())
}

/// Takes raw transaction as input and returns tx hash in hexadecimal format
pub fn send_raw_tx(coin: &UtxoCoinFields, tx: &str) -> Box<dyn Future<Item = String, Error = String> + Send> {
    let bytes = try_fus!(hex::decode(tx));
    Box::new(
        coin.rpc_client
            .send_raw_transaction(bytes.into())
            .map_err(|e| ERRL!("{}", e))
            .map(|hash| format!("{:?}", hash)),
    )
}

/// Takes raw transaction bytes as input and returns tx hash in hexadecimal format
pub fn send_raw_tx_bytes(
    coin: &UtxoCoinFields,
    tx_bytes: &[u8],
) -> Box<dyn Future<Item = String, Error = String> + Send> {
    Box::new(
        coin.rpc_client
            .send_raw_transaction(tx_bytes.into())
            .map_err(|e| ERRL!("{}", e))
            .map(|hash| format!("{:?}", hash)),
    )
}

pub fn wait_for_confirmations(
    coin: &UtxoCoinFields,
    input: ConfirmPaymentInput,
) -> Box<dyn Future<Item = (), Error = String> + Send> {
    let mut tx: UtxoTx = try_fus!(deserialize(input.payment_tx.as_slice()).map_err(|e| ERRL!("{:?}", e)));
    tx.tx_hash_algo = coin.tx_hash_algo;
    coin.rpc_client.wait_for_confirmations(
        tx.hash().reversed().into(),
        tx.expiry_height,
        input.confirmations as u32,
        input.requires_nota,
        input.wait_until,
        input.check_every,
    )
}

pub fn wait_for_output_spend(
    coin: &UtxoCoinFields,
    tx_bytes: &[u8],
    output_index: usize,
    from_block: u64,
    wait_until: u64,
    check_every: f64,
) -> TransactionFut {
    let mut tx: UtxoTx = try_tx_fus!(deserialize(tx_bytes).map_err(|e| ERRL!("{:?}", e)));
    tx.tx_hash_algo = coin.tx_hash_algo;
    let client = coin.rpc_client.clone();
    let tx_hash_algo = coin.tx_hash_algo;
    let fut = async move {
        loop {
            match client
                .find_output_spend(
                    tx.hash(),
                    &tx.outputs[output_index].script_pubkey,
                    output_index,
                    BlockHashOrHeight::Height(from_block as i64),
                )
                .compat()
                .await
            {
                Ok(Some(spent_output_info)) => {
                    let mut tx = spent_output_info.spending_tx;
                    tx.tx_hash_algo = tx_hash_algo;
                    return Ok(tx.into());
                },
                Ok(None) => (),
                Err(e) => error!("Error on find_output_spend_of_tx: {}", e),
            };

            if now_sec() > wait_until {
                return TX_PLAIN_ERR!(
                    "Waited too long until {} for transaction {:?} {} to be spent ",
                    wait_until,
                    tx,
                    output_index,
                );
            }
            Timer::sleep(check_every).await;
        }
    };
    Box::new(fut.boxed().compat())
}

pub fn tx_enum_from_bytes(coin: &UtxoCoinFields, bytes: &[u8]) -> Result<TransactionEnum, MmError<TxMarshalingErr>> {
    let mut transaction: UtxoTx = deserialize(bytes).map_to_mm(|e| TxMarshalingErr::InvalidInput(e.to_string()))?;

    let serialized_length = transaction.tx_hex().len();
    if bytes.len() != serialized_length {
        return MmError::err(TxMarshalingErr::CrossCheckFailed(format!(
            "Expected '{}' lenght of the serialized transaction, found '{}'",
            bytes.len(),
            serialized_length
        )));
    }

    transaction.tx_hash_algo = coin.tx_hash_algo;
    Ok(transaction.into())
}

pub fn current_block(coin: &UtxoCoinFields) -> Box<dyn Future<Item = u64, Error = String> + Send> {
    Box::new(coin.rpc_client.get_block_count().map_err(|e| ERRL!("{}", e)))
}

pub fn display_priv_key(coin: &UtxoCoinFields) -> Result<String, String> {
    match coin.priv_key_policy {
        PrivKeyPolicy::KeyPair(ref key_pair) => Ok(key_pair.private().to_string()),
        PrivKeyPolicy::Trezor => ERR!("'display_priv_key' doesn't support Hardware Wallets"),
    }
}

pub fn min_tx_amount(coin: &UtxoCoinFields) -> BigDecimal {
    big_decimal_from_sat(coin.dust_amount as i64, coin.decimals)
}

pub fn min_trading_vol(coin: &UtxoCoinFields) -> MmNumber {
    if coin.conf.ticker == "BTC" {
        return MmNumber::from(MIN_BTC_TRADING_VOL);
    }
    let dust_multiplier = MmNumber::from(10);
    dust_multiplier * min_tx_amount(coin).into()
}

pub fn is_asset_chain(coin: &UtxoCoinFields) -> bool { coin.conf.asset_chain }

pub async fn get_raw_transaction(coin: &UtxoCoinFields, req: GetRawTransactionRequest) -> RawTransactionResult {
    let hash = H256Json::from_str(&req.tx_hash).map_to_mm(|e| RawTransactionError::InvalidHashError(e.to_string()))?;
    let hex = coin
        .rpc_client
        .get_transaction_bytes(&hash)
        .compat()
        .await
        .map_err(|e| RawTransactionError::Transport(e.to_string()))?;
    Ok(GetRawTransactionResponse { tx_hex: hex })
}

pub async fn get_tx_hex_by_hash(coin: &UtxoCoinFields, tx_hash: Vec<u8>) -> RawTransactionResult {
    let hex = coin
        .rpc_client
        .get_transaction_bytes(&H256Json::from(tx_hash.as_slice()))
        .compat()
        .await
        .map_err(|e| RawTransactionError::Transport(e.to_string()))?;
    Ok(GetRawTransactionResponse { tx_hex: hex })
}

pub async fn withdraw<T>(coin: T, req: WithdrawRequest) -> WithdrawResult
where
    T: UtxoCommonOps + GetUtxoListOps + MarketCoinOps,
{
    StandardUtxoWithdraw::new(coin, req)?.build().await
}

pub async fn init_withdraw<T>(
    ctx: MmArc,
    coin: T,
    req: WithdrawRequest,
    task_handle: &WithdrawTaskHandle,
) -> WithdrawResult
where
    T: UtxoCommonOps
        + GetUtxoListOps
        + UtxoSignerOps
        + CoinWithDerivationMethod
        + GetWithdrawSenderAddress<Address = Address, Pubkey = Public>,
{
    InitUtxoWithdraw::new(ctx, coin, req, task_handle).await?.build().await
}

pub async fn get_withdraw_from_address<T>(
    coin: &T,
    req: &WithdrawRequest,
) -> MmResult<WithdrawSenderAddress<Address, Public>, WithdrawError>
where
    T: CoinWithDerivationMethod<Address = Address, HDWallet = <T as HDWalletCoinOps>::HDWallet>
        + HDWalletCoinOps<Address = Address, Pubkey = Public>
        + UtxoCommonOps,
{
    match coin.derivation_method() {
        DerivationMethod::SingleAddress(my_address) => get_withdraw_iguana_sender(coin, req, my_address),
        DerivationMethod::HDWallet(hd_wallet) => get_withdraw_hd_sender(coin, req, hd_wallet).await,
    }
}

#[allow(clippy::result_large_err)]
pub fn get_withdraw_iguana_sender<T: UtxoCommonOps>(
    coin: &T,
    req: &WithdrawRequest,
    my_address: &Address,
) -> MmResult<WithdrawSenderAddress<Address, Public>, WithdrawError> {
    if req.from.is_some() {
        let error = "'from' is not supported if the coin is initialized with an Iguana private key";
        return MmError::err(WithdrawError::UnexpectedFromAddress(error.to_owned()));
    }
    let pubkey = coin
        .my_public_key()
        .mm_err(|e| WithdrawError::InternalError(e.to_string()))?;
    Ok(WithdrawSenderAddress {
        address: my_address.clone(),
        pubkey: *pubkey,
        derivation_path: None,
    })
}

pub async fn get_withdraw_hd_sender<T>(
    coin: &T,
    req: &WithdrawRequest,
    hd_wallet: &T::HDWallet,
) -> MmResult<WithdrawSenderAddress<Address, Public>, WithdrawError>
where
    T: HDWalletCoinOps<Address = Address, Pubkey = Public> + Sync,
{
    let HDAccountAddressId {
        account_id,
        chain,
        address_id,
    } = match req.from.clone().or_mm_err(|| WithdrawError::FromAddressNotFound)? {
        WithdrawFrom::AddressId(id) => id,
        WithdrawFrom::DerivationPath { derivation_path } => {
            let derivation_path = StandardHDPath::from_str(&derivation_path)
                .map_to_mm(StandardHDPathError::from)
                .mm_err(|e| WithdrawError::UnexpectedFromAddress(e.to_string()))?;
            let coin_type = derivation_path.coin_type();
            let expected_coin_type = hd_wallet.coin_type();
            if coin_type != expected_coin_type {
                let error = format!(
                    "Derivation path '{}' must has '{}' coin type",
                    derivation_path, expected_coin_type
                );
                return MmError::err(WithdrawError::UnexpectedFromAddress(error));
            }
            HDAccountAddressId::from(derivation_path)
        },
    };

    let hd_account = hd_wallet
        .get_account(account_id)
        .await
        .or_mm_err(|| WithdrawError::UnknownAccount { account_id })?;
    let hd_address = coin.derive_address(&hd_account, chain, address_id).await?;

    let is_address_activated = hd_account
        .is_address_activated(chain, address_id)
        // If [`HDWalletCoinOps::derive_address`] succeeds, [`HDAccountOps::is_address_activated`] shouldn't fails with an `InvalidBip44ChainError`.
        .mm_err(|e| WithdrawError::InternalError(e.to_string()))?;
    if !is_address_activated {
        let error = format!("'{}' address is not activated", hd_address.address);
        return MmError::err(WithdrawError::UnexpectedFromAddress(error));
    }

    Ok(WithdrawSenderAddress::from(hd_address))
}

pub fn decimals(coin: &UtxoCoinFields) -> u8 { coin.decimals }

pub fn convert_to_address<T: UtxoCommonOps>(coin: &T, from: &str, to_address_format: Json) -> Result<String, String> {
    let to_address_format: UtxoAddressFormat =
        json::from_value(to_address_format).map_err(|e| ERRL!("Error on parse UTXO address format {:?}", e))?;
    let mut from_address = try_s!(coin.address_from_str(from));
    match to_address_format {
        UtxoAddressFormat::Standard => {
            from_address.addr_format = UtxoAddressFormat::Standard;
            Ok(from_address.to_string())
        },
        UtxoAddressFormat::Segwit => {
            let bech32_hrp = &coin.as_ref().conf.bech32_hrp;
            match bech32_hrp {
                Some(hrp) => Ok(SegwitAddress::new(&from_address.hash, hrp.clone()).to_string()),
                None => ERR!("Cannot convert to a segwit address for a coin with no bech32_hrp in config"),
            }
        },
        UtxoAddressFormat::CashAddress { network, .. } => Ok(try_s!(from_address
            .to_cashaddress(
                &network,
                coin.as_ref().conf.pub_addr_prefix,
                coin.as_ref().conf.p2sh_addr_prefix
            )
            .and_then(|cashaddress| cashaddress.encode()))),
    }
}

pub fn validate_address<T: UtxoCommonOps>(coin: &T, address: &str) -> ValidateAddressResult {
    let result = coin.address_from_str(address);
    let address = match result {
        Ok(addr) => addr,
        Err(e) => {
            return ValidateAddressResult {
                is_valid: false,
                reason: Some(e.to_string()),
            }
        },
    };

    let is_p2pkh = address.prefix == coin.as_ref().conf.pub_addr_prefix
        && address.t_addr_prefix == coin.as_ref().conf.pub_t_addr_prefix;
    let is_p2sh = address.prefix == coin.as_ref().conf.p2sh_addr_prefix
        && address.t_addr_prefix == coin.as_ref().conf.p2sh_t_addr_prefix;
    let is_segwit = address.hrp.is_some() && address.hrp == coin.as_ref().conf.bech32_hrp && coin.as_ref().conf.segwit;

    if is_p2pkh || is_p2sh || is_segwit {
        ValidateAddressResult {
            is_valid: true,
            reason: None,
        }
    } else {
        ValidateAddressResult {
            is_valid: false,
            reason: Some(ERRL!("Address {} has invalid prefixes", address)),
        }
    }
}

// Quick fix for null valued coin fields in fee details of old tx history entries
#[cfg(not(target_arch = "wasm32"))]
async fn tx_history_migration_1<T>(coin: &T, ctx: &MmArc)
where
    T: UtxoStandardOps + UtxoCommonOps + MmCoin + MarketCoinOps,
{
    const MIGRATION_NUMBER: u64 = 1;
    let history = match coin.load_history_from_file(ctx).compat().await {
        Ok(history) => history,
        Err(e) => {
            log_tag!(
                ctx,
                "",
                "tx_history",
                "coin" => coin.as_ref().conf.ticker;
                fmt = "Error {} on 'load_history_from_file', stop the history loop", e
            );
            return;
        },
    };

    let mut updated = false;
    let to_write: Vec<TransactionDetails> = history
        .into_iter()
        .filter_map(|mut tx| match tx.fee_details {
            Some(TxFeeDetails::Utxo(ref mut fee_details)) => {
                if fee_details.coin.is_none() {
                    fee_details.coin = Some(String::from(&tx.coin));
                    updated = true;
                }
                Some(tx)
            },
            Some(_) => None,
            None => Some(tx),
        })
        .collect();

    if updated {
        if let Err(e) = coin.save_history_to_file(ctx, to_write).compat().await {
            log_tag!(
                ctx,
                "",
                "tx_history",
                "coin" => coin.as_ref().conf.ticker;
                fmt = "Error {} on 'save_history_to_file'", e
            );
            return;
        };
    }
    if let Err(e) = coin.update_migration_file(ctx, MIGRATION_NUMBER).compat().await {
        log_tag!(
            ctx,
            "",
            "tx_history",
            "coin" => coin.as_ref().conf.ticker;
            fmt = "Error {} on 'update_migration_file'", e
        );
    };
}

#[cfg(not(target_arch = "wasm32"))]
async fn migrate_tx_history<T>(coin: &T, ctx: &MmArc)
where
    T: UtxoStandardOps + UtxoCommonOps + MmCoin + MarketCoinOps,
{
    let current_migration = coin.get_tx_history_migration(ctx).compat().await.unwrap_or(0);
    if current_migration < 1 {
        tx_history_migration_1(coin, ctx).await;
    }
}

#[allow(clippy::cognitive_complexity)]
pub async fn process_history_loop<T>(coin: T, ctx: MmArc)
where
    T: UtxoStandardOps + UtxoCommonOps + MmCoin + MarketCoinOps,
{
    #[cfg(not(target_arch = "wasm32"))]
    migrate_tx_history(&coin, &ctx).await;

    let mut my_balance: Option<CoinBalance> = None;
    let history = match coin.load_history_from_file(&ctx).compat().await {
        Ok(history) => history,
        Err(e) => {
            log_tag!(
                ctx,
                "",
                "tx_history",
                "coin" => coin.as_ref().conf.ticker;
                fmt = "Error {} on 'load_history_from_file', stop the history loop", e
            );
            return;
        },
    };

    let mut history_map: HashMap<H256Json, TransactionDetails> = history
        .into_iter()
        .filter_map(|tx| {
            let tx_hash = H256Json::from_str(&tx.tx_hash).ok()?;
            Some((tx_hash, tx))
        })
        .collect();

    let mut success_iteration = 0i32;
    loop {
        if ctx.is_stopping() {
            break;
        };
        {
            let coins_ctx = CoinsContext::from_ctx(&ctx).unwrap();
            let coins = coins_ctx.coins.lock().await;
            if !coins.contains_key(&coin.as_ref().conf.ticker) {
                log_tag!(ctx, "", "tx_history", "coin" => coin.as_ref().conf.ticker; fmt = "Loop stopped");
                break;
            };
        }

        let actual_balance = match coin.my_balance().compat().await {
            Ok(actual_balance) => Some(actual_balance),
            Err(err) => {
                log_tag!(
                    ctx,
                    "",
                    "tx_history",
                    "coin" => coin.as_ref().conf.ticker;
                    fmt = "Error {:?} on getting balance", err
                );
                None
            },
        };

        let need_update = history_map.iter().any(|(_, tx)| tx.should_update());
        match (&my_balance, &actual_balance) {
            (Some(prev_balance), Some(actual_balance)) if prev_balance == actual_balance && !need_update => {
                // my balance hasn't been changed, there is no need to reload tx_history
                Timer::sleep(30.).await;
                continue;
            },
            _ => (),
        }

        let metrics = ctx.metrics.clone();
        let tx_ids = match coin.request_tx_history(metrics).await {
            RequestTxHistoryResult::Ok(tx_ids) => tx_ids,
            RequestTxHistoryResult::Retry { error } => {
                log_tag!(
                    ctx,
                    "",
                    "tx_history",
                    "coin" => coin.as_ref().conf.ticker;
                    fmt = "{}, retrying", error
                );
                Timer::sleep(10.).await;
                continue;
            },
            RequestTxHistoryResult::HistoryTooLarge => {
                log_tag!(
                    ctx,
                    "",
                    "tx_history",
                    "coin" => coin.as_ref().conf.ticker;
                    fmt = "Got `history too large`, stopping further attempts to retrieve it"
                );
                *coin.as_ref().history_sync_state.lock().unwrap() = HistorySyncState::Error(json!({
                    "code": HISTORY_TOO_LARGE_ERR_CODE,
                    "message": "Got `history too large` error from Electrum server. History is not available",
                }));
                break;
            },
            RequestTxHistoryResult::CriticalError(e) => {
                log_tag!(
                    ctx,
                    "",
                    "tx_history",
                    "coin" => coin.as_ref().conf.ticker;
                    fmt = "{}, stopping futher attempts to retreive it", e
                );
                break;
            },
        };

        // Remove transactions in the history_map that are not in the requested transaction list anymore
        let history_length = history_map.len();
        let requested_ids: HashSet<H256Json> = tx_ids.iter().map(|x| x.0).collect();
        history_map.retain(|hash, _| requested_ids.contains(hash));

        if history_map.len() < history_length {
            let to_write: Vec<TransactionDetails> = history_map.values().cloned().collect();
            if let Err(e) = coin.save_history_to_file(&ctx, to_write).compat().await {
                log_tag!(
                    ctx,
                    "",
                    "tx_history",
                    "coin" => coin.as_ref().conf.ticker;
                    fmt = "Error {} on 'save_history_to_file', stop the history loop", e
                );
                return;
            };
        }

        let mut transactions_left = if tx_ids.len() > history_map.len() {
            *coin.as_ref().history_sync_state.lock().unwrap() = HistorySyncState::InProgress(json!({
                "transactions_left": tx_ids.len() - history_map.len()
            }));
            tx_ids.len() - history_map.len()
        } else {
            *coin.as_ref().history_sync_state.lock().unwrap() = HistorySyncState::InProgress(json!({
                "transactions_left": 0
            }));
            0
        };

        // This is the cache of the already requested transactions.
        let mut input_transactions = HistoryUtxoTxMap::default();
        for (txid, height) in tx_ids {
            let mut updated = false;
            match history_map.entry(txid) {
                Entry::Vacant(e) => {
                    mm_counter!(ctx.metrics, "tx.history.request.count", 1, "coin" => coin.as_ref().conf.ticker.clone(), "method" => "tx_detail_by_hash");

                    match coin.tx_details_by_hash(&txid.0, &mut input_transactions).await {
                        Ok(mut tx_details) => {
                            mm_counter!(ctx.metrics, "tx.history.response.count", 1, "coin" => coin.as_ref().conf.ticker.clone(), "method" => "tx_detail_by_hash");

                            if tx_details.block_height == 0 && height > 0 {
                                tx_details.block_height = height;
                            }

                            e.insert(tx_details);
                            if transactions_left > 0 {
                                transactions_left -= 1;
                                *coin.as_ref().history_sync_state.lock().unwrap() =
                                    HistorySyncState::InProgress(json!({ "transactions_left": transactions_left }));
                            }
                            updated = true;
                        },
                        Err(e) => log_tag!(
                            ctx,
                            "",
                            "tx_history",
                            "coin" => coin.as_ref().conf.ticker;
                            fmt = "Error {:?} on getting the details of {:?}, skipping the tx", e, txid
                        ),
                    }
                },
                Entry::Occupied(mut e) => {
                    // update block height for previously unconfirmed transaction
                    if e.get().should_update_block_height() && height > 0 {
                        e.get_mut().block_height = height;
                        updated = true;
                    }
                    if e.get().should_update_timestamp() || e.get().firo_negative_fee() {
                        mm_counter!(ctx.metrics, "tx.history.request.count", 1, "coin" => coin.as_ref().conf.ticker.clone(), "method" => "tx_detail_by_hash");

                        match coin.tx_details_by_hash(&txid.0, &mut input_transactions).await {
                            Ok(tx_details) => {
                                mm_counter!(ctx.metrics, "tx.history.response.count", 1, "coin" => coin.as_ref().conf.ticker.clone(), "method" => "tx_detail_by_hash");
                                // replace with new tx details in case we need to update any data
                                e.insert(tx_details);
                                updated = true;
                            },
                            Err(e) => log_tag!(
                                ctx,
                                "",
                                "tx_history",
                                "coin" => coin.as_ref().conf.ticker;
                                fmt = "Error {:?} on getting the details of {:?}, skipping the tx", e, txid
                            ),
                        }
                    }
                },
            }
            if updated {
                let to_write: Vec<TransactionDetails> = history_map.values().cloned().collect();
                if let Err(e) = coin.save_history_to_file(&ctx, to_write).compat().await {
                    log_tag!(
                        ctx,
                        "",
                        "tx_history",
                        "coin" => coin.as_ref().conf.ticker;
                        fmt = "Error {} on 'save_history_to_file', stop the history loop", e
                    );
                    return;
                };
            }
        }
        *coin.as_ref().history_sync_state.lock().unwrap() = HistorySyncState::Finished;

        if success_iteration == 0 {
            log_tag!(
                ctx,
                "😅",
                "tx_history",
                "coin" => coin.as_ref().conf.ticker;
                fmt = "history has been loaded successfully"
            );
        }

        my_balance = actual_balance;
        success_iteration += 1;
        Timer::sleep(30.).await;
    }
}

pub async fn request_tx_history<T>(coin: &T, metrics: MetricsArc) -> RequestTxHistoryResult
where
    T: UtxoCommonOps + MmCoin + MarketCoinOps,
{
    let my_address = match coin.my_address() {
        Ok(addr) => addr,
        Err(e) => {
            return RequestTxHistoryResult::CriticalError(ERRL!(
                "Error on getting self address: {}. Stop tx history",
                e
            ))
        },
    };

    let tx_ids = match &coin.as_ref().rpc_client {
        UtxoRpcClientEnum::Native(client) => {
            let mut from = 0;
            let mut all_transactions = vec![];
            loop {
                mm_counter!(metrics, "tx.history.request.count", 1,
                    "coin" => coin.as_ref().conf.ticker.clone(), "client" => "native", "method" => "listtransactions");

                let transactions = match client.list_transactions(100, from).compat().await {
                    Ok(value) => value,
                    Err(e) => {
                        return RequestTxHistoryResult::Retry {
                            error: ERRL!("Error {} on list transactions", e),
                        };
                    },
                };

                mm_counter!(metrics, "tx.history.response.count", 1,
                    "coin" => coin.as_ref().conf.ticker.clone(), "client" => "native", "method" => "listtransactions");

                if transactions.is_empty() {
                    break;
                }
                from += 100;
                all_transactions.extend(transactions);
            }

            mm_counter!(metrics, "tx.history.response.total_length", all_transactions.len() as u64,
                "coin" => coin.as_ref().conf.ticker.clone(), "client" => "native", "method" => "listtransactions");

            all_transactions
                .into_iter()
                .filter_map(|item| {
                    if item.address == my_address {
                        Some((item.txid, item.blockindex))
                    } else {
                        None
                    }
                })
                .collect()
        },
        UtxoRpcClientEnum::Electrum(client) => {
            let my_address = match coin.as_ref().derivation_method.single_addr_or_err() {
                Ok(my_address) => my_address,
                Err(e) => return RequestTxHistoryResult::CriticalError(e.to_string()),
            };
            let script = output_script(my_address, ScriptType::P2PKH);
            let script_hash = electrum_script_hash(&script);

            mm_counter!(metrics, "tx.history.request.count", 1,
                "coin" => coin.as_ref().conf.ticker.clone(), "client" => "electrum", "method" => "blockchain.scripthash.get_history");

            let electrum_history = match client.scripthash_get_history(&hex::encode(script_hash)).compat().await {
                Ok(value) => value,
                Err(e) => match &e.error {
                    JsonRpcErrorType::InvalidRequest(e)
                    | JsonRpcErrorType::Parse(_, e)
                    | JsonRpcErrorType::Transport(e)
                    | JsonRpcErrorType::Internal(e) => {
                        return RequestTxHistoryResult::Retry {
                            error: ERRL!("Error {} on scripthash_get_history", e),
                        };
                    },
                    JsonRpcErrorType::Response(_addr, err) => {
                        if HISTORY_TOO_LARGE_ERROR.eq(err) {
                            return RequestTxHistoryResult::HistoryTooLarge;
                        } else {
                            return RequestTxHistoryResult::Retry {
                                error: ERRL!("Error {:?} on scripthash_get_history", e),
                            };
                        }
                    },
                },
            };
            mm_counter!(metrics, "tx.history.response.count", 1,
                "coin" => coin.as_ref().conf.ticker.clone(), "client" => "electrum", "method" => "blockchain.scripthash.get_history");

            mm_counter!(metrics, "tx.history.response.total_length", electrum_history.len() as u64,
                "coin" => coin.as_ref().conf.ticker.clone(), "client" => "electrum", "method" => "blockchain.scripthash.get_history");

            // electrum returns the most recent transactions in the end but we need to
            // process them first so rev is required
            electrum_history
                .into_iter()
                .rev()
                .map(|item| {
                    let height = if item.height < 0 { 0 } else { item.height as u64 };
                    (item.tx_hash, height)
                })
                .collect()
        },
    };
    RequestTxHistoryResult::Ok(tx_ids)
}

pub async fn tx_details_by_hash<T: UtxoCommonOps>(
    coin: &T,
    hash: &[u8],
    input_transactions: &mut HistoryUtxoTxMap,
) -> Result<TransactionDetails, String> {
    let ticker = &coin.as_ref().conf.ticker;
    let hash = H256Json::from(hash);
    let verbose_tx = try_s!(coin.as_ref().rpc_client.get_verbose_transaction(&hash).compat().await);
    let mut tx: UtxoTx = try_s!(deserialize(verbose_tx.hex.as_slice()).map_err(|e| ERRL!("{:?}", e)));
    tx.tx_hash_algo = coin.as_ref().tx_hash_algo;
    let my_address = try_s!(coin.as_ref().derivation_method.single_addr_or_err());

    input_transactions.insert(hash, HistoryUtxoTx {
        tx: tx.clone(),
        height: verbose_tx.height,
    });

    let mut input_amount = 0;
    let mut output_amount = 0;
    let mut from_addresses = Vec::new();
    let mut to_addresses = Vec::new();
    let mut spent_by_me = 0;
    let mut received_by_me = 0;

    for input in tx.inputs.iter() {
        // input transaction is zero if the tx is the coinbase transaction
        if input.previous_output.hash.is_zero() {
            continue;
        }

        let prev_tx_hash: H256Json = input.previous_output.hash.reversed().into();
        let prev_tx = try_s!(
            coin.get_mut_verbose_transaction_from_map_or_rpc(prev_tx_hash, input_transactions)
                .await
        );
        let prev_tx = &mut prev_tx.tx;
        prev_tx.tx_hash_algo = coin.as_ref().tx_hash_algo;

        let prev_output_index: usize = try_s!(input.previous_output.index.try_into());
        let prev_tx_output = prev_tx.outputs.get(prev_output_index).ok_or(ERRL!(
            "Previous output index is out of bound: coin={}, prev_output_index={}, prev_tx_hash={}, tx_hash={}, tx_hex={:02x}",
            ticker,
            prev_output_index,
            prev_tx_hash,
            hash,
            verbose_tx.hex,
        ))?;
        input_amount += prev_tx_output.value;
        let from: Vec<Address> = try_s!(coin.addresses_from_script(&prev_tx_output.script_pubkey.clone().into()));
        if from.contains(my_address) {
            spent_by_me += prev_tx_output.value;
        }
        from_addresses.extend(from.into_iter());
    }

    for output in tx.outputs.iter() {
        output_amount += output.value;
        let to = try_s!(coin.addresses_from_script(&output.script_pubkey.clone().into()));
        if to.contains(my_address) {
            received_by_me += output.value;
        }
        to_addresses.extend(to.into_iter());
    }

    // TODO uncomment this when `calc_interest_of_tx` works fine
    // let (fee, kmd_rewards) = if ticker == "KMD" {
    //     let kmd_rewards = try_s!(coin.calc_interest_of_tx(&tx, input_transactions).await);
    //     // `input_amount = output_amount + fee`, where `output_amount = actual_output_amount + kmd_rewards`,
    //     // so to calculate an actual transaction fee, we have to subtract the `kmd_rewards` from the total `output_amount`:
    //     // `fee = input_amount - actual_output_amount` or simplified `fee = input_amount - output_amount + kmd_rewards`
    //     let fee = input_amount as i64 - output_amount as i64 + kmd_rewards as i64;
    //
    //     let my_address = &coin.as_ref().my_address;
    //     let claimed_by_me = from_addresses.iter().all(|from| from == my_address) && to_addresses.contains(my_address);
    //     let kmd_rewards_details = KmdRewardsDetails {
    //         amount: big_decimal_from_sat_unsigned(kmd_rewards, coin.as_ref().decimals),
    //         claimed_by_me,
    //     };
    //     (
    //         big_decimal_from_sat(fee, coin.as_ref().decimals),
    //         Some(kmd_rewards_details),
    //     )
    // } else if input_amount == 0 {
    //     let fee = verbose_tx.vin.iter().fold(0., |cur, input| {
    //         let fee = match input {
    //             TransactionInputEnum::Lelantus(lelantus) => lelantus.n_fees,
    //             _ => 0.,
    //         };
    //         cur + fee
    //     });
    //     (fee.into(), None)
    // } else {
    //     let fee = input_amount as i64 - output_amount as i64;
    //     (big_decimal_from_sat(fee, coin.as_ref().decimals), None)
    // };

    let (fee, kmd_rewards) = if input_amount == 0 {
        let fee = verbose_tx.vin.iter().fold(0., |cur, input| {
            let fee = match input {
                TransactionInputEnum::Lelantus(lelantus) => lelantus.n_fees,
                _ => 0.,
            };
            cur + fee
        });
        (try_s!(fee.try_into()), None)
    } else {
        let fee = input_amount as i64 - output_amount as i64;
        (big_decimal_from_sat(fee, coin.as_ref().decimals), None)
    };

    // remove address duplicates in case several inputs were spent from same address
    // or several outputs are sent to same address
    let mut from_addresses: Vec<String> =
        try_s!(from_addresses.into_iter().map(|addr| addr.display_address()).collect());
    from_addresses.sort();
    from_addresses.dedup();
    let mut to_addresses: Vec<String> = try_s!(to_addresses.into_iter().map(|addr| addr.display_address()).collect());
    to_addresses.sort();
    to_addresses.dedup();

    let fee_details = UtxoFeeDetails {
        coin: Some(coin.as_ref().conf.ticker.clone()),
        amount: fee,
    };

    Ok(TransactionDetails {
        from: from_addresses,
        to: to_addresses,
        received_by_me: big_decimal_from_sat_unsigned(received_by_me, coin.as_ref().decimals),
        spent_by_me: big_decimal_from_sat_unsigned(spent_by_me, coin.as_ref().decimals),
        my_balance_change: big_decimal_from_sat(received_by_me as i64 - spent_by_me as i64, coin.as_ref().decimals),
        total_amount: big_decimal_from_sat_unsigned(input_amount, coin.as_ref().decimals),
        tx_hash: tx.hash().reversed().to_vec().to_tx_hash(),
        tx_hex: verbose_tx.hex,
        fee_details: Some(fee_details.into()),
        block_height: verbose_tx.height.unwrap_or(0),
        coin: ticker.clone(),
        internal_id: tx.hash().reversed().to_vec().into(),
        timestamp: verbose_tx.time.into(),
        kmd_rewards,
        transaction_type: Default::default(),
        memo: None,
    })
}

pub async fn get_mut_verbose_transaction_from_map_or_rpc<'a, 'b, T>(
    coin: &'a T,
    tx_hash: H256Json,
    utxo_tx_map: &'b mut HistoryUtxoTxMap,
) -> UtxoRpcResult<&'b mut HistoryUtxoTx>
where
    T: AsRef<UtxoCoinFields>,
{
    let tx = match utxo_tx_map.entry(tx_hash) {
        Entry::Vacant(e) => {
            let verbose = coin
                .as_ref()
                .rpc_client
                .get_verbose_transaction(&tx_hash)
                .compat()
                .await?;
            let tx = HistoryUtxoTx {
                tx: deserialize(verbose.hex.as_slice())
                    .map_to_mm(|e| UtxoRpcError::InvalidResponse(format!("{:?}, tx: {:?}", e, tx_hash)))?,
                height: verbose.height,
            };
            e.insert(tx)
        },
        Entry::Occupied(e) => e.into_mut(),
    };
    Ok(tx)
}

/// This function is used when the transaction details were calculated without considering the KMD rewards.
/// We know that [`TransactionDetails::fee`] was calculated by `fee = input_amount - output_amount`,
/// where `output_amount = actual_output_amount + kmd_rewards` or `actual_output_amount = output_amount - kmd_rewards`.
/// To calculate an actual fee amount, we have to replace `output_amount` with `actual_output_amount`:
/// `actual_fee = input_amount - actual_output_amount` or `actual_fee = input_amount - output_amount + kmd_rewards`.
/// Substitute [`TransactionDetails::fee`] to the last equation:
/// `actual_fee = TransactionDetails::fee + kmd_rewards`
pub async fn update_kmd_rewards<T>(
    coin: &T,
    tx_details: &mut TransactionDetails,
    input_transactions: &mut HistoryUtxoTxMap,
) -> UtxoRpcResult<()>
where
    T: UtxoCommonOps + UtxoStandardOps + MarketCoinOps,
{
    if !tx_details.should_update_kmd_rewards() {
        let error = "There is no need to update KMD rewards".to_owned();
        return MmError::err(UtxoRpcError::Internal(error));
    }
    let tx: UtxoTx = deserialize(tx_details.tx_hex.as_slice()).map_to_mm(|e| {
        UtxoRpcError::Internal(format!(
            "Error deserializing the {:?} transaction hex: {:?}",
            tx_details.tx_hash, e
        ))
    })?;
    let kmd_rewards = coin.calc_interest_of_tx(&tx, input_transactions).await?;
    let kmd_rewards = big_decimal_from_sat_unsigned(kmd_rewards, coin.as_ref().decimals);

    if let Some(TxFeeDetails::Utxo(UtxoFeeDetails { ref amount, .. })) = tx_details.fee_details {
        let actual_fee_amount = amount + &kmd_rewards;
        tx_details.fee_details = Some(TxFeeDetails::Utxo(UtxoFeeDetails {
            coin: Some(coin.as_ref().conf.ticker.clone()),
            amount: actual_fee_amount,
        }));
    }

    let my_address = &coin.my_address()?;
    let claimed_by_me = tx_details.from.iter().all(|from| from == my_address) && tx_details.to.contains(my_address);

    tx_details.kmd_rewards = Some(KmdRewardsDetails {
        amount: kmd_rewards,
        claimed_by_me,
    });
    Ok(())
}

pub async fn calc_interest_of_tx<T: UtxoCommonOps>(
    coin: &T,
    tx: &UtxoTx,
    input_transactions: &mut HistoryUtxoTxMap,
) -> UtxoRpcResult<u64> {
    if coin.as_ref().conf.ticker != "KMD" {
        let error = format!("Expected KMD ticker, found {}", coin.as_ref().conf.ticker);
        return MmError::err(UtxoRpcError::Internal(error));
    }

    let mut kmd_rewards = 0;
    for input in tx.inputs.iter() {
        // input transaction is zero if the tx is the coinbase transaction
        if input.previous_output.hash.is_zero() {
            continue;
        }

        let prev_tx_hash: H256Json = input.previous_output.hash.reversed().into();
        let prev_tx = coin
            .get_mut_verbose_transaction_from_map_or_rpc(prev_tx_hash, input_transactions)
            .await?;

        let prev_tx_value = prev_tx.tx.outputs[input.previous_output.index as usize].value;
        let prev_tx_locktime = prev_tx.tx.lock_time as u64;
        let this_tx_locktime = tx.lock_time as u64;
        if let Ok(interest) = kmd_interest(prev_tx.height, prev_tx_value, prev_tx_locktime, this_tx_locktime) {
            kmd_rewards += interest;
        }
    }
    Ok(kmd_rewards)
}

pub fn history_sync_status(coin: &UtxoCoinFields) -> HistorySyncState {
    coin.history_sync_state.lock().unwrap().clone()
}

pub fn get_trade_fee<T: UtxoCommonOps>(coin: T) -> Box<dyn Future<Item = TradeFee, Error = String> + Send> {
    let ticker = coin.as_ref().conf.ticker.clone();
    let decimals = coin.as_ref().decimals;
    let fut = async move {
        let fee = try_s!(coin.get_tx_fee().await);
        let amount = match fee {
            ActualTxFee::Dynamic(f) => f,
            ActualTxFee::FixedPerKb(f) => f,
        };
        Ok(TradeFee {
            coin: ticker,
            amount: big_decimal_from_sat(amount as i64, decimals).into(),
            paid_from_trading_vol: false,
        })
    };
    Box::new(fut.boxed().compat())
}

/// To ensure the `get_sender_trade_fee(x) <= get_sender_trade_fee(y)` condition is satisfied for any `x < y`,
/// we should include a `change` output into the result fee. Imagine this case:
/// Let `sum_inputs = 11000` and `total_tx_fee: { 200, if there is no the change output; 230, if there is the change output }`.
///
/// If `value = TradePreimageValue::Exact(10000)`, therefore `sum_outputs = 10000`.
/// then `change = sum_inputs - sum_outputs - total_tx_fee = 800`, so `change < dust` and `total_tx_fee = 200` (including the change output).
///
/// But if `value = TradePreimageValue::Exact(9000)`, therefore `sum_outputs = 9000`. Let `sum_inputs = 11000`, `total_tx_fee = 230`
/// where `change = sum_inputs - sum_outputs - total_tx_fee = 1770`, so `change > dust` and `total_tx_fee = 230` (including the change output).
///
/// To sum up, `get_sender_trade_fee(TradePreimageValue::Exact(9000)) > get_sender_trade_fee(TradePreimageValue::Exact(10000))`.
/// So we should always return a fee as if a transaction includes the change output.
pub async fn preimage_trade_fee_required_to_send_outputs<T>(
    coin: &T,
    ticker: &str,
    outputs: Vec<TransactionOutput>,
    fee_policy: FeePolicy,
    gas_fee: Option<u64>,
    stage: &FeeApproxStage,
) -> TradePreimageResult<BigDecimal>
where
    T: UtxoCommonOps + GetUtxoListOps,
{
    let decimals = coin.as_ref().decimals;
    let tx_fee = coin.get_tx_fee().await?;
    // [`FeePolicy::DeductFromOutput`] is used if the value is [`TradePreimageValue::UpperBound`] only
    let is_amount_upper_bound = matches!(fee_policy, FeePolicy::DeductFromOutput(_));
    let my_address = coin.as_ref().derivation_method.single_addr_or_err()?;

    match tx_fee {
        // if it's a dynamic fee, we should generate a swap transaction to get an actual trade fee
        ActualTxFee::Dynamic(fee) => {
            // take into account that the dynamic tx fee may increase during the swap
            let dynamic_fee = coin.increase_dynamic_fee_by_stage(fee, stage);

            let outputs_count = outputs.len();
            let (unspents, _recently_sent_txs) = coin.get_unspent_ordered_list(my_address).await?;

            let actual_tx_fee = ActualTxFee::Dynamic(dynamic_fee);

            let mut tx_builder = UtxoTxBuilder::new(coin)
                .add_available_inputs(unspents)
                .add_outputs(outputs)
                .with_fee_policy(fee_policy)
                .with_fee(actual_tx_fee);
            if let Some(gas) = gas_fee {
                tx_builder = tx_builder.with_gas_fee(gas);
            }
            let (tx, data) = tx_builder.build().await.mm_err(|e| {
                TradePreimageError::from_generate_tx_error(e, ticker.to_owned(), decimals, is_amount_upper_bound)
            })?;

            let total_fee = if tx.outputs.len() == outputs_count {
                // take into account the change output
                data.fee_amount + (dynamic_fee * P2PKH_OUTPUT_LEN) / KILO_BYTE
            } else {
                // the change output is included already
                data.fee_amount
            };

            Ok(big_decimal_from_sat(total_fee as i64, decimals))
        },
        ActualTxFee::FixedPerKb(fee) => {
            let outputs_count = outputs.len();
            let (unspents, _recently_sent_txs) = coin.get_unspent_ordered_list(my_address).await?;

            let mut tx_builder = UtxoTxBuilder::new(coin)
                .add_available_inputs(unspents)
                .add_outputs(outputs)
                .with_fee_policy(fee_policy)
                .with_fee(tx_fee);
            if let Some(gas) = gas_fee {
                tx_builder = tx_builder.with_gas_fee(gas);
            }
            let (tx, data) = tx_builder.build().await.mm_err(|e| {
                TradePreimageError::from_generate_tx_error(e, ticker.to_string(), decimals, is_amount_upper_bound)
            })?;

            let total_fee = if tx.outputs.len() == outputs_count {
                // take into account the change output if tx_size_kb(tx with change) > tx_size_kb(tx without change)
                let tx = UtxoTx::from(tx);
                let tx_bytes = serialize(&tx);
                if tx_bytes.len() as u64 % KILO_BYTE + P2PKH_OUTPUT_LEN > KILO_BYTE {
                    data.fee_amount + fee
                } else {
                    data.fee_amount
                }
            } else {
                // the change output is included already
                data.fee_amount
            };

            Ok(big_decimal_from_sat(total_fee as i64, decimals))
        },
    }
}

/// Maker or Taker should pay fee only for sending his payment.
/// Even if refund will be required the fee will be deducted from P2SH input.
/// Please note the `get_sender_trade_fee` satisfies the following condition:
/// `get_sender_trade_fee(x) <= get_sender_trade_fee(y)` for any `x < y`.
pub async fn get_sender_trade_fee<T>(
    coin: &T,
    value: TradePreimageValue,
    stage: FeeApproxStage,
) -> TradePreimageResult<TradeFee>
where
    T: MarketCoinOps + UtxoCommonOps,
{
    let (amount, fee_policy) = match value {
        TradePreimageValue::UpperBound(upper_bound) => (upper_bound, FeePolicy::DeductFromOutput(0)),
        TradePreimageValue::Exact(amount) => (amount, FeePolicy::SendExact),
    };

    // pass the dummy params
    let time_lock = now_sec_u32();
    let my_pub = &[0; 33]; // H264 is 33 bytes
    let other_pub = &[0; 33]; // H264 is 33 bytes
    let secret_hash = &[0; 20]; // H160 is 20 bytes

    // `generate_swap_payment_outputs` may fail due to either invalid `other_pub` or a number conversation error
    let SwapPaymentOutputsResult { outputs, .. } = generate_swap_payment_outputs(
        coin,
        time_lock,
        my_pub,
        other_pub,
        secret_hash,
        amount,
        SwapPaymentType::TakerOrMakerPayment,
    )
    .map_to_mm(TradePreimageError::InternalError)?;
    let gas_fee = None;
    let fee_amount = coin
        .preimage_trade_fee_required_to_send_outputs(outputs, fee_policy, gas_fee, &stage)
        .await?;
    Ok(TradeFee {
        coin: coin.as_ref().conf.ticker.clone(),
        amount: fee_amount.into(),
        paid_from_trading_vol: false,
    })
}

/// The fee to spend (receive) other payment is deducted from the trading amount so we should display it
pub fn get_receiver_trade_fee<T: UtxoCommonOps>(coin: T) -> TradePreimageFut<TradeFee> {
    let fut = async move {
        let amount_sat = get_htlc_spend_fee(&coin, DEFAULT_SWAP_TX_SPEND_SIZE, &FeeApproxStage::WithoutApprox).await?;
        let amount = big_decimal_from_sat_unsigned(amount_sat, coin.as_ref().decimals).into();
        Ok(TradeFee {
            coin: coin.as_ref().conf.ticker.clone(),
            amount,
            paid_from_trading_vol: true,
        })
    };
    Box::new(fut.boxed().compat())
}

pub async fn get_fee_to_send_taker_fee<T>(
    coin: &T,
    dex_fee_amount: BigDecimal,
    stage: FeeApproxStage,
) -> TradePreimageResult<TradeFee>
where
    T: MarketCoinOps + UtxoCommonOps,
{
    let decimals = coin.as_ref().decimals;
    let value = sat_from_big_decimal(&dex_fee_amount, decimals)?;
    let output = TransactionOutput {
        value,
        script_pubkey: Builder::build_p2pkh(&AddressHashEnum::default_address_hash()).to_bytes(),
    };
    let gas_fee = None;
    let fee_amount = coin
        .preimage_trade_fee_required_to_send_outputs(vec![output], FeePolicy::SendExact, gas_fee, &stage)
        .await?;
    Ok(TradeFee {
        coin: coin.ticker().to_owned(),
        amount: fee_amount.into(),
        paid_from_trading_vol: false,
    })
}

pub fn required_confirmations(coin: &UtxoCoinFields) -> u64 {
    coin.conf.required_confirmations.load(AtomicOrdering::Relaxed)
}

pub fn requires_notarization(coin: &UtxoCoinFields) -> bool {
    coin.conf.requires_notarization.load(AtomicOrdering::Relaxed)
}

pub fn set_required_confirmations(coin: &UtxoCoinFields, confirmations: u64) {
    coin.conf
        .required_confirmations
        .store(confirmations, AtomicOrdering::Relaxed);
}

pub fn set_requires_notarization(coin: &UtxoCoinFields, requires_nota: bool) {
    coin.conf
        .requires_notarization
        .store(requires_nota, AtomicOrdering::Relaxed);
}

pub fn coin_protocol_info<T: UtxoCommonOps>(coin: &T) -> Vec<u8> {
    rmp_serde::to_vec(coin.addr_format()).expect("Serialization should not fail")
}

pub fn is_coin_protocol_supported<T: UtxoCommonOps>(coin: &T, info: &Option<Vec<u8>>) -> bool {
    match info {
        Some(format) => rmp_serde::from_slice::<UtxoAddressFormat>(format).is_ok(),
        None => !coin.addr_format().is_segwit(),
    }
}

/// [`GetUtxoListOps::get_mature_unspent_ordered_list`] implementation.
/// Returns available mature and immature unspents in ascending order
/// + `RecentlySpentOutPoints` MutexGuard for further interaction (e.g. to add new transaction to it).
pub async fn get_mature_unspent_ordered_list<'a, T>(
    coin: &'a T,
    address: &Address,
) -> UtxoRpcResult<(MatureUnspentList, RecentlySpentOutPointsGuard<'a>)>
where
    T: UtxoCommonOps + GetUtxoListOps,
{
    let (unspents, recently_spent) = coin.get_all_unspent_ordered_list(address).await?;
    let mature_unspents = identify_mature_unspents(coin, unspents).await?;
    Ok((mature_unspents, recently_spent))
}

/// [`GetUtxoMapOps::get_mature_unspent_ordered_map`] implementation.
/// Returns available mature and immature unspents in ascending order for every given `addresses`
/// + `RecentlySpentOutPoints` MutexGuard for further interaction (e.g. to add new transaction to it).
pub async fn get_mature_unspent_ordered_map<T>(
    coin: &T,
    addresses: Vec<Address>,
) -> UtxoRpcResult<(MatureUnspentMap, RecentlySpentOutPointsGuard<'_>)>
where
    T: UtxoCommonOps + GetUtxoMapOps,
{
    let (unspents_map, recently_spent) = coin.get_all_unspent_ordered_map(addresses).await?;
    // Get an iterator of futures: `Future<Output=UtxoRpcResult<(Address, MatureUnspentList)>>`
    let fut_it = unspents_map.into_iter().map(|(address, unspents)| {
        identify_mature_unspents(coin, unspents).map(|res| -> UtxoRpcResult<(Address, MatureUnspentList)> {
            let mature_unspents = res?;
            Ok((address, mature_unspents))
        })
    });
    // Poll the `fut_it` futures concurrently.
    let result_map = futures::future::try_join_all(fut_it).await?.into_iter().collect();
    Ok((result_map, recently_spent))
}

/// Splits the given `unspents` outputs into mature and immature.
pub async fn identify_mature_unspents<T>(coin: &T, unspents: Vec<UnspentInfo>) -> UtxoRpcResult<MatureUnspentList>
where
    T: UtxoCommonOps,
{
    /// Returns `true` if the given transaction has a known non-zero height.
    fn can_tx_be_cached(tx: &RpcTransaction) -> bool { tx.height > Some(0) }

    /// Calculates actual confirmations number of the given `tx` transaction loaded from cache.
    fn calc_actual_cached_tx_confirmations(tx: &RpcTransaction, block_count: u64) -> UtxoRpcResult<u32> {
        let tx_height = tx.height.or_mm_err(|| {
            UtxoRpcError::Internal(format!(r#"Warning, height of cached "{:?}" tx is unknown"#, tx.txid))
        })?;
        // There shouldn't be cached transactions with height == 0
        if tx_height == 0 {
            let error = format!(
                r#"Warning, height of cached "{:?}" tx is expected to be non-zero"#,
                tx.txid
            );
            return MmError::err(UtxoRpcError::Internal(error));
        }
        if block_count < tx_height {
            let error = format!(
                r#"Warning, actual block_count {} less than cached tx_height {} of {:?}"#,
                block_count, tx_height, tx.txid
            );
            return MmError::err(UtxoRpcError::Internal(error));
        }

        let confirmations = block_count - tx_height + 1;
        Ok(confirmations as u32)
    }

    let block_count = coin.as_ref().rpc_client.get_block_count().compat().await?;

    let to_verbose: HashSet<H256Json> = unspents
        .iter()
        .map(|unspent| unspent.outpoint.hash.reversed().into())
        .collect();
    let verbose_txs = coin
        .get_verbose_transactions_from_cache_or_rpc(to_verbose)
        .compat()
        .await?;
    // Transactions that should be cached.
    let mut txs_to_cache = HashMap::with_capacity(verbose_txs.len());

    let mut result = MatureUnspentList::with_capacity(unspents.len());
    for unspent in unspents {
        let tx_hash: H256Json = unspent.outpoint.hash.reversed().into();
        let tx_info = verbose_txs
            .get(&tx_hash)
            .or_mm_err(|| {
                UtxoRpcError::Internal(format!(
                    "'get_verbose_transactions_from_cache_or_rpc' should have returned '{:?}'",
                    tx_hash
                ))
            })?
            .clone();
        let tx_info = match tx_info {
            VerboseTransactionFrom::Cache(mut tx) => {
                if unspent.height.is_some() {
                    tx.height = unspent.height;
                }
                match calc_actual_cached_tx_confirmations(&tx, block_count) {
                    Ok(conf) => tx.confirmations = conf,
                    // do not skip the transaction with unknown confirmations,
                    // because the transaction can be matured
                    Err(e) => error!("{}", e),
                }
                tx
            },
            VerboseTransactionFrom::Rpc(mut tx) => {
                if tx.height.is_none() {
                    tx.height = unspent.height;
                }
                if can_tx_be_cached(&tx) {
                    txs_to_cache.insert(tx_hash, tx.clone());
                }
                tx
            },
        };

        if coin.is_unspent_mature(&tx_info) {
            result.mature.push(unspent);
        } else {
            result.immature.push(unspent);
        }
    }

    coin.as_ref()
        .tx_cache
        .cache_transactions_concurrently(&txs_to_cache)
        .await;
    Ok(result)
}

pub fn is_unspent_mature(mature_confirmations: u32, output: &RpcTransaction) -> bool {
    // don't skip outputs with confirmations == 0, because we can spend them
    !output.is_coinbase() || output.confirmations >= mature_confirmations
}

/// [`UtxoCommonOps::get_verbose_transactions_from_cache_or_rpc`] implementation.
/// Loads verbose transactions from cache or requests it using RPC client.
pub async fn get_verbose_transactions_from_cache_or_rpc(
    coin: &UtxoCoinFields,
    tx_ids: HashSet<H256Json>,
) -> UtxoRpcResult<HashMap<H256Json, VerboseTransactionFrom>> {
    /// Determines whether the transaction is needed to be requested through RPC or not.
    /// Puts the inner `RpcTransaction` transaction into `result_map` if it has been loaded successfully,
    /// otherwise puts `txid` into `to_request`.
    fn on_cached_transaction_result(
        result_map: &mut HashMap<H256Json, VerboseTransactionFrom>,
        to_request: &mut Vec<H256Json>,
        txid: H256Json,
        res: TxCacheResult<Option<RpcTransaction>>,
    ) {
        match res {
            Ok(Some(tx)) => {
                result_map.insert(txid, VerboseTransactionFrom::Cache(tx));
            },
            // txid not found
            Ok(None) => {
                to_request.push(txid);
            },
            Err(err) => {
                error!(
                    "Error loading the {:?} transaction: {:?}. Trying to request tx using RPC client",
                    err, txid
                );
                to_request.push(txid);
            },
        }
    }

    let mut result_map = HashMap::with_capacity(tx_ids.len());
    let mut to_request = Vec::with_capacity(tx_ids.len());

    coin.tx_cache
        .load_transactions_from_cache_concurrently(tx_ids)
        .await
        .into_iter()
        .for_each(|(txid, res)| on_cached_transaction_result(&mut result_map, &mut to_request, txid, res));

    result_map.extend(
        coin.rpc_client
            .get_verbose_transactions(&to_request)
            .compat()
            .await?
            .into_iter()
            .map(|tx| (tx.txid, VerboseTransactionFrom::Rpc(tx))),
    );
    Ok(result_map)
}

/// Swap contract address is not used by standard UTXO coins.
#[inline]
pub fn swap_contract_address() -> Option<BytesJson> { None }

/// Fallback swap contract address is not used by standard UTXO coins.
#[inline]
pub fn fallback_swap_contract() -> Option<BytesJson> { None }

/// Convert satoshis to BigDecimal amount of coin units
#[inline]
pub fn big_decimal_from_sat(satoshis: i64, decimals: u8) -> BigDecimal {
    BigDecimal::from(satoshis) / BigDecimal::from(10u64.pow(decimals as u32))
}

#[inline]
pub fn big_decimal_from_sat_unsigned(satoshis: u64, decimals: u8) -> BigDecimal {
    BigDecimal::from(satoshis) / BigDecimal::from(10u64.pow(decimals as u32))
}

pub fn address_from_raw_pubkey(
    pub_key: &[u8],
    prefix: u8,
    t_addr_prefix: u8,
    checksum_type: ChecksumType,
    hrp: Option<String>,
    addr_format: UtxoAddressFormat,
) -> Result<Address, String> {
    Ok(Address {
        t_addr_prefix,
        prefix,
        hash: try_s!(Public::from_slice(pub_key)).address_hash().into(),
        checksum_type,
        hrp,
        addr_format,
    })
}

pub fn address_from_pubkey(
    pub_key: &Public,
    prefix: u8,
    t_addr_prefix: u8,
    checksum_type: ChecksumType,
    hrp: Option<String>,
    addr_format: UtxoAddressFormat,
) -> Address {
    Address {
        t_addr_prefix,
        prefix,
        hash: pub_key.address_hash().into(),
        checksum_type,
        hrp,
        addr_format,
    }
}

#[allow(clippy::too_many_arguments)]
#[cfg_attr(test, mockable)]
pub fn validate_payment<T: UtxoCommonOps>(
    coin: T,
    tx: UtxoTx,
    output_index: usize,
    first_pub0: &Public,
    second_pub0: &Public,
    priv_bn_hash: &[u8],
    amount: BigDecimal,
    watcher_reward: Option<WatcherReward>,
    time_lock: u32,
    try_spv_proof_until: u64,
    confirmations: u64,
) -> ValidatePaymentFut<()> {
    let amount = try_f!(sat_from_big_decimal(&amount, coin.as_ref().decimals));

    let expected_redeem = payment_script(time_lock, priv_bn_hash, first_pub0, second_pub0);
    let fut = async move {
        let tx_hash = tx.tx_hash();

        let tx_from_rpc = retry_on_err!(coin
            .as_ref()
            .rpc_client
            .get_transaction_bytes(&tx.hash().reversed().into())
            .compat())
        .repeat_every_secs(10.)
        .attempts(4)
        .inspect_err(move |e| error!("Error getting tx {tx_hash:?} from rpc: {e:?}"))
        .await
        .map_err(|repeat_err| repeat_err.into_error().map(ValidatePaymentError::from))?;

        if serialize(&tx).take() != tx_from_rpc.0
            && serialize_with_flags(&tx, SERIALIZE_TRANSACTION_WITNESS).take() != tx_from_rpc.0
        {
            return MmError::err(ValidatePaymentError::WrongPaymentTx(format!(
                "Provided payment tx {:?} doesn't match tx data from rpc {:?}",
                tx, tx_from_rpc
            )));
        }

        let expected_script_pubkey: Bytes = Builder::build_p2sh(&dhash160(&expected_redeem).into()).into();

        let actual_output = match tx.outputs.get(output_index) {
            Some(output) => output,
            None => {
                return MmError::err(ValidatePaymentError::WrongPaymentTx(
                    "Payment tx has no outputs".to_string(),
                ))
            },
        };

        if expected_script_pubkey != actual_output.script_pubkey {
            return MmError::err(ValidatePaymentError::WrongPaymentTx(format!(
                "Provided payment tx script pubkey doesn't match expected {:?} {:?}",
                actual_output.script_pubkey, expected_script_pubkey
            )));
        }

        if let Some(watcher_reward) = watcher_reward {
            let expected_reward = sat_from_big_decimal(&watcher_reward.amount, coin.as_ref().decimals)?;
            let actual_reward = actual_output.value - amount;
            validate_watcher_reward(expected_reward, actual_reward, false)?;
        } else if actual_output.value != amount {
            return MmError::err(ValidatePaymentError::WrongPaymentTx(format!(
                "Provided payment tx output value doesn't match expected {:?} {:?}",
                actual_output.value, amount
            )));
        }

        if let UtxoRpcClientEnum::Electrum(client) = &coin.as_ref().rpc_client {
            if coin.as_ref().conf.spv_conf.is_some() && confirmations != 0 {
                client.validate_spv_proof(&tx, try_spv_proof_until).await?;
            }
        }

        Ok(())
    };
    Box::new(fut.boxed().compat())
}

#[allow(clippy::too_many_arguments)]
async fn search_for_swap_output_spend(
    coin: &UtxoCoinFields,
    time_lock: u32,
    first_pub: &Public,
    second_pub: &Public,
    secret_hash: &[u8],
    tx: &[u8],
    output_index: usize,
    search_from_block: u64,
) -> Result<Option<FoundSwapTxSpend>, String> {
    let mut tx: UtxoTx = try_s!(deserialize(tx).map_err(|e| ERRL!("{:?}", e)));
    tx.tx_hash_algo = coin.tx_hash_algo;
    drop_mutability!(tx);
    if tx.outputs.is_empty() {
        return ERR!("Transaction doesn't have any output");
    }
    let script = payment_script(time_lock, secret_hash, first_pub, second_pub);
    let expected_script_pubkey = Builder::build_p2sh(&dhash160(&script).into()).to_bytes();
    if tx.outputs[0].script_pubkey != expected_script_pubkey {
        return ERR!(
            "Transaction {:?} output 0 script_pubkey doesn't match expected {:?}",
            tx,
            expected_script_pubkey
        );
    }

    let spend = try_s!(
        coin.rpc_client
            .find_output_spend(
                tx.hash(),
                &tx.outputs[output_index].script_pubkey,
                output_index,
                BlockHashOrHeight::Height(search_from_block as i64)
            )
            .compat()
            .await
    );
    match spend {
        Some(spent_output_info) => {
            let mut tx = spent_output_info.spending_tx;
            tx.tx_hash_algo = coin.tx_hash_algo;
            let script: Script = tx.inputs[DEFAULT_SWAP_VIN].script_sig.clone().into();
            if let Some(Ok(ref i)) = script.iter().nth(2) {
                if i.opcode == Opcode::OP_0 {
                    return Ok(Some(FoundSwapTxSpend::Spent(tx.into())));
                }
            }

            if let Some(Ok(ref i)) = script.iter().nth(1) {
                if i.opcode == Opcode::OP_1 {
                    return Ok(Some(FoundSwapTxSpend::Refunded(tx.into())));
                }
            }

            ERR!(
                "Couldn't find required instruction in script_sig of input 0 of tx {:?}",
                tx
            )
        },
        None => Ok(None),
    }
}

struct SwapPaymentOutputsResult {
    payment_address: Address,
    outputs: Vec<TransactionOutput>,
}

enum SwapPaymentType {
    TakerOrMakerPayment,
    DexFeeWithPremium,
}

fn generate_swap_payment_outputs<T>(
    coin: T,
    time_lock: u32,
    my_pub: &[u8],
    other_pub: &[u8],
    secret_hash: &[u8],
    amount: BigDecimal,
    payment_type: SwapPaymentType,
) -> Result<SwapPaymentOutputsResult, String>
where
    T: AsRef<UtxoCoinFields>,
{
    let my_public = try_s!(Public::from_slice(my_pub));
    let other_public = try_s!(Public::from_slice(other_pub));
    let redeem_script = match payment_type {
        SwapPaymentType::TakerOrMakerPayment => payment_script(time_lock, secret_hash, &my_public, &other_public),
        SwapPaymentType::DexFeeWithPremium => {
            swap_proto_v2_scripts::dex_fee_script(time_lock, secret_hash, &my_public, &other_public)
        },
    };
    let redeem_script_hash = dhash160(&redeem_script);
    let amount = try_s!(sat_from_big_decimal(&amount, coin.as_ref().decimals));
    let htlc_out = TransactionOutput {
        value: amount,
        script_pubkey: Builder::build_p2sh(&redeem_script_hash.into()).into(),
    };
    // record secret hash to blockchain too making it impossible to lose
    // lock time may be easily brute forced so it is not mandatory to record it
    let mut op_return_builder = Builder::default().push_opcode(Opcode::OP_RETURN);

    // add the full redeem script to the OP_RETURN for ARRR to simplify the validation for the daemon
    op_return_builder = if coin.as_ref().conf.ticker == "ARRR" {
        op_return_builder.push_data(&redeem_script)
    } else {
        op_return_builder.push_bytes(secret_hash)
    };

    let op_return_script = op_return_builder.into_bytes();

    let op_return_out = TransactionOutput {
        value: 0,
        script_pubkey: op_return_script,
    };

    let payment_address = Address {
        checksum_type: coin.as_ref().conf.checksum_type,
        hash: redeem_script_hash.into(),
        prefix: coin.as_ref().conf.p2sh_addr_prefix,
        t_addr_prefix: coin.as_ref().conf.p2sh_t_addr_prefix,
        hrp: coin.as_ref().conf.bech32_hrp.clone(),
        addr_format: UtxoAddressFormat::Standard,
    };
    let result = SwapPaymentOutputsResult {
        payment_address,
        outputs: vec![htlc_out, op_return_out],
    };
    Ok(result)
}

pub fn payment_script(time_lock: u32, secret_hash: &[u8], pub_0: &Public, pub_1: &Public) -> Script {
    let mut builder = Builder::default()
        .push_opcode(Opcode::OP_IF)
        .push_bytes(&time_lock.to_le_bytes())
        .push_opcode(Opcode::OP_CHECKLOCKTIMEVERIFY)
        .push_opcode(Opcode::OP_DROP)
        .push_bytes(pub_0)
        .push_opcode(Opcode::OP_CHECKSIG)
        .push_opcode(Opcode::OP_ELSE)
        .push_opcode(Opcode::OP_SIZE)
        .push_bytes(&[32])
        .push_opcode(Opcode::OP_EQUALVERIFY)
        .push_opcode(Opcode::OP_HASH160);

    if secret_hash.len() == 32 {
        builder = builder.push_bytes(ripemd160(secret_hash).as_slice());
    } else {
        builder = builder.push_bytes(secret_hash);
    }

    builder
        .push_opcode(Opcode::OP_EQUALVERIFY)
        .push_bytes(pub_1)
        .push_opcode(Opcode::OP_CHECKSIG)
        .push_opcode(Opcode::OP_ENDIF)
        .into_script()
}

pub fn dex_fee_script(uuid: [u8; 16], time_lock: u32, watcher_pub: &Public, sender_pub: &Public) -> Script {
    let builder = Builder::default();
    builder
        .push_bytes(&uuid)
        .push_opcode(Opcode::OP_DROP)
        .push_opcode(Opcode::OP_IF)
        .push_bytes(&time_lock.to_le_bytes())
        .push_opcode(Opcode::OP_CHECKLOCKTIMEVERIFY)
        .push_opcode(Opcode::OP_DROP)
        .push_bytes(sender_pub)
        .push_opcode(Opcode::OP_CHECKSIG)
        .push_opcode(Opcode::OP_ELSE)
        .push_bytes(watcher_pub)
        .push_opcode(Opcode::OP_CHECKSIG)
        .push_opcode(Opcode::OP_ENDIF)
        .into_script()
}

/// [`GetUtxoListOps::get_unspent_ordered_list`] implementation.
/// Returns available unspents in ascending order
/// + `RecentlySpentOutPoints` MutexGuard for further interaction (e.g. to add new transaction to it).
pub async fn get_unspent_ordered_list<'a, T>(
    coin: &'a T,
    address: &Address,
) -> UtxoRpcResult<(Vec<UnspentInfo>, RecentlySpentOutPointsGuard<'a>)>
where
    T: UtxoCommonOps + GetUtxoListOps,
{
    if coin.as_ref().check_utxo_maturity {
        coin.get_mature_unspent_ordered_list(address)
            .await
            // Convert `MatureUnspentList` into `Vec<UnspentInfo>` by discarding immature unspents.
            .map(|(mature_unspents, recently_spent)| (mature_unspents.only_mature(), recently_spent))
    } else {
        coin.get_all_unspent_ordered_list(address).await
    }
}

/// [`GetUtxoMapOps::get_unspent_ordered_map`] implementation.
/// Returns available unspents in ascending order + `RecentlySpentOutPoints` MutexGuard for further interaction
/// (e.g. to add new transaction to it).
pub async fn get_unspent_ordered_map<T>(
    coin: &T,
    addresses: Vec<Address>,
) -> UtxoRpcResult<(UnspentMap, RecentlySpentOutPointsGuard<'_>)>
where
    T: UtxoCommonOps + GetUtxoMapOps,
{
    if coin.as_ref().check_utxo_maturity {
        coin.get_mature_unspent_ordered_map(addresses)
            .await
            // Convert `MatureUnspentMap` into `UnspentMap` by discarding immature unspents.
            .map(|(mature_unspents_map, recently_spent)| {
                let unspents_map = mature_unspents_map
                    .into_iter()
                    .map(|(address, unspents)| (address, unspents.only_mature()))
                    .collect();
                (unspents_map, recently_spent)
            })
    } else {
        coin.get_all_unspent_ordered_map(addresses).await
    }
}

/// [`GetUtxoListOps::get_all_unspent_ordered_list`] implementation.
/// Returns available mature and immature unspents in ascending
/// + `RecentlySpentOutPoints` MutexGuard for further interaction (e.g. to add new transaction to it).
pub async fn get_all_unspent_ordered_list<'a, T: UtxoCommonOps>(
    coin: &'a T,
    address: &Address,
) -> UtxoRpcResult<(Vec<UnspentInfo>, RecentlySpentOutPointsGuard<'a>)> {
    let decimals = coin.as_ref().decimals;
    let unspents = coin
        .as_ref()
        .rpc_client
        .list_unspent(address, decimals)
        .compat()
        .await?;
    let recently_spent = coin.as_ref().recently_spent_outpoints.lock().await;
    let unordered_unspents = recently_spent.replace_spent_outputs_with_cache(unspents.into_iter().collect());
    let ordered_unspents = sort_dedup_unspents(unordered_unspents);
    Ok((ordered_unspents, recently_spent))
}

/// [`GetUtxoMapOps::get_all_unspent_ordered_map`] implementation.
/// Returns available mature and immature unspents in ascending order for every given `addresses`
/// + `RecentlySpentOutPoints` MutexGuard for further interaction (e.g. to add new transaction to it).
pub async fn get_all_unspent_ordered_map<T: UtxoCommonOps>(
    coin: &T,
    addresses: Vec<Address>,
) -> UtxoRpcResult<(UnspentMap, RecentlySpentOutPointsGuard<'_>)> {
    let decimals = coin.as_ref().decimals;
    let mut unspents_map = coin
        .as_ref()
        .rpc_client
        .list_unspent_group(addresses, decimals)
        .compat()
        .await?;
    let recently_spent = coin.as_ref().recently_spent_outpoints.lock().await;
    for (_address, unspents) in unspents_map.iter_mut() {
        let unordered_unspents = recently_spent.replace_spent_outputs_with_cache(unspents.iter().cloned().collect());
        *unspents = sort_dedup_unspents(unordered_unspents);
    }
    Ok((unspents_map, recently_spent))
}

/// Increase the given `dynamic_fee` according to the fee approximation `stage` using the [`UtxoCoinFields::tx_fee_volatility_percent`].
pub fn increase_dynamic_fee_by_stage<T>(coin: &T, dynamic_fee: u64, stage: &FeeApproxStage) -> u64
where
    T: AsRef<UtxoCoinFields>,
{
    let base_percent = coin.as_ref().conf.tx_fee_volatility_percent;
    let percent = match stage {
        FeeApproxStage::WithoutApprox => return dynamic_fee,
        // Take into account that the dynamic fee may increase during the swap by [`UtxoCoinFields::tx_fee_volatility_percent`].
        FeeApproxStage::StartSwap => base_percent,
        // Take into account that the dynamic fee may increase until the watcher can spend it [`UtxoCoinFields::tx_fee_volatility_percent`].
        FeeApproxStage::WatcherPreimage => base_percent, //This needs discussion
        // Take into account that the dynamic fee may increase at each of the following stages up to [`UtxoCoinFields::tx_fee_volatility_percent`]:
        // - until a swap is started;
        // - during the swap.
        FeeApproxStage::OrderIssue => base_percent * 2.,
        // Take into account that the dynamic fee may increase at each of the following stages up to [`UtxoCoinFields::tx_fee_volatility_percent`]:
        // - until an order is issued;
        // - until a swap is started;
        // - during the swap.
        FeeApproxStage::TradePreimage => base_percent * 2.5,
    };
    increase_by_percent(dynamic_fee, percent)
}

fn increase_by_percent(num: u64, percent: f64) -> u64 {
    let percent = num as f64 / 100. * percent;
    num + (percent.round() as u64)
}

pub async fn can_refund_htlc<T>(coin: &T, locktime: u64) -> Result<CanRefundHtlc, MmError<UtxoRpcError>>
where
    T: UtxoCommonOps,
{
    let now = now_sec();
    if now < locktime {
        let to_wait = locktime - now + 1;
        return Ok(CanRefundHtlc::HaveToWait(to_wait.min(3600)));
    }

    let mtp = coin.get_current_mtp().await?;
    let locktime = coin.p2sh_tx_locktime(locktime as u32).await?;

    if locktime < mtp {
        Ok(CanRefundHtlc::CanRefundNow)
    } else {
        let to_wait = (locktime - mtp + 1) as u64;
        Ok(CanRefundHtlc::HaveToWait(to_wait.min(3600)))
    }
}

pub async fn p2sh_tx_locktime<T>(coin: &T, ticker: &str, htlc_locktime: u32) -> Result<u32, MmError<UtxoRpcError>>
where
    T: UtxoCommonOps,
{
    let lock_time = if ticker == "KMD" {
        now_sec_u32() - 3600 + 2 * 777
    } else {
        coin.get_current_mtp().await? - 1
    };
    Ok(lock_time.max(htlc_locktime))
}

pub fn addr_format(coin: &dyn AsRef<UtxoCoinFields>) -> &UtxoAddressFormat {
    match coin.as_ref().derivation_method {
        DerivationMethod::SingleAddress(ref my_address) => &my_address.addr_format,
        DerivationMethod::HDWallet(UtxoHDWallet { ref address_format, .. }) => address_format,
    }
}

pub fn addr_format_for_standard_scripts(coin: &dyn AsRef<UtxoCoinFields>) -> UtxoAddressFormat {
    match &coin.as_ref().conf.default_address_format {
        UtxoAddressFormat::Segwit => UtxoAddressFormat::Standard,
        format @ (UtxoAddressFormat::Standard | UtxoAddressFormat::CashAddress { .. }) => format.clone(),
    }
}

fn check_withdraw_address_supported<T>(coin: &T, addr: &Address) -> MmResult<(), UnsupportedAddr>
where
    T: UtxoCommonOps,
{
    let conf = &coin.as_ref().conf;

    match addr.addr_format {
        // Considering that legacy is supported with any configured formats
        // This can be changed depending on the coins implementation
        UtxoAddressFormat::Standard => {
            let is_p2pkh = addr.prefix == conf.pub_addr_prefix && addr.t_addr_prefix == conf.pub_t_addr_prefix;
            let is_p2sh = addr.prefix == conf.p2sh_addr_prefix && addr.t_addr_prefix == conf.p2sh_t_addr_prefix;
            if !is_p2pkh && !is_p2sh {
                MmError::err(UnsupportedAddr::PrefixError(conf.ticker.clone()))
            } else {
                Ok(())
            }
        },
        UtxoAddressFormat::Segwit => {
            if !conf.segwit {
                return MmError::err(UnsupportedAddr::SegwitNotActivated(conf.ticker.clone()));
            }

            if addr.hrp != conf.bech32_hrp {
                MmError::err(UnsupportedAddr::HrpError {
                    ticker: conf.ticker.clone(),
                    hrp: addr.hrp.clone().unwrap_or_default(),
                })
            } else {
                Ok(())
            }
        },
        UtxoAddressFormat::CashAddress { .. } => {
            if addr.addr_format == conf.default_address_format || addr.addr_format == *coin.addr_format() {
                Ok(())
            } else {
                MmError::err(UnsupportedAddr::FormatMismatch {
                    ticker: conf.ticker.clone(),
                    activated_format: coin.addr_format().to_string(),
                    used_format: addr.addr_format.to_string(),
                })
            }
        },
    }
}

pub async fn broadcast_tx<T>(coin: &T, tx: &UtxoTx) -> Result<H256Json, MmError<BroadcastTxErr>>
where
    T: AsRef<UtxoCoinFields>,
{
    coin.as_ref()
        .rpc_client
        .send_transaction(tx)
        .compat()
        .await
        .mm_err(From::from)
}

#[inline]
pub fn derive_htlc_key_pair(coin: &UtxoCoinFields, _swap_unique_data: &[u8]) -> KeyPair {
    match coin.priv_key_policy {
        PrivKeyPolicy::KeyPair(k) => k,
        PrivKeyPolicy::Trezor => todo!(),
    }
}

#[inline]
pub fn derive_htlc_pubkey(coin: &dyn SwapOps, swap_unique_data: &[u8]) -> Vec<u8> {
    coin.derive_htlc_key_pair(swap_unique_data).public_slice().to_vec()
}

pub fn validate_other_pubkey(raw_pubkey: &[u8]) -> MmResult<(), ValidateOtherPubKeyErr> {
    if let Err(err) = Public::from_slice(raw_pubkey) {
        return MmError::err(ValidateOtherPubKeyErr::InvalidPubKey(err.to_string()));
    };
    Ok(())
}

/// Sorts and deduplicates the given `unspents` in ascending order.
fn sort_dedup_unspents<I>(unspents: I) -> Vec<UnspentInfo>
where
    I: IntoIterator<Item = UnspentInfo>,
{
    unspents
        .into_iter()
        // dedup just in case we add duplicates of same unspent out
        .unique_by(|unspent| unspent.outpoint)
        .sorted_unstable_by(|a, b| {
            if a.value < b.value {
                Ordering::Less
            } else {
                Ordering::Greater
            }
        })
        .collect()
}

pub async fn send_dex_fee_with_premium<T>(coin: T, args: SendDexFeeWithPremiumArgs<'_>) -> TransactionResult
where
    T: UtxoCommonOps + GetUtxoListOps + SwapOps,
{
    let taker_htlc_key_pair = coin.derive_htlc_key_pair(args.swap_unique_data);
    let total_amount = &args.dex_fee_amount + &args.premium_amount;

    let SwapPaymentOutputsResult {
        payment_address,
        outputs,
    } = try_tx_s!(generate_swap_payment_outputs(
        &coin,
        args.time_lock,
        taker_htlc_key_pair.public_slice(),
        args.other_pub,
        args.secret_hash,
        total_amount,
        SwapPaymentType::DexFeeWithPremium,
    ));
    if let UtxoRpcClientEnum::Native(client) = &coin.as_ref().rpc_client {
        let addr_string = try_tx_s!(payment_address.display_address());
        client
            .import_address(&addr_string, &addr_string, false)
            .map_err(|e| TransactionErr::Plain(ERRL!("{}", e)))
            .compat()
            .await?;
    }
    send_outputs_from_my_address(coin, outputs).compat().await
}

pub async fn validate_dex_fee_with_premium<T>(coin: &T, args: ValidateDexFeeArgs<'_>) -> ValidateDexFeeResult
where
    T: UtxoCommonOps + SwapOps,
{
    let dex_fee_tx: UtxoTx =
        deserialize(args.dex_fee_tx).map_to_mm(|e| ValidateDexFeeError::TxDeserialization(e.to_string()))?;
    if dex_fee_tx.outputs.len() < 2 {
        return MmError::err(ValidateDexFeeError::TxLacksOfOutputs);
    }

    let taker_pub =
        Public::from_slice(args.other_pub).map_to_mm(|e| ValidateDexFeeError::InvalidPubkey(e.to_string()))?;
    let maker_htlc_key_pair = coin.derive_htlc_key_pair(args.swap_unique_data);
    let total_expected_amount = &args.dex_fee_amount + &args.premium_amount;

    let expected_amount_sat = sat_from_big_decimal(&total_expected_amount, coin.as_ref().decimals)?;

    let redeem_script = swap_proto_v2_scripts::dex_fee_script(
        args.time_lock,
        args.secret_hash,
        &taker_pub,
        maker_htlc_key_pair.public(),
    );
    let expected_output = TransactionOutput {
        value: expected_amount_sat,
        script_pubkey: Builder::build_p2sh(&AddressHashEnum::AddressHash(dhash160(&redeem_script))).into(),
    };

    if dex_fee_tx.outputs[0] != expected_output {
        return MmError::err(ValidateDexFeeError::InvalidDestinationOrAmount(format!(
            "Expected {:?}, got {:?}",
            expected_output, dex_fee_tx.outputs[0]
        )));
    }

    let tx_bytes_from_rpc = coin
        .as_ref()
        .rpc_client
        .get_transaction_bytes(&dex_fee_tx.hash().reversed().into())
        .compat()
        .await?;
    if tx_bytes_from_rpc.0 != args.dex_fee_tx {
        return MmError::err(ValidateDexFeeError::TxBytesMismatch {
            from_rpc: tx_bytes_from_rpc,
            actual: args.dex_fee_tx.into(),
        });
    }
    Ok(())
}

pub async fn refund_dex_fee_with_premium<T>(coin: T, args: RefundPaymentArgs<'_>) -> TransactionResult
where
    T: UtxoCommonOps + GetUtxoListOps + SwapOps,
{
    refund_htlc_payment(coin, args, SwapPaymentType::DexFeeWithPremium).await
}

#[test]
fn test_increase_by_percent() {
    assert_eq!(increase_by_percent(4300, 1.), 4343);
    assert_eq!(increase_by_percent(30, 6.9), 32);
    assert_eq!(increase_by_percent(30, 6.), 32);
    assert_eq!(increase_by_percent(10, 6.), 11);
    assert_eq!(increase_by_percent(1000, 0.1), 1001);
    assert_eq!(increase_by_percent(0, 20.), 0);
    assert_eq!(increase_by_percent(20, 0.), 20);
    assert_eq!(increase_by_percent(23, 100.), 46);
    assert_eq!(increase_by_percent(100, 2.4), 102);
    assert_eq!(increase_by_percent(100, 2.5), 103);
}

#[test]
fn test_pubkey_from_script_sig() {
    let script_sig = Script::from("473044022071edae37cf518e98db3f7637b9073a7a980b957b0c7b871415dbb4898ec3ebdc022031b402a6b98e64ffdf752266449ca979a9f70144dba77ed7a6a25bfab11648f6012103ad6f89abc2e5beaa8a3ac28e22170659b3209fe2ddf439681b4b8f31508c36fa");
    let expected_pub = H264::from("03ad6f89abc2e5beaa8a3ac28e22170659b3209fe2ddf439681b4b8f31508c36fa");
    let actual_pub = pubkey_from_script_sig(&script_sig).unwrap();
    assert_eq!(expected_pub, actual_pub);

    let script_sig_err = Script::from("473044022071edae37cf518e98db3f7637b9073a7a980b957b0c7b871415dbb4898ec3ebdc022031b402a6b98e64ffdf752266449ca979a9f70144dba77ed7a6a25bfab11648f6012103ad6f89abc2e5beaa8a3ac28e22170659b3209fe2ddf439681b4b8f31508c36fa21");
    pubkey_from_script_sig(&script_sig_err).unwrap_err();

    let script_sig_err = Script::from("493044022071edae37cf518e98db3f7637b9073a7a980b957b0c7b871415dbb4898ec3ebdc022031b402a6b98e64ffdf752266449ca979a9f70144dba77ed7a6a25bfab11648f6012103ad6f89abc2e5beaa8a3ac28e22170659b3209fe2ddf439681b4b8f31508c36fa");
    pubkey_from_script_sig(&script_sig_err).unwrap_err();
}

#[test]
fn test_tx_v_size() {
    // Multiple legacy inputs with P2SH and P2PKH output
    // https://live.blockcypher.com/btc-testnet/tx/ac6218b33d02e069c4055af709bbb6ca92ce11e55450cde96bc17411e281e5e7/
    let mut tx: UtxoTx = "0100000002440f1a2929eb08c350cc8d2385c77c40411560c3b43b65efb5b06f997fc67672020000006b483045022100f82e88af256d2487afe0c30a166c9ecf6b7013e764e1407317c712d47f7731bd0220358a4d7987bfde2271599b5c4376d26f9ce9f1df2e04f5de8f89593352607110012103c6a78589e18b482aea046975e6d0acbdea7bf7dbf04d9d5bd67fda917815e3edfffffffffb9c2fd7a19b55a4ffbda2ce5065d988a4f4efcf1ae567b4ddb6d97529c8fb0c000000006b483045022100dd75291db32dc859657a5eead13b85c340b4d508e57d2450ebfad76484f254130220727fcd65dda046ea62b449ab217da264dbf7c7ca7e63b39c8835973a152752c1012103c6a78589e18b482aea046975e6d0acbdea7bf7dbf04d9d5bd67fda917815e3edffffffff03102700000000000017a9148d0ad41545dea44e914c419d33d422148c35a274870000000000000000166a149c0a919d4e9a23f0234df916a7dd21f9e2fdaa8f931d0000000000001976a9146d9d2b554d768232320587df75c4338ecc8bf37d88acbd8ff160".into();
    // Removing inputs script_sig as it's not included in UnsignedTransactionInput when fees are calculated
    tx.inputs[0].script_sig = Bytes::new();
    tx.inputs[1].script_sig = Bytes::new();
    let v_size = tx_size_in_v_bytes(&UtxoAddressFormat::Standard, &tx);
    assert_eq!(v_size, 403);
    // Segwit input with 2 P2WPKH outputs
    // https://live.blockcypher.com/btc-testnet/tx/8a32e794b2a8a0356bb3b2717279d118b4010bf8bb3229abb5a2b4fb86541bb2/
    // the transaction is deserialized without the witnesses which makes the calculation of v_size similar to how
    // it's calculated in generate_transaction
    let tx: UtxoTx = "0200000000010192a4497268107d7999e9551be733f5e0eab479be7d995a061a7bbdc43ef0e5ed0000000000feffffff02cd857a00000000001600145cb39bfcd68d520e29cadc990bceb5cd1562c507a0860100000000001600149a85cc05e9a722575feb770a217c73fd6145cf01024730440220030e0fb58889ab939c701f12d950f00b64836a1a33ec0d6697fd3053d469d244022053e33d72ef53b37b86eea8dfebbafffb0f919ef952dcb6ea6058b81576d8dc86012102225de6aed071dc29d0ca10b9f64a4b502e33e55b3c0759eedd8e333834c6a7d07a1f2000".into();
    let v_size = tx_size_in_v_bytes(&UtxoAddressFormat::Segwit, &tx);
    assert_eq!(v_size, 141);
    // Segwit input with 1 P2WSH output
    // https://live.blockcypher.com/btc-testnet/tx/f8c1fed6f307eb131040965bd11018787567413e6437c907b1fd15de6517ad16/
    let tx: UtxoTx = "010000000001017996e77b2b1f4e66da606cfc2f16e3f52e1eac4a294168985bd4dbd54442e61f0100000000ffffffff01ab36010000000000220020693090c0e291752d448826a9dc72c9045b34ed4f7bd77e6e8e62645c23d69ac502483045022100d0800719239d646e69171ede7f02af916ac778ffe384fa0a5928645b23826c9f022044072622de2b47cfc81ac5172b646160b0c48d69d881a0ce77be06dbd6f6e5ac0121031ac6d25833a5961e2a8822b2e8b0ac1fd55d90cbbbb18a780552cbd66fc02bb3735a9e61".into();
    let v_size = tx_size_in_v_bytes(&UtxoAddressFormat::Segwit, &tx);
    assert_eq!(v_size, 122);
    // Multipl segwit inputs with P2PKH output
    // https://live.blockcypher.com/btc-testnet/tx/649d514d76702a0925a917d830e407f4f1b52d78832520e486c140ce8d0b879f/
    let tx: UtxoTx = "0100000000010250c434acbad252481564d56b41990577c55d247aedf4bb853dca3567c4404c8f0000000000ffffffff55baf016f0628ecf0f0ec228e24d8029879b0491ab18bac61865afaa9d16e8bb0000000000ffffffff01e8030000000000001976a9146d9d2b554d768232320587df75c4338ecc8bf37d88ac0247304402202611c05dd0e748f7c9955ed94a172af7ed56a0cdf773e8c919bef6e70b13ec1c02202fd7407891c857d95cdad1038dcc333186815f50da2fc9a334f814dd8d0a2d63012103c6a78589e18b482aea046975e6d0acbdea7bf7dbf04d9d5bd67fda917815e3ed02483045022100bb9d483f6b2b46f8e70d62d65b33b6de056e1878c9c2a1beed69005daef2f89502201690cd44cf6b114fa0d494258f427e1ed11a21d897e407d8a1ff3b7e09b9a426012103c6a78589e18b482aea046975e6d0acbdea7bf7dbf04d9d5bd67fda917815e3ed9cf7bd60".into();
    let v_size = tx_size_in_v_bytes(&UtxoAddressFormat::Segwit, &tx);
    assert_eq!(v_size, 181);
    // Multiple segwit inputs
    // https://live.blockcypher.com/btc-testnet/tx/a7bb128703b57058955d555ed48b65c2c9bdefab6d3acbb4243c56e430533def/
    let tx: UtxoTx = "010000000001023b7308e5ca5d02000b743441f7653c1110e07275b7ab0e983f489e92bfdd2b360100000000ffffffffd6c4f22e9b1090b2584a82cf4cb6f85595dd13c16ad065711a7585cc373ae2e50000000000ffffffff02947b2a00000000001600148474e72f396d44504cd30b1e7b992b65344240c609050700000000001600141b891309c8fe1338786fa3476d5d1a9718d43a0202483045022100bfae465fcd8d2636b2513f68618eb4996334c94d47e285cb538e3416eaf4521b02201b953f46ff21c8715a0997888445ca814dfdb834ef373a29e304bee8b32454d901210226bde3bca3fe7c91e4afb22c4bc58951c60b9bd73514081b6bd35f5c09b8c9a602483045022100ba48839f7becbf8f91266140f9727edd08974fcc18017661477af1d19603ed31022042fd35af1b393eeb818b420e3a5922079776cc73f006d26dd67be932e1b4f9000121034b6a54040ad2175e4c198370ac36b70d0b0ab515b59becf100c4cd310afbfd0c00000000".into();
    let v_size = tx_size_in_v_bytes(&UtxoAddressFormat::Segwit, &tx);
    assert_eq!(v_size, 209)
}<|MERGE_RESOLUTION|>--- conflicted
+++ resolved
@@ -15,29 +15,17 @@
 use crate::utxo::tx_cache::TxCacheResult;
 use crate::utxo::utxo_withdraw::{InitUtxoWithdraw, StandardUtxoWithdraw, UtxoWithdraw};
 use crate::watcher_common::validate_watcher_reward;
-<<<<<<< HEAD
-use crate::{CanRefundHtlc, CoinBalance, CoinWithDerivationMethod, ConfirmPaymentInput, GetWithdrawSenderAddress,
-            HDAccountAddressId, RawTransactionError, RefundPaymentArgs, RewardTarget, SearchForSwapTxSpendInput,
-            SendMakerPaymentSpendPreimageInput, SendPaymentArgs, SignatureError, SignatureResult, SpendPaymentArgs,
-            SwapOps, TradePreimageValue, TransactionFut, TxFeeDetails, TxMarshalingErr, ValidateAddressResult,
-            ValidateOtherPubKeyErr, ValidatePaymentFut, ValidatePaymentInput, VerificationError, VerificationResult,
+use crate::{CanRefundHtlc, CoinBalance, CoinWithDerivationMethod, ConfirmPaymentInput, GenAndSignDexFeeSpendResult,
+            GenDexFeeSpendArgs, GetWithdrawSenderAddress, HDAccountAddressId, RawTransactionError, RefundPaymentArgs,
+            RewardTarget, SearchForSwapTxSpendInput, SendDexFeeWithPremiumArgs, SendMakerPaymentSpendPreimageInput,
+            SendPaymentArgs, SignatureError, SignatureResult, SpendPaymentArgs, SwapOps, TradePreimageValue,
+            TransactionFut, TransactionResult, TxFeeDetails, TxGenError, TxMarshalingErr, TxPreimageWithSig,
+            ValidateAddressResult, ValidateDexFeeArgs, ValidateDexFeeError, ValidateDexFeeResult,
+            ValidateDexFeeSpendPreimageError, ValidateDexFeeSpendPreimageResult, ValidateOtherPubKeyErr,
+            ValidatePaymentFut, ValidatePaymentInput, VerificationError, VerificationResult,
             WatcherSearchForSwapTxSpendInput, WatcherValidatePaymentInput, WatcherValidateTakerFeeInput, WithdrawFrom,
             WithdrawResult, WithdrawSenderAddress, EARLY_CONFIRMATION_ERR_LOG, INVALID_RECEIVER_ERR_LOG,
             INVALID_REFUND_TX_ERR_LOG, INVALID_SCRIPT_ERR_LOG, INVALID_SENDER_ERR_LOG, OLD_TRANSACTION_ERR_LOG};
-=======
-use crate::{CanRefundHtlc, CoinBalance, CoinWithDerivationMethod, ConfirmPaymentInput, GenAndSignDexFeeSpendResult,
-            GenDexFeeSpendArgs, GetWithdrawSenderAddress, HDAccountAddressId, RawTransactionError,
-            RawTransactionRequest, RawTransactionRes, RefundPaymentArgs, RewardTarget, SearchForSwapTxSpendInput,
-            SendDexFeeWithPremiumArgs, SendMakerPaymentSpendPreimageInput, SendPaymentArgs, SignatureError,
-            SignatureResult, SpendPaymentArgs, SwapOps, TradePreimageValue, TransactionFut, TransactionResult,
-            TxFeeDetails, TxGenError, TxMarshalingErr, TxPreimageWithSig, ValidateAddressResult, ValidateDexFeeArgs,
-            ValidateDexFeeError, ValidateDexFeeResult, ValidateDexFeeSpendPreimageError,
-            ValidateDexFeeSpendPreimageResult, ValidateOtherPubKeyErr, ValidatePaymentFut, ValidatePaymentInput,
-            VerificationError, VerificationResult, WatcherSearchForSwapTxSpendInput, WatcherValidatePaymentInput,
-            WatcherValidateTakerFeeInput, WithdrawFrom, WithdrawResult, WithdrawSenderAddress,
-            EARLY_CONFIRMATION_ERR_LOG, INVALID_RECEIVER_ERR_LOG, INVALID_REFUND_TX_ERR_LOG, INVALID_SCRIPT_ERR_LOG,
-            INVALID_SENDER_ERR_LOG, OLD_TRANSACTION_ERR_LOG};
->>>>>>> 483f04cd
 use crate::{MmCoinEnum, WatcherReward, WatcherRewardError};
 pub use bitcrypto::{dhash160, sha256, ChecksumType};
 use bitcrypto::{dhash256, ripemd160};
@@ -62,7 +50,7 @@
 use rpc::v1::types::{Bytes as BytesJson, ToTxHash, TransactionInputEnum, H256 as H256Json};
 use script::{Builder, Opcode, Script, ScriptAddress, TransactionInputSigner, UnsignedTransactionInput};
 use secp256k1::{PublicKey, Signature};
-use serde_json as json;
+use serde_json::{self as json};
 use serialization::{deserialize, serialize, serialize_with_flags, CoinVariant, CompactInteger, Serializable, Stream,
                     SERIALIZE_TRANSACTION_WITNESS};
 use std::cmp::Ordering;
