use super::*;
use crate::coin_balance::{AddressBalanceStatus, HDAddressBalance, HDWalletBalanceOps};
use crate::coin_errors::{MyAddressError, ValidatePaymentError};
use crate::hd_pubkey::{ExtractExtendedPubkey, HDExtractPubkeyError, HDXPubExtractor};
use crate::hd_wallet::{AccountUpdatingError, AddressDerivingResult, HDAccountMut, HDAccountsMap,
                       NewAccountCreatingError};
use crate::hd_wallet_storage::{HDWalletCoinWithStorageOps, HDWalletStorageResult};
use crate::rpc_command::init_withdraw::WithdrawTaskHandle;
use crate::utxo::rpc_clients::{electrum_script_hash, BlockHashOrHeight, UnspentInfo, UnspentMap, UtxoRpcClientEnum,
                               UtxoRpcClientOps, UtxoRpcResult};
use crate::utxo::spv::SimplePaymentVerification;
use crate::utxo::tx_cache::TxCacheResult;
use crate::utxo::utxo_withdraw::{InitUtxoWithdraw, StandardUtxoWithdraw, UtxoWithdraw};
use crate::{CanRefundHtlc, CoinBalance, CoinWithDerivationMethod, GetWithdrawSenderAddress, HDAccountAddressId,
            RawTransactionError, RawTransactionRequest, RawTransactionRes, SearchForSwapTxSpendInput, SignatureError,
            SignatureResult, SwapOps, TradePreimageValue, TransactionFut, TxFeeDetails, TxMarshalingErr,
            ValidateAddressResult, ValidateOtherPubKeyErr, ValidatePaymentFut, ValidatePaymentInput,
            VerificationError, VerificationResult, WatcherSearchForSwapTxSpendInput, WatcherValidatePaymentInput,
            WatcherValidateTakerFeeInput, WithdrawFrom, WithdrawResult, WithdrawSenderAddress};
pub use bitcrypto::{dhash160, sha256, ChecksumType};
use bitcrypto::{dhash256, ripemd160};
use chain::constants::SEQUENCE_FINAL;
use chain::{OutPoint, TransactionOutput};
use common::executor::Timer;
use common::jsonrpc_client::JsonRpcErrorType;
use common::log::{error, warn};
use common::{now_ms, one_hundred, ten_f64};
use crypto::{Bip32DerPathOps, Bip44Chain, RpcDerivationPath, StandardHDPath, StandardHDPathError};
use futures::compat::Future01CompatExt;
use futures::future::{FutureExt, TryFutureExt};
use futures01::future::Either;
use itertools::Itertools;
use keys::bytes::Bytes;
use keys::{Address, AddressFormat as UtxoAddressFormat, AddressHashEnum, CompactSignature, Public, SegwitAddress,
           Type as ScriptType};
use mm2_core::mm_ctx::MmArc;
use mm2_err_handle::prelude::*;
use mm2_number::{BigDecimal, MmNumber};
use primitives::hash::H512;
use rpc::v1::types::{Bytes as BytesJson, ToTxHash, TransactionInputEnum, H256 as H256Json};
use script::{Builder, Opcode, Script, ScriptAddress, TransactionInputSigner, UnsignedTransactionInput};
use secp256k1::{PublicKey, Signature};
use serde_json::{self as json};
use serialization::{deserialize, serialize, serialize_with_flags, CoinVariant, CompactInteger, Serializable, Stream,
                    SERIALIZE_TRANSACTION_WITNESS};
use std::cmp::Ordering;
use std::collections::hash_map::{Entry, HashMap};
use std::str::FromStr;
use std::sync::atomic::Ordering as AtomicOrdering;
use utxo_signer::with_key_pair::p2sh_spend;
use utxo_signer::UtxoSignerOps;

pub use chain::Transaction as UtxoTx;

pub mod utxo_tx_history_v2_common;

pub const DEFAULT_FEE_VOUT: usize = 0;
pub const DEFAULT_SWAP_TX_SPEND_SIZE: u64 = 305;
pub const DEFAULT_SWAP_VOUT: usize = 0;
pub const DEFAULT_SWAP_VIN: usize = 0;
const MIN_BTC_TRADING_VOL: &str = "0.00777";

pub const INVALID_PUBKEY_ERR_LOG: &str = "Invalid public key";
pub const EARLY_CONFIRMATION_ERR_LOG: &str = "Early confirmation";
pub const OLD_TRANSACTION_ERR_LOG: &str = "Old transaction";
pub const INVALID_SCRIPT_PUBKEY_ERR_LOG: &str = "Invalid script pubkey";

macro_rules! true_or {
    ($cond: expr, $etype: expr) => {
        if !$cond {
            return Err(MmError::new($etype));
        }
    };
}

lazy_static! {
    pub static ref HISTORY_TOO_LARGE_ERROR: Json = json!({
        "code": 1,
        "message": "history too large"
    });
}

pub const HISTORY_TOO_LARGE_ERR_CODE: i64 = -1;

#[derive(Clone, Debug, Deserialize, Serialize)]
pub struct UtxoMergeParams {
    merge_at: usize,
    #[serde(default = "ten_f64")]
    check_every: f64,
    #[serde(default = "one_hundred")]
    max_merge_at_once: usize,
}

pub async fn get_tx_fee(coin: &UtxoCoinFields) -> UtxoRpcResult<ActualTxFee> {
    let conf = &coin.conf;
    match &coin.tx_fee {
        TxFee::Dynamic(method) => {
            let fee = coin
                .rpc_client
                .estimate_fee_sat(coin.decimals, method, &conf.estimate_fee_mode, conf.estimate_fee_blocks)
                .compat()
                .await?;
            Ok(ActualTxFee::Dynamic(fee))
        },
        TxFee::FixedPerKb(satoshis) => Ok(ActualTxFee::FixedPerKb(*satoshis)),
    }
}

fn derive_address_with_cache<T>(
    coin: &T,
    hd_account: &UtxoHDAccount,
    hd_addresses_cache: &mut HashMap<HDAddressId, UtxoHDAddress>,
    hd_address_id: HDAddressId,
) -> AddressDerivingResult<UtxoHDAddress>
where
    T: UtxoCommonOps,
{
    // Check if the given HD address has been derived already.
    if let Some(hd_address) = hd_addresses_cache.get(&hd_address_id) {
        return Ok(hd_address.clone());
    }

    let change_child = hd_address_id.chain.to_child_number();
    let address_id_child = ChildNumber::from(hd_address_id.address_id);

    let derived_pubkey = hd_account
        .extended_pubkey
        .derive_child(change_child)?
        .derive_child(address_id_child)?;
    let address = coin.address_from_extended_pubkey(&derived_pubkey);
    let pubkey = Public::Compressed(H264::from(derived_pubkey.public_key().serialize()));

    let mut derivation_path = hd_account.account_derivation_path.to_derivation_path();
    derivation_path.push(change_child);
    derivation_path.push(address_id_child);

    let hd_address = HDAddress {
        address,
        pubkey,
        derivation_path,
    };

    // Cache the derived `hd_address`.
    hd_addresses_cache.insert(hd_address_id, hd_address.clone());
    Ok(hd_address)
}

/// [`HDWalletCoinOps::derive_addresses`] native implementation.
///
/// # Important
///
/// The [`HDAddressesCache::cache`] mutex is locked once for the entire duration of this function.
#[cfg(not(target_arch = "wasm32"))]
pub async fn derive_addresses<T, Ids>(
    coin: &T,
    hd_account: &UtxoHDAccount,
    address_ids: Ids,
) -> AddressDerivingResult<Vec<UtxoHDAddress>>
where
    T: UtxoCommonOps,
    Ids: Iterator<Item = HDAddressId>,
{
    let mut hd_addresses_cache = hd_account.derived_addresses.lock().await;
    address_ids
        .map(|hd_address_id| derive_address_with_cache(coin, hd_account, &mut hd_addresses_cache, hd_address_id))
        .collect()
}

/// [`HDWalletCoinOps::derive_addresses`] WASM implementation.
///
/// # Important
///
/// This function locks [`HDAddressesCache::cache`] mutex at each iteration.
///
/// # Performance
///
/// Locking the [`HDAddressesCache::cache`] mutex at each iteration may significantly degrade performance.
/// But this is required at least for now due the facts that:
/// 1) mm2 runs in the same thread as `KomodoPlatform/air_dex` runs;
/// 2) [`ExtendedPublicKey::derive_child`] is a synchronous operation, and it takes a long time.
/// So we need to periodically invoke Javascript runtime to handle UI events and other asynchronous tasks.
#[cfg(target_arch = "wasm32")]
pub async fn derive_addresses<T, Ids>(
    coin: &T,
    hd_account: &UtxoHDAccount,
    address_ids: Ids,
) -> AddressDerivingResult<Vec<UtxoHDAddress>>
where
    T: UtxoCommonOps,
    Ids: Iterator<Item = HDAddressId>,
{
    let mut result = Vec::new();
    for hd_address_id in address_ids {
        let mut hd_addresses_cache = hd_account.derived_addresses.lock().await;

        let hd_address = derive_address_with_cache(coin, hd_account, &mut hd_addresses_cache, hd_address_id)?;
        result.push(hd_address);
    }

    Ok(result)
}

pub async fn create_new_account<'a, Coin, XPubExtractor>(
    coin: &Coin,
    hd_wallet: &'a UtxoHDWallet,
    xpub_extractor: &XPubExtractor,
) -> MmResult<HDAccountMut<'a, UtxoHDAccount>, NewAccountCreatingError>
where
    Coin: ExtractExtendedPubkey<ExtendedPublicKey = Secp256k1ExtendedPublicKey>
        + HDWalletCoinWithStorageOps<HDWallet = UtxoHDWallet, HDAccount = UtxoHDAccount>
        + Sync,
    XPubExtractor: HDXPubExtractor + Sync,
{
    const INIT_ACCOUNT_ID: u32 = 0;
    let new_account_id = hd_wallet
        .accounts
        .lock()
        .await
        .iter()
        // The last element of the BTreeMap has the max account index.
        .last()
        .map(|(account_id, _account)| *account_id + 1)
        .unwrap_or(INIT_ACCOUNT_ID);
    let max_accounts_number = hd_wallet.account_limit();
    if new_account_id >= max_accounts_number {
        return MmError::err(NewAccountCreatingError::AccountLimitReached { max_accounts_number });
    }

    let account_child_hardened = true;
    let account_child = ChildNumber::new(new_account_id, account_child_hardened)
        .map_to_mm(|e| NewAccountCreatingError::Internal(e.to_string()))?;

    let account_derivation_path: StandardHDPathToAccount = hd_wallet.derivation_path.derive(account_child)?;
    let account_pubkey = coin
        .extract_extended_pubkey(xpub_extractor, account_derivation_path.to_derivation_path())
        .await?;

    let new_account = UtxoHDAccount {
        account_id: new_account_id,
        extended_pubkey: account_pubkey,
        account_derivation_path,
        // We don't know how many addresses are used by the user at this moment.
        external_addresses_number: 0,
        internal_addresses_number: 0,
        derived_addresses: HDAddressesCache::default(),
    };

    let accounts = hd_wallet.accounts.lock().await;
    if accounts.contains_key(&new_account_id) {
        let error = format!(
            "Account '{}' has been activated while we proceed the 'create_new_account' function",
            new_account_id
        );
        return MmError::err(NewAccountCreatingError::Internal(error));
    }

    coin.upload_new_account(hd_wallet, new_account.to_storage_item())
        .await?;

    Ok(AsyncMutexGuard::map(accounts, |accounts| {
        accounts
            .entry(new_account_id)
            // the `entry` method should return [`Entry::Vacant`] due to the checks above
            .or_insert(new_account)
    }))
}

pub async fn set_known_addresses_number<T>(
    coin: &T,
    hd_wallet: &UtxoHDWallet,
    hd_account: &mut UtxoHDAccount,
    chain: Bip44Chain,
    new_known_addresses_number: u32,
) -> MmResult<(), AccountUpdatingError>
where
    T: HDWalletCoinWithStorageOps<HDWallet = UtxoHDWallet, HDAccount = UtxoHDAccount> + Sync,
{
    let max_addresses_number = hd_wallet.address_limit();
    if new_known_addresses_number >= max_addresses_number {
        return MmError::err(AccountUpdatingError::AddressLimitReached { max_addresses_number });
    }
    match chain {
        Bip44Chain::External => {
            coin.update_external_addresses_number(hd_wallet, hd_account.account_id, new_known_addresses_number)
                .await?;
            hd_account.external_addresses_number = new_known_addresses_number;
        },
        Bip44Chain::Internal => {
            coin.update_internal_addresses_number(hd_wallet, hd_account.account_id, new_known_addresses_number)
                .await?;
            hd_account.internal_addresses_number = new_known_addresses_number;
        },
    }
    Ok(())
}

pub async fn produce_hd_address_scanner<T>(coin: &T) -> BalanceResult<UtxoAddressScanner>
where
    T: AsRef<UtxoCoinFields>,
{
    Ok(UtxoAddressScanner::init(coin.as_ref().rpc_client.clone()).await?)
}

pub async fn scan_for_new_addresses<T>(
    coin: &T,
    hd_wallet: &T::HDWallet,
    hd_account: &mut T::HDAccount,
    address_scanner: &T::HDAddressScanner,
    gap_limit: u32,
) -> BalanceResult<Vec<HDAddressBalance>>
where
    T: HDWalletBalanceOps + Sync,
    T::Address: std::fmt::Display,
{
    let mut addresses = scan_for_new_addresses_impl(
        coin,
        hd_wallet,
        hd_account,
        address_scanner,
        Bip44Chain::External,
        gap_limit,
    )
    .await?;
    addresses.extend(
        scan_for_new_addresses_impl(
            coin,
            hd_wallet,
            hd_account,
            address_scanner,
            Bip44Chain::Internal,
            gap_limit,
        )
        .await?,
    );

    Ok(addresses)
}

/// Checks addresses that either had empty transaction history last time we checked or has not been checked before.
/// The checking stops at the moment when we find `gap_limit` consecutive empty addresses.
pub async fn scan_for_new_addresses_impl<T>(
    coin: &T,
    hd_wallet: &T::HDWallet,
    hd_account: &mut T::HDAccount,
    address_scanner: &T::HDAddressScanner,
    chain: Bip44Chain,
    gap_limit: u32,
) -> BalanceResult<Vec<HDAddressBalance>>
where
    T: HDWalletBalanceOps + Sync,
    T::Address: std::fmt::Display,
{
    let mut balances = Vec::with_capacity(gap_limit as usize);

    // Get the first unknown address id.
    let mut checking_address_id = hd_account
        .known_addresses_number(chain)
        // A UTXO coin should support both [`Bip44Chain::External`] and [`Bip44Chain::Internal`].
        .mm_err(|e| BalanceError::Internal(e.to_string()))?;

    let mut unused_addresses_counter = 0;
    let max_addresses_number = hd_wallet.address_limit();
    while checking_address_id < max_addresses_number && unused_addresses_counter <= gap_limit {
        let HDAddress {
            address: checking_address,
            derivation_path: checking_address_der_path,
            ..
        } = coin.derive_address(hd_account, chain, checking_address_id).await?;

        match coin.is_address_used(&checking_address, address_scanner).await? {
            // We found a non-empty address, so we have to fill up the balance list
            // with zeros starting from `last_non_empty_address_id = checking_address_id - unused_addresses_counter`.
            AddressBalanceStatus::Used(non_empty_balance) => {
                let last_non_empty_address_id = checking_address_id - unused_addresses_counter;

                // First, derive all empty addresses and put it into `balances` with default balance.
                let address_ids = (last_non_empty_address_id..checking_address_id)
                    .into_iter()
                    .map(|address_id| HDAddressId { chain, address_id });
                let empty_addresses =
                    coin.derive_addresses(hd_account, address_ids)
                        .await?
                        .into_iter()
                        .map(|empty_address| HDAddressBalance {
                            address: empty_address.address.to_string(),
                            derivation_path: RpcDerivationPath(empty_address.derivation_path),
                            chain,
                            balance: CoinBalance::default(),
                        });
                balances.extend(empty_addresses);

                // Then push this non-empty address.
                balances.push(HDAddressBalance {
                    address: checking_address.to_string(),
                    derivation_path: RpcDerivationPath(checking_address_der_path),
                    chain,
                    balance: non_empty_balance,
                });
                // Reset the counter of unused addresses to zero since we found a non-empty address.
                unused_addresses_counter = 0;
            },
            AddressBalanceStatus::NotUsed => unused_addresses_counter += 1,
        }

        checking_address_id += 1;
    }

    coin.set_known_addresses_number(
        hd_wallet,
        hd_account,
        chain,
        checking_address_id - unused_addresses_counter,
    )
    .await?;

    Ok(balances)
}

pub async fn all_known_addresses_balances<T>(
    coin: &T,
    hd_account: &T::HDAccount,
) -> BalanceResult<Vec<HDAddressBalance>>
where
    T: HDWalletBalanceOps + Sync,
    T::Address: std::fmt::Display + Clone,
{
    let external_addresses = hd_account
        .known_addresses_number(Bip44Chain::External)
        // A UTXO coin should support both [`Bip44Chain::External`] and [`Bip44Chain::Internal`].
        .mm_err(|e| BalanceError::Internal(e.to_string()))?;
    let internal_addresses = hd_account
        .known_addresses_number(Bip44Chain::Internal)
        // A UTXO coin should support both [`Bip44Chain::External`] and [`Bip44Chain::Internal`].
        .mm_err(|e| BalanceError::Internal(e.to_string()))?;

    let mut balances = coin
        .known_addresses_balances_with_ids(hd_account, Bip44Chain::External, 0..external_addresses)
        .await?;
    balances.extend(
        coin.known_addresses_balances_with_ids(hd_account, Bip44Chain::Internal, 0..internal_addresses)
            .await?,
    );

    Ok(balances)
}

pub async fn load_hd_accounts_from_storage(
    hd_wallet_storage: &HDWalletCoinStorage,
    derivation_path: &StandardHDPathToCoin,
) -> HDWalletStorageResult<HDAccountsMap<UtxoHDAccount>> {
    let accounts = hd_wallet_storage.load_all_accounts().await?;
    let res: HDWalletStorageResult<HDAccountsMap<UtxoHDAccount>> = accounts
        .iter()
        .map(|account_info| {
            let account = UtxoHDAccount::try_from_storage_item(derivation_path, account_info)?;
            Ok((account.account_id, account))
        })
        .collect();
    match res {
        Ok(accounts) => Ok(accounts),
        Err(e) if e.get_inner().is_deserializing_err() => {
            warn!("Error loading HD accounts from the storage: '{}'. Clear accounts", e);
            hd_wallet_storage.clear_accounts().await?;
            Ok(HDAccountsMap::new())
        },
        Err(e) => Err(e),
    }
}

/// Requests balance of the given `address`.
pub async fn address_balance<T>(coin: &T, address: &Address) -> BalanceResult<CoinBalance>
where
    T: UtxoCommonOps + GetUtxoListOps + MarketCoinOps,
{
    if coin.as_ref().check_utxo_maturity {
        let (unspents, _) = coin.get_mature_unspent_ordered_list(address).await?;
        return Ok(unspents.to_coin_balance(coin.as_ref().decimals));
    }

    let balance = coin
        .as_ref()
        .rpc_client
        .display_balance(address.clone(), coin.as_ref().decimals)
        .compat()
        .await?;

    Ok(CoinBalance {
        spendable: balance,
        unspendable: BigDecimal::from(0),
    })
}

/// Requests balances of the given `addresses`.
/// The pairs `(Address, CoinBalance)` are guaranteed to be in the same order in which they were requested.
pub async fn addresses_balances<T>(coin: &T, addresses: Vec<Address>) -> BalanceResult<Vec<(Address, CoinBalance)>>
where
    T: UtxoCommonOps + GetUtxoMapOps + MarketCoinOps,
{
    if coin.as_ref().check_utxo_maturity {
        let (unspents_map, _) = coin.get_mature_unspent_ordered_map(addresses.clone()).await?;
        addresses
            .into_iter()
            .map(|address| {
                let unspents = unspents_map.get(&address).or_mm_err(|| {
                    let error = format!("'get_mature_unspent_ordered_map' should have returned '{}'", address);
                    BalanceError::Internal(error)
                })?;
                let balance = unspents.to_coin_balance(coin.as_ref().decimals);
                Ok((address, balance))
            })
            .collect()
    } else {
        Ok(coin
            .as_ref()
            .rpc_client
            .display_balances(addresses.clone(), coin.as_ref().decimals)
            .compat()
            .await?
            .into_iter()
            .map(|(address, spendable)| {
                let unspendable = BigDecimal::from(0);
                let balance = CoinBalance { spendable, unspendable };
                (address, balance)
            })
            .collect())
    }
}

pub fn derivation_method(coin: &UtxoCoinFields) -> &DerivationMethod<Address, UtxoHDWallet> { &coin.derivation_method }

pub async fn extract_extended_pubkey<XPubExtractor>(
    conf: &UtxoCoinConf,
    xpub_extractor: &XPubExtractor,
    derivation_path: DerivationPath,
) -> MmResult<Secp256k1ExtendedPublicKey, HDExtractPubkeyError>
where
    XPubExtractor: HDXPubExtractor,
{
    let trezor_coin = conf
        .trezor_coin
        .clone()
        .or_mm_err(|| HDExtractPubkeyError::CoinDoesntSupportTrezor)?;
    let xpub = xpub_extractor.extract_utxo_xpub(trezor_coin, derivation_path).await?;
    Secp256k1ExtendedPublicKey::from_str(&xpub).map_to_mm(|e| HDExtractPubkeyError::InvalidXpub(e.to_string()))
}

/// returns the fee required to be paid for HTLC spend transaction
pub async fn get_htlc_spend_fee<T: UtxoCommonOps>(
    coin: &T,
    tx_size: u64,
    stage: &FeeApproxStage,
) -> UtxoRpcResult<u64> {
    let coin_fee = coin.get_tx_fee().await?;
    let mut fee = match coin_fee {
        // atomic swap payment spend transaction is slightly more than 300 bytes in average as of now
        ActualTxFee::Dynamic(fee_per_kb) => {
            let fee_per_kb = increase_dynamic_fee_by_stage(&coin, fee_per_kb, stage);
            (fee_per_kb * tx_size) / KILO_BYTE
        },
        // return satoshis here as swap spend transaction size is always less than 1 kb
        ActualTxFee::FixedPerKb(satoshis) => {
            let tx_size_kb = if tx_size % KILO_BYTE == 0 {
                tx_size / KILO_BYTE
            } else {
                tx_size / KILO_BYTE + 1
            };
            satoshis * tx_size_kb
        },
    };
    if coin.as_ref().conf.force_min_relay_fee {
        let relay_fee = coin.as_ref().rpc_client.get_relay_fee().compat().await?;
        let relay_fee_sat = sat_from_big_decimal(&relay_fee, coin.as_ref().decimals)?;
        if fee < relay_fee_sat {
            fee = relay_fee_sat;
        }
    }
    Ok(fee)
}

pub fn addresses_from_script<T: UtxoCommonOps>(coin: &T, script: &Script) -> Result<Vec<Address>, String> {
    let destinations: Vec<ScriptAddress> = try_s!(script.extract_destinations());

    let conf = &coin.as_ref().conf;

    let addresses = destinations
        .into_iter()
        .map(|dst| {
            let (prefix, t_addr_prefix, addr_format) = match dst.kind {
                ScriptType::P2PKH => (
                    conf.pub_addr_prefix,
                    conf.pub_t_addr_prefix,
                    coin.addr_format_for_standard_scripts(),
                ),
                ScriptType::P2SH => (
                    conf.p2sh_addr_prefix,
                    conf.p2sh_t_addr_prefix,
                    coin.addr_format_for_standard_scripts(),
                ),
                ScriptType::P2WPKH => (conf.pub_addr_prefix, conf.pub_t_addr_prefix, UtxoAddressFormat::Segwit),
                ScriptType::P2WSH => (conf.pub_addr_prefix, conf.pub_t_addr_prefix, UtxoAddressFormat::Segwit),
            };

            Address {
                hash: dst.hash,
                checksum_type: conf.checksum_type,
                prefix,
                t_addr_prefix,
                hrp: conf.bech32_hrp.clone(),
                addr_format,
            }
        })
        .collect();

    Ok(addresses)
}

pub fn denominate_satoshis(coin: &UtxoCoinFields, satoshi: i64) -> f64 {
    satoshi as f64 / 10f64.powf(coin.decimals as f64)
}

pub fn base_coin_balance<T>(coin: &T) -> BalanceFut<BigDecimal>
where
    T: MarketCoinOps,
{
    coin.my_spendable_balance()
}

pub fn address_from_str_unchecked(coin: &UtxoCoinFields, address: &str) -> MmResult<Address, AddrFromStrError> {
    let mut errors = Vec::with_capacity(3);

    match Address::from_str(address) {
        Ok(legacy) => return Ok(legacy),
        Err(e) => errors.push(e.to_string()),
    };

    match Address::from_segwitaddress(
        address,
        coin.conf.checksum_type,
        coin.conf.pub_addr_prefix,
        coin.conf.pub_t_addr_prefix,
    ) {
        Ok(segwit) => return Ok(segwit),
        Err(e) => errors.push(e),
    }

    match Address::from_cashaddress(
        address,
        coin.conf.checksum_type,
        coin.conf.pub_addr_prefix,
        coin.conf.p2sh_addr_prefix,
        coin.conf.pub_t_addr_prefix,
    ) {
        Ok(cashaddress) => return Ok(cashaddress),
        Err(e) => errors.push(e),
    }

    MmError::err(AddrFromStrError::CannotDetermineFormat(errors))
}

pub fn my_public_key(coin: &UtxoCoinFields) -> Result<&Public, MmError<UnexpectedDerivationMethod>> {
    match coin.priv_key_policy {
        PrivKeyPolicy::KeyPair(ref key_pair) => Ok(key_pair.public()),
        // Hardware Wallets requires BIP39/BIP44 derivation path to extract a public key.
        PrivKeyPolicy::Trezor => MmError::err(UnexpectedDerivationMethod::ExpectedSingleAddress),
    }
}

pub fn checked_address_from_str<T: UtxoCommonOps>(coin: &T, address: &str) -> MmResult<Address, AddrFromStrError> {
    let addr = address_from_str_unchecked(coin.as_ref(), address)?;
    check_withdraw_address_supported(coin, &addr)?;
    Ok(addr)
}

pub async fn get_current_mtp(coin: &UtxoCoinFields, coin_variant: CoinVariant) -> UtxoRpcResult<u32> {
    let current_block = coin.rpc_client.get_block_count().compat().await?;
    coin.rpc_client
        .get_median_time_past(current_block, coin.conf.mtp_block_count, coin_variant)
        .compat()
        .await
}

pub fn send_outputs_from_my_address<T>(coin: T, outputs: Vec<TransactionOutput>) -> TransactionFut
where
    T: UtxoCommonOps + GetUtxoListOps,
{
    let fut = send_outputs_from_my_address_impl(coin, outputs);
    Box::new(fut.boxed().compat().map(|tx| tx.into()))
}

pub fn tx_size_in_v_bytes(from_addr_format: &UtxoAddressFormat, tx: &UtxoTx) -> usize {
    let transaction_bytes = serialize(tx);
    // 2 bytes are used to indicate the length of signature and pubkey
    // total is 107
    let additional_len = 2 + MAX_DER_SIGNATURE_LEN + COMPRESSED_PUBKEY_LEN;
    // Virtual size of the transaction
    // https://bitcoin.stackexchange.com/questions/87275/how-to-calculate-segwit-transaction-fee-in-bytes/87276#87276
    match from_addr_format {
        UtxoAddressFormat::Segwit => {
            let base_size = transaction_bytes.len();
            // 4 additional bytes (2 for the marker and 2 for the flag) and 1 additional byte for every input in the witness for the SIGHASH flag
            let total_size = transaction_bytes.len() + 4 + tx.inputs().len() * (additional_len + 1);
            ((0.75 * base_size as f64) + (0.25 * total_size as f64)) as usize
        },
        _ => transaction_bytes.len() + tx.inputs().len() * additional_len,
    }
}

pub struct UtxoTxBuilder<'a, T: AsRef<UtxoCoinFields> + UtxoTxGenerationOps> {
    coin: &'a T,
    from: Option<Address>,
    /// The available inputs that *can* be included in the resulting tx
    available_inputs: Vec<UnspentInfo>,
    fee_policy: FeePolicy,
    fee: Option<ActualTxFee>,
    gas_fee: Option<u64>,
    tx: TransactionInputSigner,
    change: u64,
    sum_inputs: u64,
    sum_outputs_value: u64,
    tx_fee: u64,
    min_relay_fee: Option<u64>,
    dust: Option<u64>,
}

impl<'a, T: AsRef<UtxoCoinFields> + UtxoTxGenerationOps> UtxoTxBuilder<'a, T> {
    pub fn new(coin: &'a T) -> Self {
        UtxoTxBuilder {
            tx: coin.as_ref().transaction_preimage(),
            coin,
            from: coin.as_ref().derivation_method.single_addr().cloned(),
            available_inputs: vec![],
            fee_policy: FeePolicy::SendExact,
            fee: None,
            gas_fee: None,
            change: 0,
            sum_inputs: 0,
            sum_outputs_value: 0,
            tx_fee: 0,
            min_relay_fee: None,
            dust: None,
        }
    }

    pub fn with_from_address(mut self, from: Address) -> Self {
        self.from = Some(from);
        self
    }

    pub fn with_dust(mut self, dust_amount: u64) -> Self {
        self.dust = Some(dust_amount);
        self
    }

    pub fn add_required_inputs(mut self, inputs: impl IntoIterator<Item = UnspentInfo>) -> Self {
        self.tx
            .inputs
            .extend(inputs.into_iter().map(|input| UnsignedTransactionInput {
                previous_output: input.outpoint,
                sequence: SEQUENCE_FINAL,
                amount: input.value,
                witness: Vec::new(),
            }));
        self
    }

    /// This function expects that utxos are sorted by amounts in ascending order
    /// Consider sorting before calling this function
    pub fn add_available_inputs(mut self, inputs: impl IntoIterator<Item = UnspentInfo>) -> Self {
        self.available_inputs.extend(inputs);
        self
    }

    pub fn add_outputs(mut self, outputs: impl IntoIterator<Item = TransactionOutput>) -> Self {
        self.tx.outputs.extend(outputs);
        self
    }

    pub fn with_fee_policy(mut self, new_policy: FeePolicy) -> Self {
        self.fee_policy = new_policy;
        self
    }

    pub fn with_fee(mut self, fee: ActualTxFee) -> Self {
        self.fee = Some(fee);
        self
    }

    /// Note `gas_fee` should be enough to execute all of the contract calls within UTXO outputs.
    /// QRC20 specific: `gas_fee` should be calculated by: gas_limit * gas_price * (count of contract calls),
    /// or should be sum of gas fee of all contract calls.
    pub fn with_gas_fee(mut self, gas_fee: u64) -> Self {
        self.gas_fee = Some(gas_fee);
        self
    }

    /// Recalculates fee and checks whether transaction is complete (inputs collected cover the outputs)
    fn update_fee_and_check_completeness(
        &mut self,
        from_addr_format: &UtxoAddressFormat,
        actual_tx_fee: &ActualTxFee,
    ) -> bool {
        self.tx_fee = match &actual_tx_fee {
            ActualTxFee::Dynamic(f) => {
                let transaction = UtxoTx::from(self.tx.clone());
                let v_size = tx_size_in_v_bytes(from_addr_format, &transaction);
                (f * v_size as u64) / KILO_BYTE
            },
            ActualTxFee::FixedPerKb(f) => {
                let transaction = UtxoTx::from(self.tx.clone());
                let v_size = tx_size_in_v_bytes(from_addr_format, &transaction) as u64;
                let v_size_kb = if v_size % KILO_BYTE == 0 {
                    v_size / KILO_BYTE
                } else {
                    v_size / KILO_BYTE + 1
                };
                f * v_size_kb
            },
        };

        match self.fee_policy {
            FeePolicy::SendExact => {
                let mut outputs_plus_fee = self.sum_outputs_value + self.tx_fee;
                if self.sum_inputs >= outputs_plus_fee {
                    self.change = self.sum_inputs - outputs_plus_fee;
                    if self.change > self.dust() {
                        // there will be change output
                        if let ActualTxFee::Dynamic(ref f) = actual_tx_fee {
                            self.tx_fee += (f * P2PKH_OUTPUT_LEN) / KILO_BYTE;
                            outputs_plus_fee += (f * P2PKH_OUTPUT_LEN) / KILO_BYTE;
                        }
                    }
                    if let Some(min_relay) = self.min_relay_fee {
                        if self.tx_fee < min_relay {
                            outputs_plus_fee -= self.tx_fee;
                            outputs_plus_fee += min_relay;
                            self.tx_fee = min_relay;
                        }
                    }
                    self.sum_inputs >= outputs_plus_fee
                } else {
                    false
                }
            },
            FeePolicy::DeductFromOutput(_) => {
                if self.sum_inputs >= self.sum_outputs_value {
                    self.change = self.sum_inputs - self.sum_outputs_value;
                    if self.change > self.dust() {
                        if let ActualTxFee::Dynamic(ref f) = actual_tx_fee {
                            self.tx_fee += (f * P2PKH_OUTPUT_LEN) / KILO_BYTE;
                        }
                    }
                    if let Some(min_relay) = self.min_relay_fee {
                        if self.tx_fee < min_relay {
                            self.tx_fee = min_relay;
                        }
                    }
                    true
                } else {
                    false
                }
            },
        }
    }

    fn dust(&self) -> u64 {
        match self.dust {
            Some(dust) => dust,
            None => self.coin.as_ref().dust_amount,
        }
    }

    /// Generates unsigned transaction (TransactionInputSigner) from specified utxos and outputs.
    /// Sends the change (inputs amount - outputs amount) to the [`UtxoTxBuilder::from`] address.
    /// Also returns additional transaction data
    pub async fn build(mut self) -> GenerateTxResult {
        let coin = self.coin;
        let dust: u64 = self.dust();
        let from = self
            .from
            .clone()
            .or_mm_err(|| GenerateTxError::Internal("'from' address is not specified".to_owned()))?;
        let change_script_pubkey = output_script(&from, ScriptType::P2PKH).to_bytes();

        let actual_tx_fee = match self.fee {
            Some(fee) => fee,
            None => coin.get_tx_fee().await?,
        };

        true_or!(!self.tx.outputs.is_empty(), GenerateTxError::EmptyOutputs);

        let mut received_by_me = 0;
        for output in self.tx.outputs.iter() {
            let script: Script = output.script_pubkey.clone().into();
            if script.opcodes().next() != Some(Ok(Opcode::OP_RETURN)) {
                true_or!(output.value >= dust, GenerateTxError::OutputValueLessThanDust {
                    value: output.value,
                    dust
                });
            }
            self.sum_outputs_value += output.value;
            if output.script_pubkey == change_script_pubkey {
                received_by_me += output.value;
            }
        }

        if let Some(gas_fee) = self.gas_fee {
            self.sum_outputs_value += gas_fee;
        }

        true_or!(
            !self.available_inputs.is_empty() || !self.tx.inputs.is_empty(),
            GenerateTxError::EmptyUtxoSet {
                required: self.sum_outputs_value
            }
        );

        self.min_relay_fee = if coin.as_ref().conf.force_min_relay_fee {
            let fee_dec = coin.as_ref().rpc_client.get_relay_fee().compat().await?;
            let min_relay_fee = sat_from_big_decimal(&fee_dec, coin.as_ref().decimals)?;
            Some(min_relay_fee)
        } else {
            None
        };

        for utxo in self.available_inputs.clone() {
            self.tx.inputs.push(UnsignedTransactionInput {
                previous_output: utxo.outpoint,
                sequence: SEQUENCE_FINAL,
                amount: utxo.value,
                witness: vec![],
            });
            self.sum_inputs += utxo.value;

            if self.update_fee_and_check_completeness(&from.addr_format, &actual_tx_fee) {
                break;
            }
        }

        match self.fee_policy {
            FeePolicy::SendExact => self.sum_outputs_value += self.tx_fee,
            FeePolicy::DeductFromOutput(i) => {
                let min_output = self.tx_fee + dust;
                let val = self.tx.outputs[i].value;
                true_or!(val >= min_output, GenerateTxError::DeductFeeFromOutputFailed {
                    output_idx: i,
                    output_value: val,
                    required: min_output,
                });
                self.tx.outputs[i].value -= self.tx_fee;
                if self.tx.outputs[i].script_pubkey == change_script_pubkey {
                    received_by_me -= self.tx_fee;
                }
            },
        };
        true_or!(
            self.sum_inputs >= self.sum_outputs_value,
            GenerateTxError::NotEnoughUtxos {
                sum_utxos: self.sum_inputs,
                required: self.sum_outputs_value
            }
        );

        let change = self.sum_inputs - self.sum_outputs_value;
        let unused_change = if change > dust {
            self.tx.outputs.push({
                TransactionOutput {
                    value: change,
                    script_pubkey: change_script_pubkey.clone(),
                }
            });
            received_by_me += change;
            None
        } else if change > 0 {
            Some(change)
        } else {
            None
        };

        let data = AdditionalTxData {
            fee_amount: self.tx_fee,
            received_by_me,
            spent_by_me: self.sum_inputs,
            unused_change,
            // will be changed if the ticker is KMD
            kmd_rewards: None,
        };

        Ok(coin
            .calc_interest_if_required(self.tx, data, change_script_pubkey)
            .await?)
    }
}

/// Calculates interest if the coin is KMD
/// Adds the value to existing output to my_script_pub or creates additional interest output
/// returns transaction and data as is if the coin is not KMD
pub async fn calc_interest_if_required<T: UtxoCommonOps>(
    coin: &T,
    mut unsigned: TransactionInputSigner,
    mut data: AdditionalTxData,
    my_script_pub: Bytes,
) -> UtxoRpcResult<(TransactionInputSigner, AdditionalTxData)> {
    if coin.as_ref().conf.ticker != "KMD" {
        return Ok((unsigned, data));
    }
    unsigned.lock_time = coin.get_current_mtp().await?;
    let mut interest = 0;
    for input in unsigned.inputs.iter() {
        let prev_hash = input.previous_output.hash.reversed().into();
        let tx = coin
            .as_ref()
            .rpc_client
            .get_verbose_transaction(&prev_hash)
            .compat()
            .await?;
        if let Ok(output_interest) =
            kmd_interest(tx.height, input.amount, tx.locktime as u64, unsigned.lock_time as u64)
        {
            interest += output_interest;
        };
    }
    if interest > 0 {
        data.received_by_me += interest;
        let mut output_to_me = unsigned
            .outputs
            .iter_mut()
            .find(|out| out.script_pubkey == my_script_pub);
        // add calculated interest to existing output to my address
        // or create the new one if it's not found
        match output_to_me {
            Some(ref mut output) => output.value += interest,
            None => {
                let interest_output = TransactionOutput {
                    script_pubkey: my_script_pub,
                    value: interest,
                };
                unsigned.outputs.push(interest_output);
            },
        };
    } else {
        // if interest is zero attempt to set the lowest possible lock_time to claim it later
        unsigned.lock_time = (now_ms() / 1000) as u32 - 3600 + 777 * 2;
    }
    let rewards_amount = big_decimal_from_sat_unsigned(interest, coin.as_ref().decimals);
    data.kmd_rewards = Some(KmdRewardsDetails::claimed_by_me(rewards_amount));
    Ok((unsigned, data))
}

pub struct P2SHSpendingTxInput<'a> {
    prev_transaction: UtxoTx,
    redeem_script: Bytes,
    outputs: Vec<TransactionOutput>,
    script_data: Script,
    sequence: u32,
    lock_time: u32,
    keypair: &'a KeyPair,
}

pub async fn p2sh_spending_tx<T: UtxoCommonOps>(coin: &T, input: P2SHSpendingTxInput<'_>) -> Result<UtxoTx, String> {
    if input.prev_transaction.outputs.is_empty() {
        return ERR!("Transaction doesn't have any output");
    }
    let lock_time = try_s!(coin.p2sh_tx_locktime(input.lock_time).await);
    let n_time = if coin.as_ref().conf.is_pos {
        Some((now_ms() / 1000) as u32)
    } else {
        None
    };
    let str_d_zeel = if coin.as_ref().conf.ticker == "NAV" {
        Some("".into())
    } else {
        None
    };
    let hash_algo = coin.as_ref().tx_hash_algo.into();
    let unsigned = TransactionInputSigner {
        lock_time,
        version: coin.as_ref().conf.tx_version,
        n_time,
        overwintered: coin.as_ref().conf.overwintered,
        inputs: vec![UnsignedTransactionInput {
            sequence: input.sequence,
            previous_output: OutPoint {
                hash: input.prev_transaction.hash(),
                index: DEFAULT_SWAP_VOUT as u32,
            },
            amount: input.prev_transaction.outputs[0].value,
            witness: Vec::new(),
        }],
        outputs: input.outputs,
        expiry_height: 0,
        join_splits: vec![],
        shielded_spends: vec![],
        shielded_outputs: vec![],
        value_balance: 0,
        version_group_id: coin.as_ref().conf.version_group_id,
        consensus_branch_id: coin.as_ref().conf.consensus_branch_id,
        zcash: coin.as_ref().conf.zcash,
        str_d_zeel,
        hash_algo,
    };
    let signed_input = try_s!(p2sh_spend(
        &unsigned,
        DEFAULT_SWAP_VOUT,
        input.keypair,
        input.script_data,
        input.redeem_script.into(),
        coin.as_ref().conf.signature_version,
        coin.as_ref().conf.fork_id
    ));
    Ok(UtxoTx {
        version: unsigned.version,
        n_time: unsigned.n_time,
        overwintered: unsigned.overwintered,
        lock_time: unsigned.lock_time,
        inputs: vec![signed_input],
        outputs: unsigned.outputs,
        expiry_height: unsigned.expiry_height,
        join_splits: vec![],
        shielded_spends: vec![],
        shielded_outputs: vec![],
        value_balance: 0,
        version_group_id: coin.as_ref().conf.version_group_id,
        binding_sig: H512::default(),
        join_split_sig: H512::default(),
        join_split_pubkey: H256::default(),
        zcash: coin.as_ref().conf.zcash,
        str_d_zeel: unsigned.str_d_zeel,
        tx_hash_algo: unsigned.hash_algo.into(),
    })
}

pub fn send_taker_fee<T>(coin: T, fee_pub_key: &[u8], amount: BigDecimal) -> TransactionFut
where
    T: UtxoCommonOps + GetUtxoListOps,
{
    let address = try_tx_fus!(address_from_raw_pubkey(
        fee_pub_key,
        coin.as_ref().conf.pub_addr_prefix,
        coin.as_ref().conf.pub_t_addr_prefix,
        coin.as_ref().conf.checksum_type,
        coin.as_ref().conf.bech32_hrp.clone(),
        coin.addr_format().clone(),
    ));
    let amount = try_tx_fus!(sat_from_big_decimal(&amount, coin.as_ref().decimals));
    let output = TransactionOutput {
        value: amount,
        script_pubkey: Builder::build_p2pkh(&address.hash).to_bytes(),
    };
    send_outputs_from_my_address(coin, vec![output])
}

pub fn send_maker_payment<T>(
    coin: T,
    time_lock: u32,
    taker_pub: &[u8],
    secret_hash: &[u8],
    amount: BigDecimal,
    swap_unique_data: &[u8],
) -> TransactionFut
where
    T: UtxoCommonOps + GetUtxoListOps + SwapOps,
{
    let maker_htlc_key_pair = coin.derive_htlc_key_pair(swap_unique_data);
    let SwapPaymentOutputsResult {
        payment_address,
        outputs,
    } = try_tx_fus!(generate_swap_payment_outputs(
        &coin,
        time_lock,
        maker_htlc_key_pair.public_slice(),
        taker_pub,
        secret_hash,
        amount
    ));
    let send_fut = match &coin.as_ref().rpc_client {
        UtxoRpcClientEnum::Electrum(_) => Either::A(send_outputs_from_my_address(coin, outputs)),
        UtxoRpcClientEnum::Native(client) => {
            let addr_string = try_tx_fus!(payment_address.display_address());
            Either::B(
                client
                    .import_address(&addr_string, &addr_string, false)
                    .map_err(|e| TransactionErr::Plain(ERRL!("{}", e)))
                    .and_then(move |_| send_outputs_from_my_address(coin, outputs)),
            )
        },
    };
    Box::new(send_fut)
}

pub fn send_taker_payment<T>(
    coin: T,
    time_lock: u32,
    maker_pub: &[u8],
    secret_hash: &[u8],
    amount: BigDecimal,
    swap_unique_data: &[u8],
) -> TransactionFut
where
    T: UtxoCommonOps + GetUtxoListOps + SwapOps,
{
    let taker_htlc_key_pair = coin.derive_htlc_key_pair(swap_unique_data);
    let SwapPaymentOutputsResult {
        payment_address,
        outputs,
    } = try_tx_fus!(generate_swap_payment_outputs(
        &coin,
        time_lock,
        taker_htlc_key_pair.public_slice(),
        maker_pub,
        secret_hash,
        amount
    ));

    let send_fut = match &coin.as_ref().rpc_client {
        UtxoRpcClientEnum::Electrum(_) => Either::A(send_outputs_from_my_address(coin, outputs)),
        UtxoRpcClientEnum::Native(client) => {
            let addr_string = try_tx_fus!(payment_address.display_address());
            Either::B(
                client
                    .import_address(&addr_string, &addr_string, false)
                    .map_err(|e| TransactionErr::Plain(ERRL!("{}", e)))
                    .and_then(move |_| send_outputs_from_my_address(coin, outputs)),
            )
        },
    };
    Box::new(send_fut)
}

pub fn send_maker_spends_taker_payment<T: UtxoCommonOps + SwapOps>(
    coin: T,
    taker_payment_tx: &[u8],
    time_lock: u32,
    taker_pub: &[u8],
    secret: &[u8],
    secret_hash: &[u8],
    swap_unique_data: &[u8],
) -> TransactionFut {
    let my_address = try_tx_fus!(coin.as_ref().derivation_method.single_addr_or_err()).clone();
    let mut prev_transaction: UtxoTx = try_tx_fus!(deserialize(taker_payment_tx).map_err(|e| ERRL!("{:?}", e)));
    prev_transaction.tx_hash_algo = coin.as_ref().tx_hash_algo;
    drop_mutability!(prev_transaction);
    if prev_transaction.outputs.is_empty() {
        return try_tx_fus!(TX_PLAIN_ERR!("Transaction doesn't have any output"));
    }

    let key_pair = coin.derive_htlc_key_pair(swap_unique_data);
    let script_data = Builder::default()
        .push_data(secret)
        .push_opcode(Opcode::OP_0)
        .into_script();

    let redeem_script = payment_script(
        time_lock,
        secret_hash,
        &try_tx_fus!(Public::from_slice(taker_pub)),
        key_pair.public(),
    )
    .into();
    let fut = async move {
        let fee = try_tx_s!(
            coin.get_htlc_spend_fee(DEFAULT_SWAP_TX_SPEND_SIZE, &FeeApproxStage::WithoutApprox)
                .await
        );
        if fee >= prev_transaction.outputs[0].value {
            return TX_PLAIN_ERR!(
                "HTLC spend fee {} is greater than transaction output {}",
                fee,
                prev_transaction.outputs[0].value
            );
        }
        let script_pubkey = output_script(&my_address, ScriptType::P2PKH).to_bytes();
        let output = TransactionOutput {
            value: prev_transaction.outputs[0].value - fee,
            script_pubkey,
        };

        let input = P2SHSpendingTxInput {
            prev_transaction,
            redeem_script,
            outputs: vec![output],
            script_data,
            sequence: SEQUENCE_FINAL,
            lock_time: time_lock,
            keypair: &key_pair,
        };
        let transaction = try_tx_s!(coin.p2sh_spending_tx(input).await);

        let tx_fut = coin.as_ref().rpc_client.send_transaction(&transaction).compat();
        try_tx_s!(tx_fut.await, transaction);

        Ok(transaction.into())
    };
    Box::new(fut.boxed().compat())
}

pub fn send_maker_payment_spend_preimage<T: UtxoCommonOps + SwapOps>(
    coin: T,
    preimage: &[u8],
    secret: &[u8],
) -> TransactionFut {
    let mut transaction: UtxoTx = try_tx_fus!(deserialize(preimage).map_err(|e| ERRL!("{:?}", e)));
    if transaction.inputs.is_empty() {
        return try_tx_fus!(TX_PLAIN_ERR!("Transaction doesn't have any input"));
    }
    let script = Script::from(transaction.inputs[DEFAULT_SWAP_VIN].script_sig.clone());
    let mut instructions = script.iter();

    let instruction_1 = try_tx_fus!(try_tx_fus!(instructions.next().ok_or("Instruction not found")));
    let instruction_2 = try_tx_fus!(try_tx_fus!(instructions.next().ok_or("Instruction not found")));

    let script_sig = try_tx_fus!(instruction_1
        .data
        .ok_or("No script signature in the taker spends maker payment preimage"));
    let redeem_script = try_tx_fus!(instruction_2
        .data
        .ok_or("No redeem script in the taker spends maker payment preimage"));
    let script_data = Builder::default()
        .push_data(secret)
        .push_opcode(Opcode::OP_0)
        .into_script();

    let mut resulting_script = Builder::default().push_data(script_sig).into_bytes();
    resulting_script.extend_from_slice(&script_data);
    let redeem_part = Builder::default().push_data(redeem_script).into_bytes();
    resulting_script.extend_from_slice(&redeem_part);

    transaction.inputs[DEFAULT_SWAP_VIN].script_sig = resulting_script;

    let fut = async move {
        let tx_fut = coin.as_ref().rpc_client.send_transaction(&transaction).compat();
        try_tx_s!(tx_fut.await, transaction);

        Ok(transaction.into())
    };

    Box::new(fut.boxed().compat())
}

pub fn create_maker_payment_spend_preimage<T: UtxoCommonOps + SwapOps>(
    coin: T,
    maker_payment_tx: &[u8],
    time_lock: u32,
    maker_pub: &[u8],
    secret_hash: &[u8],
    swap_unique_data: &[u8],
) -> TransactionFut {
    let my_address = try_tx_fus!(coin.as_ref().derivation_method.single_addr_or_err()).clone();
    let mut prev_transaction: UtxoTx = try_tx_fus!(deserialize(maker_payment_tx).map_err(|e| ERRL!("{:?}", e)));
    prev_transaction.tx_hash_algo = coin.as_ref().tx_hash_algo;
    drop_mutability!(prev_transaction);
    if prev_transaction.outputs.is_empty() {
        return try_tx_fus!(TX_PLAIN_ERR!("Transaction doesn't have any output"));
    }

    let key_pair = coin.derive_htlc_key_pair(swap_unique_data);

    let script_data = Builder::default().into_script();
    let redeem_script = payment_script(
        time_lock,
        secret_hash,
        &try_tx_fus!(Public::from_slice(maker_pub)),
        key_pair.public(),
    )
    .into();
    let fut = async move {
        let fee = try_tx_s!(
            coin.get_htlc_spend_fee(DEFAULT_SWAP_TX_SPEND_SIZE, &FeeApproxStage::WatcherPreimage)
                .await
        );

        if fee >= prev_transaction.outputs[0].value {
            return TX_PLAIN_ERR!(
                "HTLC spend fee {} is greater than transaction output {}",
                fee,
                prev_transaction.outputs[0].value
            );
        }
        let script_pubkey = output_script(&my_address, ScriptType::P2PKH).to_bytes();
        let output = TransactionOutput {
            value: prev_transaction.outputs[0].value - fee,
            script_pubkey,
        };

        let input = P2SHSpendingTxInput {
            prev_transaction,
            redeem_script,
            outputs: vec![output],
            script_data,
            sequence: SEQUENCE_FINAL,
            lock_time: time_lock,
            keypair: &key_pair,
        };
        let transaction = try_tx_s!(coin.p2sh_spending_tx(input).await);

        Ok(transaction.into())
    };
    Box::new(fut.boxed().compat())
}

pub fn create_taker_payment_refund_preimage<T: UtxoCommonOps + SwapOps>(
    coin: T,
    taker_payment_tx: &[u8],
    time_lock: u32,
    maker_pub: &[u8],
    secret_hash: &[u8],
    swap_unique_data: &[u8],
) -> TransactionFut {
    let my_address = try_tx_fus!(coin.as_ref().derivation_method.single_addr_or_err()).clone();
    let mut prev_transaction: UtxoTx =
        try_tx_fus!(deserialize(taker_payment_tx).map_err(|e| TransactionErr::Plain(format!("{:?}", e))));
    prev_transaction.tx_hash_algo = coin.as_ref().tx_hash_algo;
    drop_mutability!(prev_transaction);
    if prev_transaction.outputs.is_empty() {
        return try_tx_fus!(TX_PLAIN_ERR!("Transaction doesn't have any output"));
    }

    let key_pair = coin.derive_htlc_key_pair(swap_unique_data);
    let script_data = Builder::default().push_opcode(Opcode::OP_1).into_script();
    let redeem_script = payment_script(
        time_lock,
        secret_hash,
        key_pair.public(),
        &try_tx_fus!(Public::from_slice(maker_pub)),
    )
    .into();
    let fut = async move {
        let fee = try_tx_s!(
            coin.get_htlc_spend_fee(DEFAULT_SWAP_TX_SPEND_SIZE, &FeeApproxStage::WatcherPreimage)
                .await
        );
        if fee >= prev_transaction.outputs[0].value {
            return TX_PLAIN_ERR!(
                "HTLC spend fee {} is greater than transaction output {}",
                fee,
                prev_transaction.outputs[0].value
            );
        }
        let script_pubkey = output_script(&my_address, ScriptType::P2PKH).to_bytes();
        let output = TransactionOutput {
            value: prev_transaction.outputs[0].value - fee,
            script_pubkey,
        };

        let input = P2SHSpendingTxInput {
            prev_transaction,
            redeem_script,
            outputs: vec![output],
            script_data,
            sequence: SEQUENCE_FINAL - 1,
            lock_time: time_lock,
            keypair: &key_pair,
        };
        let transaction = try_tx_s!(coin.p2sh_spending_tx(input).await);

        Ok(transaction.into())
    };
    Box::new(fut.boxed().compat())
}

pub fn send_taker_spends_maker_payment<T: UtxoCommonOps + SwapOps>(
    coin: T,
    maker_payment_tx: &[u8],
    time_lock: u32,
    maker_pub: &[u8],
    secret: &[u8],
    secret_hash: &[u8],
    swap_unique_data: &[u8],
) -> TransactionFut {
    let my_address = try_tx_fus!(coin.as_ref().derivation_method.single_addr_or_err()).clone();
    let mut prev_transaction: UtxoTx = try_tx_fus!(deserialize(maker_payment_tx).map_err(|e| ERRL!("{:?}", e)));
    prev_transaction.tx_hash_algo = coin.as_ref().tx_hash_algo;
    drop_mutability!(prev_transaction);
    if prev_transaction.outputs.is_empty() {
        return try_tx_fus!(TX_PLAIN_ERR!("Transaction doesn't have any output"));
    }

    let key_pair = coin.derive_htlc_key_pair(swap_unique_data);

    let script_data = Builder::default()
        .push_data(secret)
        .push_opcode(Opcode::OP_0)
        .into_script();
    let redeem_script = payment_script(
        time_lock,
        secret_hash,
        &try_tx_fus!(Public::from_slice(maker_pub)),
        key_pair.public(),
    )
    .into();
    let fut = async move {
        let fee = try_tx_s!(
            coin.get_htlc_spend_fee(DEFAULT_SWAP_TX_SPEND_SIZE, &FeeApproxStage::WithoutApprox)
                .await
        );
        if fee >= prev_transaction.outputs[0].value {
            return TX_PLAIN_ERR!(
                "HTLC spend fee {} is greater than transaction output {}",
                fee,
                prev_transaction.outputs[0].value
            );
        }
        let script_pubkey = output_script(&my_address, ScriptType::P2PKH).to_bytes();
        let output = TransactionOutput {
            value: prev_transaction.outputs[0].value - fee,
            script_pubkey,
        };

        let input = P2SHSpendingTxInput {
            prev_transaction,
            redeem_script,
            outputs: vec![output],
            script_data,
            sequence: SEQUENCE_FINAL,
            lock_time: time_lock,
            keypair: &key_pair,
        };
        let transaction = try_tx_s!(coin.p2sh_spending_tx(input).await);

        let tx_fut = coin.as_ref().rpc_client.send_transaction(&transaction).compat();
        try_tx_s!(tx_fut.await, transaction);

        Ok(transaction.into())
    };
    Box::new(fut.boxed().compat())
}

pub fn send_taker_refunds_payment<T: UtxoCommonOps + SwapOps>(
    coin: T,
    taker_payment_tx: &[u8],
    time_lock: u32,
    maker_pub: &[u8],
    secret_hash: &[u8],
    swap_unique_data: &[u8],
) -> TransactionFut {
    let my_address = try_tx_fus!(coin.as_ref().derivation_method.single_addr_or_err()).clone();
    let mut prev_transaction: UtxoTx =
        try_tx_fus!(deserialize(taker_payment_tx).map_err(|e| TransactionErr::Plain(format!("{:?}", e))));
    prev_transaction.tx_hash_algo = coin.as_ref().tx_hash_algo;
    drop_mutability!(prev_transaction);
    if prev_transaction.outputs.is_empty() {
        return try_tx_fus!(TX_PLAIN_ERR!("Transaction doesn't have any output"));
    }

    let key_pair = coin.derive_htlc_key_pair(swap_unique_data);
    let script_data = Builder::default().push_opcode(Opcode::OP_1).into_script();
    let redeem_script = payment_script(
        time_lock,
        secret_hash,
        key_pair.public(),
        &try_tx_fus!(Public::from_slice(maker_pub)),
    )
    .into();
    let fut = async move {
        let fee = try_tx_s!(
            coin.get_htlc_spend_fee(DEFAULT_SWAP_TX_SPEND_SIZE, &FeeApproxStage::WithoutApprox)
                .await
        );
        if fee >= prev_transaction.outputs[0].value {
            return TX_PLAIN_ERR!(
                "HTLC spend fee {} is greater than transaction output {}",
                fee,
                prev_transaction.outputs[0].value
            );
        }
        let script_pubkey = output_script(&my_address, ScriptType::P2PKH).to_bytes();
        let output = TransactionOutput {
            value: prev_transaction.outputs[0].value - fee,
            script_pubkey,
        };

        let input = P2SHSpendingTxInput {
            prev_transaction,
            redeem_script,
            outputs: vec![output],
            script_data,
            sequence: SEQUENCE_FINAL - 1,
            lock_time: time_lock,
            keypair: &key_pair,
        };
        let transaction = try_tx_s!(coin.p2sh_spending_tx(input).await);

        let tx_fut = coin.as_ref().rpc_client.send_transaction(&transaction).compat();
        try_tx_s!(tx_fut.await, transaction);

        Ok(transaction.into())
    };
    Box::new(fut.boxed().compat())
}

pub fn send_taker_payment_refund_preimage<T: UtxoCommonOps + SwapOps>(
    coin: T,
    taker_payment_refund_preimage: &[u8],
) -> TransactionFut {
    let transaction: UtxoTx =
        try_tx_fus!(deserialize(taker_payment_refund_preimage).map_err(|e| TransactionErr::Plain(format!("{:?}", e))));

    let fut = async move {
        let tx_fut = coin.as_ref().rpc_client.send_transaction(&transaction).compat();
        try_tx_s!(tx_fut.await, transaction);

        Ok(transaction.into())
    };

    Box::new(fut.boxed().compat())
}

pub fn send_maker_refunds_payment<T: UtxoCommonOps + SwapOps>(
    coin: T,
    maker_payment_tx: &[u8],
    time_lock: u32,
    taker_pub: &[u8],
    secret_hash: &[u8],
    swap_unique_data: &[u8],
) -> TransactionFut {
    let my_address = try_tx_fus!(coin.as_ref().derivation_method.single_addr_or_err()).clone();
    let mut prev_transaction: UtxoTx = try_tx_fus!(deserialize(maker_payment_tx).map_err(|e| ERRL!("{:?}", e)));
    prev_transaction.tx_hash_algo = coin.as_ref().tx_hash_algo;
    drop_mutability!(prev_transaction);
    if prev_transaction.outputs.is_empty() {
        return try_tx_fus!(TX_PLAIN_ERR!("Transaction doesn't have any output"));
    }

    let key_pair = coin.derive_htlc_key_pair(swap_unique_data);
    let script_data = Builder::default().push_opcode(Opcode::OP_1).into_script();
    let redeem_script = payment_script(
        time_lock,
        secret_hash,
        key_pair.public(),
        &try_tx_fus!(Public::from_slice(taker_pub)),
    )
    .into();
    let fut = async move {
        let fee = try_tx_s!(
            coin.get_htlc_spend_fee(DEFAULT_SWAP_TX_SPEND_SIZE, &FeeApproxStage::WithoutApprox)
                .await
        );
        if fee >= prev_transaction.outputs[0].value {
            return TX_PLAIN_ERR!(
                "HTLC spend fee {} is greater than transaction output {}",
                fee,
                prev_transaction.outputs[0].value
            );
        }
        let script_pubkey = output_script(&my_address, ScriptType::P2PKH).to_bytes();
        let output = TransactionOutput {
            value: prev_transaction.outputs[0].value - fee,
            script_pubkey,
        };

        let input = P2SHSpendingTxInput {
            prev_transaction,
            redeem_script,
            outputs: vec![output],
            script_data,
            sequence: SEQUENCE_FINAL - 1,
            lock_time: time_lock,
            keypair: &key_pair,
        };
        let transaction = try_tx_s!(coin.p2sh_spending_tx(input).await);

        let tx_fut = coin.as_ref().rpc_client.send_transaction(&transaction).compat();
        try_tx_s!(tx_fut.await, transaction);

        Ok(transaction.into())
    };
    Box::new(fut.boxed().compat())
}

/// Extracts pubkey from script sig
fn pubkey_from_script_sig(script: &Script) -> Result<H264, String> {
    match script.get_instruction(0) {
        Some(Ok(instruction)) => match instruction.opcode {
            Opcode::OP_PUSHBYTES_70 | Opcode::OP_PUSHBYTES_71 | Opcode::OP_PUSHBYTES_72 => match instruction.data {
                Some(bytes) => try_s!(Signature::from_der(&bytes[..bytes.len() - 1])),
                None => return ERR!("No data at instruction 0 of script {:?}", script),
            },
            _ => return ERR!("Unexpected opcode {:?}", instruction.opcode),
        },
        Some(Err(e)) => return ERR!("Error {} on getting instruction 0 of script {:?}", e, script),
        None => return ERR!("None instruction 0 of script {:?}", script),
    };

    let pubkey = match script.get_instruction(1) {
        Some(Ok(instruction)) => match instruction.opcode {
            Opcode::OP_PUSHBYTES_33 => match instruction.data {
                Some(bytes) => try_s!(PublicKey::from_slice(bytes)),
                None => return ERR!("No data at instruction 1 of script {:?}", script),
            },
            _ => return ERR!("Unexpected opcode {:?}", instruction.opcode),
        },
        Some(Err(e)) => return ERR!("Error {} on getting instruction 1 of script {:?}", e, script),
        None => return ERR!("None instruction 1 of script {:?}", script),
    };

    if script.get_instruction(2).is_some() {
        return ERR!("Unexpected instruction at position 2 of script {:?}", script);
    }
    Ok(pubkey.serialize().into())
}

/// Extracts pubkey from witness script
fn pubkey_from_witness_script(witness_script: &[Bytes]) -> Result<H264, String> {
    if witness_script.len() != 2 {
        return ERR!("Invalid witness length {}", witness_script.len());
    }

    let signature = witness_script[0].clone().take();
    if signature.is_empty() {
        return ERR!("Empty signature data in witness script");
    }
    try_s!(Signature::from_der(&signature[..signature.len() - 1]));

    let pubkey = try_s!(PublicKey::from_slice(&witness_script[1]));

    Ok(pubkey.serialize().into())
}

pub async fn is_tx_confirmed_before_block<T>(coin: &T, tx: &RpcTransaction, block_number: u64) -> Result<bool, String>
where
    T: UtxoCommonOps,
{
    match tx.height {
        Some(confirmed_at) => Ok(confirmed_at <= block_number),
        // fallback to a number of confirmations
        None => {
            if tx.confirmations > 0 {
                let current_block = try_s!(coin.as_ref().rpc_client.get_block_count().compat().await);
                let confirmed_at = current_block + 1 - tx.confirmations as u64;
                Ok(confirmed_at <= block_number)
            } else {
                Ok(false)
            }
        },
    }
}

pub fn check_all_inputs_signed_by_pub(tx: &[u8], expected_pub: &[u8]) -> Result<bool, MmError<ValidatePaymentError>> {
    let tx: UtxoTx = deserialize(tx)?;
    check_all_utxo_inputs_signed_by_pub(&tx, expected_pub)
}

pub fn check_all_utxo_inputs_signed_by_pub(
    tx: &UtxoTx,
    expected_pub: &[u8],
) -> Result<bool, MmError<ValidatePaymentError>> {
    for input in &tx.inputs {
        let pubkey = if input.has_witness() {
            pubkey_from_witness_script(&input.script_witness).map_to_mm(ValidatePaymentError::TxDeserializationError)?
        } else {
            let script: Script = input.script_sig.clone().into();
            pubkey_from_script_sig(&script).map_to_mm(ValidatePaymentError::TxDeserializationError)?
        };
        if *pubkey != expected_pub {
            return Ok(false);
        }
    }

    Ok(true)
}

pub fn watcher_validate_taker_fee<T: UtxoCommonOps>(
    coin: T,
    input: WatcherValidateTakerFeeInput,
    output_index: usize,
) -> ValidatePaymentFut<()> {
    let sender_pubkey = input.sender_pubkey;
    let taker_fee_hash = input.taker_fee_hash;
    let min_block_number = input.min_block_number;
    let lock_duration = input.lock_duration;
    let fee_addr = input.fee_addr.to_vec();

    let fut = async move {
        let mut attempts = 0;
        loop {
            let tx_from_rpc = match coin
                .as_ref()
                .rpc_client
                .get_verbose_transaction(&H256Json::from(taker_fee_hash.as_slice()))
                .compat()
                .await
            {
                Ok(t) => t,
                Err(e) => {
                    if attempts > 2 {
                        return MmError::err(ValidatePaymentError::from(e.into_inner()));
                    };
                    attempts += 1;
                    error!("Error getting tx {:?} from rpc: {:?}", taker_fee_hash, e);
                    Timer::sleep(10.).await;
                    continue;
                },
            };

            let taker_fee_tx: UtxoTx = deserialize(tx_from_rpc.hex.0.as_slice())?;
            let inputs_signed_by_pub = check_all_utxo_inputs_signed_by_pub(&taker_fee_tx, &sender_pubkey)?;
            if !inputs_signed_by_pub {
                return MmError::err(ValidatePaymentError::WrongPaymentTx(format!(
                    "{}: Taker fee does not belong to the verified public key",
                    INVALID_PUBKEY_ERR_LOG
                )));
            }

            let tx_confirmed_before_block = is_tx_confirmed_before_block(&coin, &tx_from_rpc, min_block_number)
                .await
                .map_to_mm(ValidatePaymentError::InternalError)?;
            if tx_confirmed_before_block {
                return MmError::err(ValidatePaymentError::WrongPaymentTx(format!(
                    "{}: Fee tx {:?} confirmed before min_block {}",
                    EARLY_CONFIRMATION_ERR_LOG, taker_fee_tx, min_block_number
                )));
            }

            if (now_ms() / 1000) as u32 - taker_fee_tx.lock_time > lock_duration as u32 {
                return MmError::err(ValidatePaymentError::WrongPaymentTx(format!(
                    "{}: Taker fee {:?} is too old",
                    OLD_TRANSACTION_ERR_LOG, taker_fee_tx
                )));
            }

            let address = address_from_raw_pubkey(
                &fee_addr,
                coin.as_ref().conf.pub_addr_prefix,
                coin.as_ref().conf.pub_t_addr_prefix,
                coin.as_ref().conf.checksum_type,
                coin.as_ref().conf.bech32_hrp.clone(),
                coin.addr_format().clone(),
            )
            .map_to_mm(ValidatePaymentError::TxDeserializationError)?;

            match taker_fee_tx.outputs.get(output_index) {
                Some(out) => {
                    let expected_script_pubkey = Builder::build_p2pkh(&address.hash).to_bytes();
                    if out.script_pubkey != expected_script_pubkey {
                        return MmError::err(ValidatePaymentError::WrongPaymentTx(format!(
                            "{}: Provided dex fee tx output script_pubkey doesn't match expected {:?} {:?}",
                            INVALID_SCRIPT_PUBKEY_ERR_LOG, out.script_pubkey, expected_script_pubkey
                        )));
                    }
                },
                None => {
                    return MmError::err(ValidatePaymentError::WrongPaymentTx(format!(
                        "Provided dex fee tx {:?} does not have output {}",
                        taker_fee_tx, output_index
                    )))
                },
            }

            return Ok(());
        }
    };
    Box::new(fut.boxed().compat())
}

pub fn validate_fee<T: UtxoCommonOps>(
    coin: T,
    tx: UtxoTx,
    output_index: usize,
    sender_pubkey: &[u8],
    amount: &BigDecimal,
    min_block_number: u64,
    fee_addr: &[u8],
) -> Box<dyn Future<Item = (), Error = String> + Send> {
    let amount = amount.clone();
    let address = try_fus!(address_from_raw_pubkey(
        fee_addr,
        coin.as_ref().conf.pub_addr_prefix,
        coin.as_ref().conf.pub_t_addr_prefix,
        coin.as_ref().conf.checksum_type,
        coin.as_ref().conf.bech32_hrp.clone(),
        coin.addr_format().clone(),
    ));

    if !try_fus!(check_all_utxo_inputs_signed_by_pub(&tx, sender_pubkey)) {
        return Box::new(futures01::future::err(ERRL!("The dex fee was sent from wrong address")));
    }
    let fut = async move {
        let amount = try_s!(sat_from_big_decimal(&amount, coin.as_ref().decimals));
        let tx_from_rpc = try_s!(
            coin.as_ref()
                .rpc_client
                .get_verbose_transaction(&tx.hash().reversed().into())
                .compat()
                .await
        );

        if try_s!(is_tx_confirmed_before_block(&coin, &tx_from_rpc, min_block_number).await) {
            return ERR!(
                "Fee tx {:?} confirmed before min_block {}",
                tx_from_rpc,
                min_block_number,
            );
        }
        if tx_from_rpc.hex.0 != serialize(&tx).take()
            && tx_from_rpc.hex.0 != serialize_with_flags(&tx, SERIALIZE_TRANSACTION_WITNESS).take()
        {
            return ERR!(
                "Provided dex fee tx {:?} doesn't match tx data from rpc {:?}",
                tx,
                tx_from_rpc
            );
        }

        match tx.outputs.get(output_index) {
            Some(out) => {
                let expected_script_pubkey = Builder::build_p2pkh(&address.hash).to_bytes();
                if out.script_pubkey != expected_script_pubkey {
                    return ERR!(
                        "Provided dex fee tx output script_pubkey doesn't match expected {:?} {:?}",
                        out.script_pubkey,
                        expected_script_pubkey
                    );
                }
                if out.value < amount {
                    return ERR!(
                        "Provided dex fee tx output value is less than expected {:?} {:?}",
                        out.value,
                        amount
                    );
                }
            },
            None => {
                return ERR!("Provided dex fee tx {:?} does not have output {}", tx, output_index);
            },
        }
        Ok(())
    };
    Box::new(fut.boxed().compat())
}

pub fn validate_maker_payment<T: UtxoCommonOps + SwapOps>(
    coin: &T,
    input: ValidatePaymentInput,
) -> ValidatePaymentFut<()> {
    let mut tx: UtxoTx = try_f!(deserialize(input.payment_tx.as_slice()));
    tx.tx_hash_algo = coin.as_ref().tx_hash_algo;

    let htlc_keypair = coin.derive_htlc_key_pair(&input.unique_swap_data);
    let other_pub =
        &try_f!(Public::from_slice(&input.other_pub)
            .map_to_mm(|err| ValidatePaymentError::InvalidParameter(err.to_string())));
    validate_payment(
        coin.clone(),
        tx,
        DEFAULT_SWAP_VOUT,
        other_pub,
        htlc_keypair.public(),
        &input.secret_hash,
        input.amount,
        input.time_lock,
        input.try_spv_proof_until,
        input.confirmations,
    )
}

pub fn watcher_validate_taker_payment<T: UtxoCommonOps + SwapOps>(
    coin: &T,
    input: WatcherValidatePaymentInput,
) -> ValidatePaymentFut<()> {
    let taker_payment_tx: UtxoTx = try_f!(deserialize(input.payment_tx.as_slice()));
    let taker_payment_refund_preimage: UtxoTx = try_f!(deserialize(input.taker_payment_refund_preimage.as_slice()));
    let taker_pub = &try_f!(
        Public::from_slice(&input.taker_pub).map_err(|err| ValidatePaymentError::InvalidParameter(err.to_string()))
    );
    let maker_pub = &try_f!(
        Public::from_slice(&input.maker_pub).map_err(|err| ValidatePaymentError::InvalidParameter(err.to_string()))
    );
    let expected_redeem = payment_script(input.time_lock, &input.secret_hash, taker_pub, maker_pub);
    let coin = coin.clone();

    let fut = async move {
        let inputs_signed_by_pub = check_all_utxo_inputs_signed_by_pub(&taker_payment_tx, &input.taker_pub)?;
        if !inputs_signed_by_pub {
            return MmError::err(ValidatePaymentError::WrongPaymentTx(
                "Taker payment does not belong to the verified public key".to_string(),
            ));
        }

        let taker_payment_locking_script = match taker_payment_tx.outputs.get(DEFAULT_SWAP_VOUT) {
            Some(output) => output.script_pubkey.clone(),
            None => {
                return MmError::err(ValidatePaymentError::WrongPaymentTx(
                    "Payment tx has no outputs".to_string(),
                ))
            },
        };

        if taker_payment_locking_script != Builder::build_p2sh(&dhash160(&expected_redeem).into()).to_bytes() {
            return MmError::err(ValidatePaymentError::WrongPaymentTx(format!(
                "Payment tx locking script {:?} doesn't match expected",
                taker_payment_locking_script
            )));
        }

        let script_sig = match taker_payment_refund_preimage.inputs.get(DEFAULT_SWAP_VIN) {
            Some(input) => Script::from(input.script_sig.clone()),
            None => {
                return MmError::err(ValidatePaymentError::WrongPaymentTx(
                    "Taker payment refund tx has no inputs".to_string(),
                ))
            },
        };

        let instruction = script_sig
            .iter()
            .last()
            .or_mm_err(|| ValidatePaymentError::WrongPaymentTx(String::from("Instruction not found")))?
            .map_to_mm(|err| ValidatePaymentError::WrongPaymentTx(err.to_string()))?;

        let redeem_script = instruction.data.or_mm_err(|| {
            ValidatePaymentError::WrongPaymentTx(String::from("No redeem script in the taker payment refund preimage"))
        })?;

        if expected_redeem.as_slice() != redeem_script {
            return MmError::err(ValidatePaymentError::WrongPaymentTx(
                "Taker payment tx locking script doesn't match with taker payment refund redeem script".to_string(),
            ));
        }

        if let UtxoRpcClientEnum::Electrum(client) = &coin.as_ref().rpc_client {
            if coin.as_ref().conf.spv_conf().enable_spv_proof() && input.confirmations != 0 {
                client
                    .validate_spv_proof(&taker_payment_tx, input.try_spv_proof_until)
                    .await?;
            }
        }
        Ok(())
    };
    Box::new(fut.boxed().compat())
}

pub fn validate_taker_payment<T: UtxoCommonOps + SwapOps>(
    coin: &T,
    input: ValidatePaymentInput,
) -> ValidatePaymentFut<()> {
    let mut tx: UtxoTx = try_f!(deserialize(input.payment_tx.as_slice()));
    tx.tx_hash_algo = coin.as_ref().tx_hash_algo;

    let htlc_keypair = coin.derive_htlc_key_pair(&input.unique_swap_data);
    let other_pub =
        &try_f!(Public::from_slice(&input.other_pub)
            .map_to_mm(|err| ValidatePaymentError::InvalidParameter(err.to_string())));

    validate_payment(
        coin.clone(),
        tx,
        DEFAULT_SWAP_VOUT,
        other_pub,
        htlc_keypair.public(),
        &input.secret_hash,
        input.amount,
        input.time_lock,
        input.try_spv_proof_until,
        input.confirmations,
    )
}

pub fn check_if_my_payment_sent<T: UtxoCommonOps + SwapOps>(
    coin: T,
    time_lock: u32,
    other_pub: &[u8],
    secret_hash: &[u8],
    swap_unique_data: &[u8],
) -> Box<dyn Future<Item = Option<TransactionEnum>, Error = String> + Send> {
    let my_htlc_keypair = coin.derive_htlc_key_pair(swap_unique_data);
    let script = payment_script(
        time_lock,
        secret_hash,
        my_htlc_keypair.public(),
        &try_fus!(Public::from_slice(other_pub)),
    );
    let hash = dhash160(&script);
    let p2sh = Builder::build_p2sh(&hash.into());
    let script_hash = electrum_script_hash(&p2sh);
    let fut = async move {
        match &coin.as_ref().rpc_client {
            UtxoRpcClientEnum::Electrum(client) => {
                let history = try_s!(client.scripthash_get_history(&hex::encode(script_hash)).compat().await);
                match history.first() {
                    Some(item) => {
                        let tx_bytes = try_s!(client.get_transaction_bytes(&item.tx_hash).compat().await);
                        let mut tx: UtxoTx = try_s!(deserialize(tx_bytes.0.as_slice()).map_err(|e| ERRL!("{:?}", e)));
                        tx.tx_hash_algo = coin.as_ref().tx_hash_algo;
                        Ok(Some(tx.into()))
                    },
                    None => Ok(None),
                }
            },
            UtxoRpcClientEnum::Native(client) => {
                let target_addr = Address {
                    t_addr_prefix: coin.as_ref().conf.p2sh_t_addr_prefix,
                    prefix: coin.as_ref().conf.p2sh_addr_prefix,
                    hash: hash.into(),
                    checksum_type: coin.as_ref().conf.checksum_type,
                    hrp: coin.as_ref().conf.bech32_hrp.clone(),
                    addr_format: coin.addr_format().clone(),
                };
                let target_addr = target_addr.to_string();
                let is_imported = try_s!(client.is_address_imported(&target_addr).await);
                if !is_imported {
                    return Ok(None);
                }
                let received_by_addr = try_s!(client.list_received_by_address(0, true, true).compat().await);
                for item in received_by_addr {
                    if item.address == target_addr && !item.txids.is_empty() {
                        let tx_bytes = try_s!(client.get_transaction_bytes(&item.txids[0]).compat().await);
                        let mut tx: UtxoTx = try_s!(deserialize(tx_bytes.0.as_slice()).map_err(|e| ERRL!("{:?}", e)));
                        tx.tx_hash_algo = coin.as_ref().tx_hash_algo;
                        return Ok(Some(tx.into()));
                    }
                }
                Ok(None)
            },
        }
    };
    Box::new(fut.boxed().compat())
}

pub async fn watcher_search_for_swap_tx_spend<T: AsRef<UtxoCoinFields> + SwapOps>(
    coin: &T,
    input: WatcherSearchForSwapTxSpendInput<'_>,
    output_index: usize,
) -> Result<Option<FoundSwapTxSpend>, String> {
    search_for_swap_output_spend(
        coin.as_ref(),
        input.time_lock,
        &try_s!(Public::from_slice(input.taker_pub)),
        &try_s!(Public::from_slice(input.maker_pub)),
        input.secret_hash,
        input.tx,
        output_index,
        input.search_from_block,
    )
    .await
}

pub async fn search_for_swap_tx_spend_my<T: AsRef<UtxoCoinFields> + SwapOps>(
    coin: &T,
    input: SearchForSwapTxSpendInput<'_>,
    output_index: usize,
) -> Result<Option<FoundSwapTxSpend>, String> {
    search_for_swap_output_spend(
        coin.as_ref(),
        input.time_lock,
        coin.derive_htlc_key_pair(input.swap_unique_data).public(),
        &try_s!(Public::from_slice(input.other_pub)),
        input.secret_hash,
        input.tx,
        output_index,
        input.search_from_block,
    )
    .await
}

pub async fn search_for_swap_tx_spend_other<T: AsRef<UtxoCoinFields> + SwapOps>(
    coin: &T,
    input: SearchForSwapTxSpendInput<'_>,
    output_index: usize,
) -> Result<Option<FoundSwapTxSpend>, String> {
    search_for_swap_output_spend(
        coin.as_ref(),
        input.time_lock,
        &try_s!(Public::from_slice(input.other_pub)),
        coin.derive_htlc_key_pair(input.swap_unique_data).public(),
        input.secret_hash,
        input.tx,
        output_index,
        input.search_from_block,
    )
    .await
}

/// Extract a secret from the `spend_tx`.
/// Note spender could generate the spend with several inputs where the only one input is the p2sh script.
pub fn extract_secret(secret_hash: &[u8], spend_tx: &[u8]) -> Result<Vec<u8>, String> {
    let spend_tx: UtxoTx = try_s!(deserialize(spend_tx).map_err(|e| ERRL!("{:?}", e)));
    for (input_idx, input) in spend_tx.inputs.into_iter().enumerate() {
        let script: Script = input.script_sig.clone().into();
        let instruction = match script.get_instruction(1) {
            Some(Ok(instr)) => instr,
            Some(Err(e)) => {
                warn!("{:?}", e);
                continue;
            },
            None => {
                warn!("Couldn't find secret in {:?} input", input_idx);
                continue;
            },
        };

        if instruction.opcode != Opcode::OP_PUSHBYTES_32 {
            warn!(
                "Expected {:?} opcode, found {:?} in {:?} input",
                Opcode::OP_PUSHBYTES_32,
                instruction.opcode,
                input_idx
            );
            continue;
        }

        let secret = match instruction.data {
            Some(data) => data.to_vec(),
            None => {
                warn!("Secret is empty in {:?} input", input_idx);
                continue;
            },
        };

        let expected_secret_hash = if secret_hash.len() == 32 {
            ripemd160(secret_hash)
        } else {
            H160::from(secret_hash)
        };
        let actual_secret_hash = dhash160(&secret);
        if actual_secret_hash != expected_secret_hash {
            warn!(
                "Invalid secret hash {:?}, expected {:?}",
                actual_secret_hash, expected_secret_hash
            );
            continue;
        }
        return Ok(secret);
    }
    ERR!("Couldn't extract secret")
}

pub fn my_address<T: UtxoCommonOps>(coin: &T) -> MmResult<String, MyAddressError> {
    match coin.as_ref().derivation_method {
        DerivationMethod::SingleAddress(ref my_address) => {
            my_address.display_address().map_to_mm(MyAddressError::InternalError)
        },
        DerivationMethod::HDWallet(_) => MmError::err(MyAddressError::UnexpectedDerivationMethod(
            "'my_address' is deprecated for HD wallets".to_string(),
        )),
    }
}

/// Hash message for signature using Bitcoin's message signing format.
/// sha256(sha256(PREFIX_LENGTH + PREFIX + MESSAGE_LENGTH + MESSAGE))
pub fn sign_message_hash(coin: &UtxoCoinFields, message: &str) -> Option<[u8; 32]> {
    let message_prefix = coin.conf.sign_message_prefix.clone()?;
    let mut stream = Stream::new();
    let prefix_len = CompactInteger::from(message_prefix.len());
    prefix_len.serialize(&mut stream);
    stream.append_slice(message_prefix.as_bytes());
    let msg_len = CompactInteger::from(message.len());
    msg_len.serialize(&mut stream);
    stream.append_slice(message.as_bytes());
    Some(dhash256(&stream.out()).take())
}

pub fn sign_message(coin: &UtxoCoinFields, message: &str) -> SignatureResult<String> {
    let message_hash = sign_message_hash(coin, message).ok_or(SignatureError::PrefixNotFound)?;
    let private_key = coin.priv_key_policy.key_pair_or_err()?.private();
    let signature = private_key.sign_compact(&H256::from(message_hash))?;
    Ok(base64::encode(&*signature))
}

pub fn verify_message<T: UtxoCommonOps>(
    coin: &T,
    signature_base64: &str,
    message: &str,
    address: &str,
) -> VerificationResult<bool> {
    let message_hash = sign_message_hash(coin.as_ref(), message).ok_or(VerificationError::PrefixNotFound)?;
    let signature = CompactSignature::from(base64::decode(signature_base64)?);
    let recovered_pubkey = Public::recover_compact(&H256::from(message_hash), &signature)?;
    let received_address = checked_address_from_str(coin, address)?;
    Ok(AddressHashEnum::from(recovered_pubkey.address_hash()) == received_address.hash)
}

pub fn my_balance<T>(coin: T) -> BalanceFut<CoinBalance>
where
    T: UtxoCommonOps + GetUtxoListOps + MarketCoinOps,
{
    let my_address = try_f!(coin
        .as_ref()
        .derivation_method
        .single_addr_or_err()
        .mm_err(BalanceError::from))
    .clone();
    let fut = async move { address_balance(&coin, &my_address).await };
    Box::new(fut.boxed().compat())
}

/// Takes raw transaction as input and returns tx hash in hexadecimal format
pub fn send_raw_tx(coin: &UtxoCoinFields, tx: &str) -> Box<dyn Future<Item = String, Error = String> + Send> {
    let bytes = try_fus!(hex::decode(tx));
    Box::new(
        coin.rpc_client
            .send_raw_transaction(bytes.into())
            .map_err(|e| ERRL!("{}", e))
            .map(|hash| format!("{:?}", hash)),
    )
}

/// Takes raw transaction bytes as input and returns tx hash in hexadecimal format
pub fn send_raw_tx_bytes(
    coin: &UtxoCoinFields,
    tx_bytes: &[u8],
) -> Box<dyn Future<Item = String, Error = String> + Send> {
    Box::new(
        coin.rpc_client
            .send_raw_transaction(tx_bytes.into())
            .map_err(|e| ERRL!("{}", e))
            .map(|hash| format!("{:?}", hash)),
    )
}

pub fn wait_for_confirmations(
    coin: &UtxoCoinFields,
    tx: &[u8],
    confirmations: u64,
    requires_nota: bool,
    wait_until: u64,
    check_every: u64,
) -> Box<dyn Future<Item = (), Error = String> + Send> {
    let mut tx: UtxoTx = try_fus!(deserialize(tx).map_err(|e| ERRL!("{:?}", e)));
    tx.tx_hash_algo = coin.tx_hash_algo;
    coin.rpc_client.wait_for_confirmations(
        tx.hash().reversed().into(),
        tx.expiry_height,
        confirmations as u32,
        requires_nota,
        wait_until,
        check_every,
    )
}

pub fn wait_for_output_spend(
    coin: &UtxoCoinFields,
    tx_bytes: &[u8],
    output_index: usize,
    from_block: u64,
    wait_until: u64,
    check_every: f64,
) -> TransactionFut {
    let mut tx: UtxoTx = try_tx_fus!(deserialize(tx_bytes).map_err(|e| ERRL!("{:?}", e)));
    tx.tx_hash_algo = coin.tx_hash_algo;
    let client = coin.rpc_client.clone();
    let tx_hash_algo = coin.tx_hash_algo;
    let fut = async move {
        loop {
            match client
                .find_output_spend(
                    tx.hash(),
                    &tx.outputs[output_index].script_pubkey,
                    output_index,
                    BlockHashOrHeight::Height(from_block as i64),
                )
                .compat()
                .await
            {
                Ok(Some(spent_output_info)) => {
                    let mut tx = spent_output_info.spending_tx;
                    tx.tx_hash_algo = tx_hash_algo;
                    return Ok(tx.into());
                },
                Ok(None) => (),
                Err(e) => error!("Error on find_output_spend_of_tx: {}", e),
            };

            if now_ms() / 1000 > wait_until {
                return TX_PLAIN_ERR!(
                    "Waited too long until {} for transaction {:?} {} to be spent ",
                    wait_until,
                    tx,
                    output_index,
                );
            }
            Timer::sleep(check_every).await;
        }
    };
    Box::new(fut.boxed().compat())
}

pub fn tx_enum_from_bytes(coin: &UtxoCoinFields, bytes: &[u8]) -> Result<TransactionEnum, MmError<TxMarshalingErr>> {
    let mut transaction: UtxoTx = deserialize(bytes).map_to_mm(|e| TxMarshalingErr::InvalidInput(e.to_string()))?;

    let serialized_length = transaction.tx_hex().len();
    if bytes.len() != serialized_length {
        return MmError::err(TxMarshalingErr::CrossCheckFailed(format!(
            "Expected '{}' lenght of the serialized transaction, found '{}'",
            bytes.len(),
            serialized_length
        )));
    }

    transaction.tx_hash_algo = coin.tx_hash_algo;
    Ok(transaction.into())
}

pub fn current_block(coin: &UtxoCoinFields) -> Box<dyn Future<Item = u64, Error = String> + Send> {
    Box::new(coin.rpc_client.get_block_count().map_err(|e| ERRL!("{}", e)))
}

pub fn display_priv_key(coin: &UtxoCoinFields) -> Result<String, String> {
    match coin.priv_key_policy {
        PrivKeyPolicy::KeyPair(ref key_pair) => Ok(key_pair.private().to_string()),
        PrivKeyPolicy::Trezor => ERR!("'display_priv_key' doesn't support Hardware Wallets"),
    }
}

pub fn min_tx_amount(coin: &UtxoCoinFields) -> BigDecimal {
    big_decimal_from_sat(coin.dust_amount as i64, coin.decimals)
}

pub fn min_trading_vol(coin: &UtxoCoinFields) -> MmNumber {
    if coin.conf.ticker == "BTC" {
        return MmNumber::from(MIN_BTC_TRADING_VOL);
    }
    let dust_multiplier = MmNumber::from(10);
    dust_multiplier * min_tx_amount(coin).into()
}

pub fn is_asset_chain(coin: &UtxoCoinFields) -> bool { coin.conf.asset_chain }

pub async fn get_raw_transaction(coin: &UtxoCoinFields, req: RawTransactionRequest) -> RawTransactionResult {
    let hash = H256Json::from_str(&req.tx_hash).map_to_mm(|e| RawTransactionError::InvalidHashError(e.to_string()))?;
    let hex = coin
        .rpc_client
        .get_transaction_bytes(&hash)
        .compat()
        .await
        .map_err(|e| RawTransactionError::Transport(e.to_string()))?;
    Ok(RawTransactionRes { tx_hex: hex })
}

pub async fn get_tx_hex_by_hash(coin: &UtxoCoinFields, tx_hash: Vec<u8>) -> RawTransactionResult {
    let hex = coin
        .rpc_client
        .get_transaction_bytes(&H256Json::from(tx_hash.as_slice()))
        .compat()
        .await
        .map_err(|e| RawTransactionError::Transport(e.to_string()))?;
    Ok(RawTransactionRes { tx_hex: hex })
}

pub async fn withdraw<T>(coin: T, req: WithdrawRequest) -> WithdrawResult
where
    T: UtxoCommonOps + GetUtxoListOps + MarketCoinOps,
{
    StandardUtxoWithdraw::new(coin, req)?.build().await
}

pub async fn init_withdraw<T>(
    ctx: MmArc,
    coin: T,
    req: WithdrawRequest,
    task_handle: &WithdrawTaskHandle,
) -> WithdrawResult
where
    T: UtxoCommonOps
        + GetUtxoListOps
        + UtxoSignerOps
        + CoinWithDerivationMethod
        + GetWithdrawSenderAddress<Address = Address, Pubkey = Public>,
{
    InitUtxoWithdraw::new(ctx, coin, req, task_handle).await?.build().await
}

pub async fn get_withdraw_from_address<T>(
    coin: &T,
    req: &WithdrawRequest,
) -> MmResult<WithdrawSenderAddress<Address, Public>, WithdrawError>
where
    T: CoinWithDerivationMethod<Address = Address, HDWallet = <T as HDWalletCoinOps>::HDWallet>
        + HDWalletCoinOps<Address = Address, Pubkey = Public>
        + UtxoCommonOps,
{
    match coin.derivation_method() {
        DerivationMethod::SingleAddress(my_address) => get_withdraw_iguana_sender(coin, req, my_address),
        DerivationMethod::HDWallet(hd_wallet) => get_withdraw_hd_sender(coin, req, hd_wallet).await,
    }
}

#[allow(clippy::result_large_err)]
pub fn get_withdraw_iguana_sender<T: UtxoCommonOps>(
    coin: &T,
    req: &WithdrawRequest,
    my_address: &Address,
) -> MmResult<WithdrawSenderAddress<Address, Public>, WithdrawError> {
    if req.from.is_some() {
        let error = "'from' is not supported if the coin is initialized with an Iguana private key";
        return MmError::err(WithdrawError::UnexpectedFromAddress(error.to_owned()));
    }
    let pubkey = coin
        .my_public_key()
        .mm_err(|e| WithdrawError::InternalError(e.to_string()))?;
    Ok(WithdrawSenderAddress {
        address: my_address.clone(),
        pubkey: *pubkey,
        derivation_path: None,
    })
}

pub async fn get_withdraw_hd_sender<T>(
    coin: &T,
    req: &WithdrawRequest,
    hd_wallet: &T::HDWallet,
) -> MmResult<WithdrawSenderAddress<Address, Public>, WithdrawError>
where
    T: HDWalletCoinOps<Address = Address, Pubkey = Public> + Sync,
{
    let HDAccountAddressId {
        account_id,
        chain,
        address_id,
    } = match req.from.clone().or_mm_err(|| WithdrawError::FromAddressNotFound)? {
        WithdrawFrom::AddressId(id) => id,
        WithdrawFrom::DerivationPath { derivation_path } => {
            let derivation_path = StandardHDPath::from_str(&derivation_path)
                .map_to_mm(StandardHDPathError::from)
                .mm_err(|e| WithdrawError::UnexpectedFromAddress(e.to_string()))?;
            let coin_type = derivation_path.coin_type();
            let expected_coin_type = hd_wallet.coin_type();
            if coin_type != expected_coin_type {
                let error = format!(
                    "Derivation path '{}' must has '{}' coin type",
                    derivation_path, expected_coin_type
                );
                return MmError::err(WithdrawError::UnexpectedFromAddress(error));
            }
            HDAccountAddressId::from(derivation_path)
        },
    };

    let hd_account = hd_wallet
        .get_account(account_id)
        .await
        .or_mm_err(|| WithdrawError::UnknownAccount { account_id })?;
    let hd_address = coin.derive_address(&hd_account, chain, address_id).await?;

    let is_address_activated = hd_account
        .is_address_activated(chain, address_id)
        // If [`HDWalletCoinOps::derive_address`] succeeds, [`HDAccountOps::is_address_activated`] shouldn't fails with an `InvalidBip44ChainError`.
        .mm_err(|e| WithdrawError::InternalError(e.to_string()))?;
    if !is_address_activated {
        let error = format!("'{}' address is not activated", hd_address.address);
        return MmError::err(WithdrawError::UnexpectedFromAddress(error));
    }

    Ok(WithdrawSenderAddress::from(hd_address))
}

pub fn decimals(coin: &UtxoCoinFields) -> u8 { coin.decimals }

pub fn convert_to_address<T: UtxoCommonOps>(coin: &T, from: &str, to_address_format: Json) -> Result<String, String> {
    let to_address_format: UtxoAddressFormat =
        json::from_value(to_address_format).map_err(|e| ERRL!("Error on parse UTXO address format {:?}", e))?;
    let mut from_address = try_s!(coin.address_from_str(from));
    match to_address_format {
        UtxoAddressFormat::Standard => {
            from_address.addr_format = UtxoAddressFormat::Standard;
            Ok(from_address.to_string())
        },
        UtxoAddressFormat::Segwit => {
            let bech32_hrp = &coin.as_ref().conf.bech32_hrp;
            match bech32_hrp {
                Some(hrp) => Ok(SegwitAddress::new(&from_address.hash, hrp.clone()).to_string()),
                None => ERR!("Cannot convert to a segwit address for a coin with no bech32_hrp in config"),
            }
        },
        UtxoAddressFormat::CashAddress { network, .. } => Ok(try_s!(from_address
            .to_cashaddress(
                &network,
                coin.as_ref().conf.pub_addr_prefix,
                coin.as_ref().conf.p2sh_addr_prefix
            )
            .and_then(|cashaddress| cashaddress.encode()))),
    }
}

pub fn validate_address<T: UtxoCommonOps>(coin: &T, address: &str) -> ValidateAddressResult {
    let result = coin.address_from_str(address);
    let address = match result {
        Ok(addr) => addr,
        Err(e) => {
            return ValidateAddressResult {
                is_valid: false,
                reason: Some(e.to_string()),
            }
        },
    };

    let is_p2pkh = address.prefix == coin.as_ref().conf.pub_addr_prefix
        && address.t_addr_prefix == coin.as_ref().conf.pub_t_addr_prefix;
    let is_p2sh = address.prefix == coin.as_ref().conf.p2sh_addr_prefix
        && address.t_addr_prefix == coin.as_ref().conf.p2sh_t_addr_prefix;
    let is_segwit = address.hrp.is_some() && address.hrp == coin.as_ref().conf.bech32_hrp && coin.as_ref().conf.segwit;

    if is_p2pkh || is_p2sh || is_segwit {
        ValidateAddressResult {
            is_valid: true,
            reason: None,
        }
    } else {
        ValidateAddressResult {
            is_valid: false,
            reason: Some(ERRL!("Address {} has invalid prefixes", address)),
        }
    }
}

// Quick fix for null valued coin fields in fee details of old tx history entries
#[cfg(not(target_arch = "wasm32"))]
async fn tx_history_migration_1<T>(coin: &T, ctx: &MmArc)
where
    T: UtxoStandardOps + UtxoCommonOps + MmCoin + MarketCoinOps,
{
    const MIGRATION_NUMBER: u64 = 1;
    let history = match coin.load_history_from_file(ctx).compat().await {
        Ok(history) => history,
        Err(e) => {
            log_tag!(
                ctx,
                "",
                "tx_history",
                "coin" => coin.as_ref().conf.ticker;
                fmt = "Error {} on 'load_history_from_file', stop the history loop", e
            );
            return;
        },
    };

    let mut updated = false;
    let to_write: Vec<TransactionDetails> = history
        .into_iter()
        .filter_map(|mut tx| match tx.fee_details {
            Some(TxFeeDetails::Utxo(ref mut fee_details)) => {
                if fee_details.coin.is_none() {
                    fee_details.coin = Some(String::from(&tx.coin));
                    updated = true;
                }
                Some(tx)
            },
            Some(_) => None,
            None => Some(tx),
        })
        .collect();

    if updated {
        if let Err(e) = coin.save_history_to_file(ctx, to_write).compat().await {
            log_tag!(
                ctx,
                "",
                "tx_history",
                "coin" => coin.as_ref().conf.ticker;
                fmt = "Error {} on 'save_history_to_file'", e
            );
            return;
        };
    }
    if let Err(e) = coin.update_migration_file(ctx, MIGRATION_NUMBER).compat().await {
        log_tag!(
            ctx,
            "",
            "tx_history",
            "coin" => coin.as_ref().conf.ticker;
            fmt = "Error {} on 'update_migration_file'", e
        );
    };
}

#[cfg(not(target_arch = "wasm32"))]
async fn migrate_tx_history<T>(coin: &T, ctx: &MmArc)
where
    T: UtxoStandardOps + UtxoCommonOps + MmCoin + MarketCoinOps,
{
    let current_migration = coin.get_tx_history_migration(ctx).compat().await.unwrap_or(0);
    if current_migration < 1 {
        tx_history_migration_1(coin, ctx).await;
    }
}

#[allow(clippy::cognitive_complexity)]
pub async fn process_history_loop<T>(coin: T, ctx: MmArc)
where
    T: UtxoStandardOps + UtxoCommonOps + MmCoin + MarketCoinOps,
{
    #[cfg(not(target_arch = "wasm32"))]
    migrate_tx_history(&coin, &ctx).await;

    let mut my_balance: Option<CoinBalance> = None;
    let history = match coin.load_history_from_file(&ctx).compat().await {
        Ok(history) => history,
        Err(e) => {
            log_tag!(
                ctx,
                "",
                "tx_history",
                "coin" => coin.as_ref().conf.ticker;
                fmt = "Error {} on 'load_history_from_file', stop the history loop", e
            );
            return;
        },
    };

    let mut history_map: HashMap<H256Json, TransactionDetails> = history
        .into_iter()
        .filter_map(|tx| {
            let tx_hash = H256Json::from_str(&tx.tx_hash).ok()?;
            Some((tx_hash, tx))
        })
        .collect();

    let mut success_iteration = 0i32;
    loop {
        if ctx.is_stopping() {
            break;
        };
        {
            let coins_ctx = CoinsContext::from_ctx(&ctx).unwrap();
            let coins = coins_ctx.coins.lock().await;
            if !coins.contains_key(&coin.as_ref().conf.ticker) {
                log_tag!(ctx, "", "tx_history", "coin" => coin.as_ref().conf.ticker; fmt = "Loop stopped");
                break;
            };
        }

        let actual_balance = match coin.my_balance().compat().await {
            Ok(actual_balance) => Some(actual_balance),
            Err(err) => {
                log_tag!(
                    ctx,
                    "",
                    "tx_history",
                    "coin" => coin.as_ref().conf.ticker;
                    fmt = "Error {:?} on getting balance", err
                );
                None
            },
        };

        let need_update = history_map.iter().any(|(_, tx)| tx.should_update());
        match (&my_balance, &actual_balance) {
            (Some(prev_balance), Some(actual_balance)) if prev_balance == actual_balance && !need_update => {
                // my balance hasn't been changed, there is no need to reload tx_history
                Timer::sleep(30.).await;
                continue;
            },
            _ => (),
        }

        let metrics = ctx.metrics.clone();
        let tx_ids = match coin.request_tx_history(metrics).await {
            RequestTxHistoryResult::Ok(tx_ids) => tx_ids,
            RequestTxHistoryResult::Retry { error } => {
                log_tag!(
                    ctx,
                    "",
                    "tx_history",
                    "coin" => coin.as_ref().conf.ticker;
                    fmt = "{}, retrying", error
                );
                Timer::sleep(10.).await;
                continue;
            },
            RequestTxHistoryResult::HistoryTooLarge => {
                log_tag!(
                    ctx,
                    "",
                    "tx_history",
                    "coin" => coin.as_ref().conf.ticker;
                    fmt = "Got `history too large`, stopping further attempts to retrieve it"
                );
                *coin.as_ref().history_sync_state.lock().unwrap() = HistorySyncState::Error(json!({
                    "code": HISTORY_TOO_LARGE_ERR_CODE,
                    "message": "Got `history too large` error from Electrum server. History is not available",
                }));
                break;
            },
            RequestTxHistoryResult::CriticalError(e) => {
                log_tag!(
                    ctx,
                    "",
                    "tx_history",
                    "coin" => coin.as_ref().conf.ticker;
                    fmt = "{}, stopping futher attempts to retreive it", e
                );
                break;
            },
        };

        // Remove transactions in the history_map that are not in the requested transaction list anymore
        let history_length = history_map.len();
        let requested_ids: HashSet<H256Json> = tx_ids.iter().map(|x| x.0).collect();
        history_map.retain(|hash, _| requested_ids.contains(hash));

        if history_map.len() < history_length {
            let to_write: Vec<TransactionDetails> = history_map.values().cloned().collect();
            if let Err(e) = coin.save_history_to_file(&ctx, to_write).compat().await {
                log_tag!(
                    ctx,
                    "",
                    "tx_history",
                    "coin" => coin.as_ref().conf.ticker;
                    fmt = "Error {} on 'save_history_to_file', stop the history loop", e
                );
                return;
            };
        }

        let mut transactions_left = if tx_ids.len() > history_map.len() {
            *coin.as_ref().history_sync_state.lock().unwrap() = HistorySyncState::InProgress(json!({
                "transactions_left": tx_ids.len() - history_map.len()
            }));
            tx_ids.len() - history_map.len()
        } else {
            *coin.as_ref().history_sync_state.lock().unwrap() = HistorySyncState::InProgress(json!({
                "transactions_left": 0
            }));
            0
        };

        // This is the cache of the already requested transactions.
        let mut input_transactions = HistoryUtxoTxMap::default();
        for (txid, height) in tx_ids {
            let mut updated = false;
            match history_map.entry(txid) {
                Entry::Vacant(e) => {
                    mm_counter!(ctx.metrics, "tx.history.request.count", 1, "coin" => coin.as_ref().conf.ticker.clone(), "method" => "tx_detail_by_hash");

                    match coin.tx_details_by_hash(&txid.0, &mut input_transactions).await {
                        Ok(mut tx_details) => {
                            mm_counter!(ctx.metrics, "tx.history.response.count", 1, "coin" => coin.as_ref().conf.ticker.clone(), "method" => "tx_detail_by_hash");

                            if tx_details.block_height == 0 && height > 0 {
                                tx_details.block_height = height;
                            }

                            e.insert(tx_details);
                            if transactions_left > 0 {
                                transactions_left -= 1;
                                *coin.as_ref().history_sync_state.lock().unwrap() =
                                    HistorySyncState::InProgress(json!({ "transactions_left": transactions_left }));
                            }
                            updated = true;
                        },
                        Err(e) => log_tag!(
                            ctx,
                            "",
                            "tx_history",
                            "coin" => coin.as_ref().conf.ticker;
                            fmt = "Error {:?} on getting the details of {:?}, skipping the tx", e, txid
                        ),
                    }
                },
                Entry::Occupied(mut e) => {
                    // update block height for previously unconfirmed transaction
                    if e.get().should_update_block_height() && height > 0 {
                        e.get_mut().block_height = height;
                        updated = true;
                    }
                    if e.get().should_update_timestamp() || e.get().firo_negative_fee() {
                        mm_counter!(ctx.metrics, "tx.history.request.count", 1, "coin" => coin.as_ref().conf.ticker.clone(), "method" => "tx_detail_by_hash");

                        if let Ok(tx_details) = coin.tx_details_by_hash(&txid.0, &mut input_transactions).await {
                            mm_counter!(ctx.metrics, "tx.history.response.count", 1, "coin" => coin.as_ref().conf.ticker.clone(), "method" => "tx_detail_by_hash");
                            // replace with new tx details in case we need to update any data
                            e.insert(tx_details);
                            updated = true;
                        }
                    }
                },
            }
            if updated {
                let to_write: Vec<TransactionDetails> = history_map.values().cloned().collect();
                if let Err(e) = coin.save_history_to_file(&ctx, to_write).compat().await {
                    log_tag!(
                        ctx,
                        "",
                        "tx_history",
                        "coin" => coin.as_ref().conf.ticker;
                        fmt = "Error {} on 'save_history_to_file', stop the history loop", e
                    );
                    return;
                };
            }
        }
        *coin.as_ref().history_sync_state.lock().unwrap() = HistorySyncState::Finished;

        if success_iteration == 0 {
            log_tag!(
                ctx,
                "😅",
                "tx_history",
                "coin" => coin.as_ref().conf.ticker;
                fmt = "history has been loaded successfully"
            );
        }

        my_balance = actual_balance;
        success_iteration += 1;
        Timer::sleep(30.).await;
    }
}

pub async fn request_tx_history<T>(coin: &T, metrics: MetricsArc) -> RequestTxHistoryResult
where
    T: UtxoCommonOps + MmCoin + MarketCoinOps,
{
    let my_address = match coin.my_address() {
        Ok(addr) => addr,
        Err(e) => {
            return RequestTxHistoryResult::CriticalError(ERRL!(
                "Error on getting self address: {}. Stop tx history",
                e
            ))
        },
    };

    let tx_ids = match &coin.as_ref().rpc_client {
        UtxoRpcClientEnum::Native(client) => {
            let mut from = 0;
            let mut all_transactions = vec![];
            loop {
                mm_counter!(metrics, "tx.history.request.count", 1,
                    "coin" => coin.as_ref().conf.ticker.clone(), "client" => "native", "method" => "listtransactions");

                let transactions = match client.list_transactions(100, from).compat().await {
                    Ok(value) => value,
                    Err(e) => {
                        return RequestTxHistoryResult::Retry {
                            error: ERRL!("Error {} on list transactions", e),
                        };
                    },
                };

                mm_counter!(metrics, "tx.history.response.count", 1,
                    "coin" => coin.as_ref().conf.ticker.clone(), "client" => "native", "method" => "listtransactions");

                if transactions.is_empty() {
                    break;
                }
                from += 100;
                all_transactions.extend(transactions);
            }

            mm_counter!(metrics, "tx.history.response.total_length", all_transactions.len() as u64,
                "coin" => coin.as_ref().conf.ticker.clone(), "client" => "native", "method" => "listtransactions");

            all_transactions
                .into_iter()
                .filter_map(|item| {
                    if item.address == my_address {
                        Some((item.txid, item.blockindex))
                    } else {
                        None
                    }
                })
                .collect()
        },
        UtxoRpcClientEnum::Electrum(client) => {
            let my_address = match coin.as_ref().derivation_method.single_addr_or_err() {
                Ok(my_address) => my_address,
                Err(e) => return RequestTxHistoryResult::CriticalError(e.to_string()),
            };
            let script = output_script(my_address, ScriptType::P2PKH);
            let script_hash = electrum_script_hash(&script);

            mm_counter!(metrics, "tx.history.request.count", 1,
                "coin" => coin.as_ref().conf.ticker.clone(), "client" => "electrum", "method" => "blockchain.scripthash.get_history");

            let electrum_history = match client.scripthash_get_history(&hex::encode(script_hash)).compat().await {
                Ok(value) => value,
                Err(e) => match &e.error {
                    JsonRpcErrorType::InvalidRequest(e)
                    | JsonRpcErrorType::Parse(_, e)
                    | JsonRpcErrorType::Transport(e)
                    | JsonRpcErrorType::Internal(e) => {
                        return RequestTxHistoryResult::Retry {
                            error: ERRL!("Error {} on scripthash_get_history", e),
                        };
                    },
                    JsonRpcErrorType::Response(_addr, err) => {
                        if HISTORY_TOO_LARGE_ERROR.eq(err) {
                            return RequestTxHistoryResult::HistoryTooLarge;
                        } else {
                            return RequestTxHistoryResult::Retry {
                                error: ERRL!("Error {:?} on scripthash_get_history", e),
                            };
                        }
                    },
                },
            };
            mm_counter!(metrics, "tx.history.response.count", 1,
                "coin" => coin.as_ref().conf.ticker.clone(), "client" => "electrum", "method" => "blockchain.scripthash.get_history");

            mm_counter!(metrics, "tx.history.response.total_length", electrum_history.len() as u64,
                "coin" => coin.as_ref().conf.ticker.clone(), "client" => "electrum", "method" => "blockchain.scripthash.get_history");

            // electrum returns the most recent transactions in the end but we need to
            // process them first so rev is required
            electrum_history
                .into_iter()
                .rev()
                .map(|item| {
                    let height = if item.height < 0 { 0 } else { item.height as u64 };
                    (item.tx_hash, height)
                })
                .collect()
        },
    };
    RequestTxHistoryResult::Ok(tx_ids)
}

pub async fn tx_details_by_hash<T: UtxoCommonOps>(
    coin: &T,
    hash: &[u8],
    input_transactions: &mut HistoryUtxoTxMap,
) -> Result<TransactionDetails, String> {
    let ticker = &coin.as_ref().conf.ticker;
    let hash = H256Json::from(hash);
    let verbose_tx = try_s!(coin.as_ref().rpc_client.get_verbose_transaction(&hash).compat().await);
    let mut tx: UtxoTx = try_s!(deserialize(verbose_tx.hex.as_slice()).map_err(|e| ERRL!("{:?}", e)));
    tx.tx_hash_algo = coin.as_ref().tx_hash_algo;
    let my_address = try_s!(coin.as_ref().derivation_method.single_addr_or_err());

    input_transactions.insert(hash, HistoryUtxoTx {
        tx: tx.clone(),
        height: verbose_tx.height,
    });

    let mut input_amount = 0;
    let mut output_amount = 0;
    let mut from_addresses = Vec::new();
    let mut to_addresses = Vec::new();
    let mut spent_by_me = 0;
    let mut received_by_me = 0;

    for input in tx.inputs.iter() {
        // input transaction is zero if the tx is the coinbase transaction
        if input.previous_output.hash.is_zero() {
            continue;
        }

        let prev_tx_hash: H256Json = input.previous_output.hash.reversed().into();
        let prev_tx = try_s!(
            coin.get_mut_verbose_transaction_from_map_or_rpc(prev_tx_hash, input_transactions)
                .await
        );
        let prev_tx = &mut prev_tx.tx;
        prev_tx.tx_hash_algo = coin.as_ref().tx_hash_algo;

        let prev_tx_value = prev_tx.outputs[input.previous_output.index as usize].value;
        input_amount += prev_tx_value;
        let from: Vec<Address> = try_s!(coin.addresses_from_script(
            &prev_tx.outputs[input.previous_output.index as usize]
                .script_pubkey
                .clone()
                .into()
        ));
        if from.contains(my_address) {
            spent_by_me += prev_tx_value;
        }
        from_addresses.extend(from.into_iter());
    }

    for output in tx.outputs.iter() {
        output_amount += output.value;
        let to = try_s!(coin.addresses_from_script(&output.script_pubkey.clone().into()));
        if to.contains(my_address) {
            received_by_me += output.value;
        }
        to_addresses.extend(to.into_iter());
    }

    // TODO uncomment this when `calc_interest_of_tx` works fine
    // let (fee, kmd_rewards) = if ticker == "KMD" {
    //     let kmd_rewards = try_s!(coin.calc_interest_of_tx(&tx, input_transactions).await);
    //     // `input_amount = output_amount + fee`, where `output_amount = actual_output_amount + kmd_rewards`,
    //     // so to calculate an actual transaction fee, we have to subtract the `kmd_rewards` from the total `output_amount`:
    //     // `fee = input_amount - actual_output_amount` or simplified `fee = input_amount - output_amount + kmd_rewards`
    //     let fee = input_amount as i64 - output_amount as i64 + kmd_rewards as i64;
    //
    //     let my_address = &coin.as_ref().my_address;
    //     let claimed_by_me = from_addresses.iter().all(|from| from == my_address) && to_addresses.contains(my_address);
    //     let kmd_rewards_details = KmdRewardsDetails {
    //         amount: big_decimal_from_sat_unsigned(kmd_rewards, coin.as_ref().decimals),
    //         claimed_by_me,
    //     };
    //     (
    //         big_decimal_from_sat(fee, coin.as_ref().decimals),
    //         Some(kmd_rewards_details),
    //     )
    // } else if input_amount == 0 {
    //     let fee = verbose_tx.vin.iter().fold(0., |cur, input| {
    //         let fee = match input {
    //             TransactionInputEnum::Lelantus(lelantus) => lelantus.n_fees,
    //             _ => 0.,
    //         };
    //         cur + fee
    //     });
    //     (fee.into(), None)
    // } else {
    //     let fee = input_amount as i64 - output_amount as i64;
    //     (big_decimal_from_sat(fee, coin.as_ref().decimals), None)
    // };

    let (fee, kmd_rewards) = if input_amount == 0 {
        let fee = verbose_tx.vin.iter().fold(0., |cur, input| {
            let fee = match input {
                TransactionInputEnum::Lelantus(lelantus) => lelantus.n_fees,
                _ => 0.,
            };
            cur + fee
        });
        (try_s!(fee.try_into()), None)
    } else {
        let fee = input_amount as i64 - output_amount as i64;
        (big_decimal_from_sat(fee, coin.as_ref().decimals), None)
    };

    // remove address duplicates in case several inputs were spent from same address
    // or several outputs are sent to same address
    let mut from_addresses: Vec<String> =
        try_s!(from_addresses.into_iter().map(|addr| addr.display_address()).collect());
    from_addresses.sort();
    from_addresses.dedup();
    let mut to_addresses: Vec<String> = try_s!(to_addresses.into_iter().map(|addr| addr.display_address()).collect());
    to_addresses.sort();
    to_addresses.dedup();

    let fee_details = UtxoFeeDetails {
        coin: Some(coin.as_ref().conf.ticker.clone()),
        amount: fee,
    };

    Ok(TransactionDetails {
        from: from_addresses,
        to: to_addresses,
        received_by_me: big_decimal_from_sat_unsigned(received_by_me, coin.as_ref().decimals),
        spent_by_me: big_decimal_from_sat_unsigned(spent_by_me, coin.as_ref().decimals),
        my_balance_change: big_decimal_from_sat(received_by_me as i64 - spent_by_me as i64, coin.as_ref().decimals),
        total_amount: big_decimal_from_sat_unsigned(input_amount, coin.as_ref().decimals),
        tx_hash: tx.hash().reversed().to_vec().to_tx_hash(),
        tx_hex: verbose_tx.hex,
        fee_details: Some(fee_details.into()),
        block_height: verbose_tx.height.unwrap_or(0),
        coin: ticker.clone(),
        internal_id: tx.hash().reversed().to_vec().into(),
        timestamp: verbose_tx.time.into(),
        kmd_rewards,
        transaction_type: Default::default(),
    })
}

pub async fn get_mut_verbose_transaction_from_map_or_rpc<'a, 'b, T>(
    coin: &'a T,
    tx_hash: H256Json,
    utxo_tx_map: &'b mut HistoryUtxoTxMap,
) -> UtxoRpcResult<&'b mut HistoryUtxoTx>
where
    T: AsRef<UtxoCoinFields>,
{
    let tx = match utxo_tx_map.entry(tx_hash) {
        Entry::Vacant(e) => {
            let verbose = coin
                .as_ref()
                .rpc_client
                .get_verbose_transaction(&tx_hash)
                .compat()
                .await?;
            let tx = HistoryUtxoTx {
                tx: deserialize(verbose.hex.as_slice())
                    .map_to_mm(|e| UtxoRpcError::InvalidResponse(format!("{:?}, tx: {:?}", e, tx_hash)))?,
                height: verbose.height,
            };
            e.insert(tx)
        },
        Entry::Occupied(e) => e.into_mut(),
    };
    Ok(tx)
}

/// This function is used when the transaction details were calculated without considering the KMD rewards.
/// We know that [`TransactionDetails::fee`] was calculated by `fee = input_amount - output_amount`,
/// where `output_amount = actual_output_amount + kmd_rewards` or `actual_output_amount = output_amount - kmd_rewards`.
/// To calculate an actual fee amount, we have to replace `output_amount` with `actual_output_amount`:
/// `actual_fee = input_amount - actual_output_amount` or `actual_fee = input_amount - output_amount + kmd_rewards`.
/// Substitute [`TransactionDetails::fee`] to the last equation:
/// `actual_fee = TransactionDetails::fee + kmd_rewards`
pub async fn update_kmd_rewards<T>(
    coin: &T,
    tx_details: &mut TransactionDetails,
    input_transactions: &mut HistoryUtxoTxMap,
) -> UtxoRpcResult<()>
where
    T: UtxoCommonOps + UtxoStandardOps + MarketCoinOps,
{
    if !tx_details.should_update_kmd_rewards() {
        let error = "There is no need to update KMD rewards".to_owned();
        return MmError::err(UtxoRpcError::Internal(error));
    }
    let tx: UtxoTx = deserialize(tx_details.tx_hex.as_slice()).map_to_mm(|e| {
        UtxoRpcError::Internal(format!(
            "Error deserializing the {:?} transaction hex: {:?}",
            tx_details.tx_hash, e
        ))
    })?;
    let kmd_rewards = coin.calc_interest_of_tx(&tx, input_transactions).await?;
    let kmd_rewards = big_decimal_from_sat_unsigned(kmd_rewards, coin.as_ref().decimals);

    if let Some(TxFeeDetails::Utxo(UtxoFeeDetails { ref amount, .. })) = tx_details.fee_details {
        let actual_fee_amount = amount + &kmd_rewards;
        tx_details.fee_details = Some(TxFeeDetails::Utxo(UtxoFeeDetails {
            coin: Some(coin.as_ref().conf.ticker.clone()),
            amount: actual_fee_amount,
        }));
    }

    let my_address = &coin.my_address()?;
    let claimed_by_me = tx_details.from.iter().all(|from| from == my_address) && tx_details.to.contains(my_address);

    tx_details.kmd_rewards = Some(KmdRewardsDetails {
        amount: kmd_rewards,
        claimed_by_me,
    });
    Ok(())
}

pub async fn calc_interest_of_tx<T: UtxoCommonOps>(
    coin: &T,
    tx: &UtxoTx,
    input_transactions: &mut HistoryUtxoTxMap,
) -> UtxoRpcResult<u64> {
    if coin.as_ref().conf.ticker != "KMD" {
        let error = format!("Expected KMD ticker, found {}", coin.as_ref().conf.ticker);
        return MmError::err(UtxoRpcError::Internal(error));
    }

    let mut kmd_rewards = 0;
    for input in tx.inputs.iter() {
        // input transaction is zero if the tx is the coinbase transaction
        if input.previous_output.hash.is_zero() {
            continue;
        }

        let prev_tx_hash: H256Json = input.previous_output.hash.reversed().into();
        let prev_tx = coin
            .get_mut_verbose_transaction_from_map_or_rpc(prev_tx_hash, input_transactions)
            .await?;

        let prev_tx_value = prev_tx.tx.outputs[input.previous_output.index as usize].value;
        let prev_tx_locktime = prev_tx.tx.lock_time as u64;
        let this_tx_locktime = tx.lock_time as u64;
        if let Ok(interest) = kmd_interest(prev_tx.height, prev_tx_value, prev_tx_locktime, this_tx_locktime) {
            kmd_rewards += interest;
        }
    }
    Ok(kmd_rewards)
}

pub fn history_sync_status(coin: &UtxoCoinFields) -> HistorySyncState {
    coin.history_sync_state.lock().unwrap().clone()
}

pub fn get_trade_fee<T: UtxoCommonOps>(coin: T) -> Box<dyn Future<Item = TradeFee, Error = String> + Send> {
    let ticker = coin.as_ref().conf.ticker.clone();
    let decimals = coin.as_ref().decimals;
    let fut = async move {
        let fee = try_s!(coin.get_tx_fee().await);
        let amount = match fee {
            ActualTxFee::Dynamic(f) => f,
            ActualTxFee::FixedPerKb(f) => f,
        };
        Ok(TradeFee {
            coin: ticker,
            amount: big_decimal_from_sat(amount as i64, decimals).into(),
            paid_from_trading_vol: false,
        })
    };
    Box::new(fut.boxed().compat())
}

/// To ensure the `get_sender_trade_fee(x) <= get_sender_trade_fee(y)` condition is satisfied for any `x < y`,
/// we should include a `change` output into the result fee. Imagine this case:
/// Let `sum_inputs = 11000` and `total_tx_fee: { 200, if there is no the change output; 230, if there is the change output }`.
///
/// If `value = TradePreimageValue::Exact(10000)`, therefore `sum_outputs = 10000`.
/// then `change = sum_inputs - sum_outputs - total_tx_fee = 800`, so `change < dust` and `total_tx_fee = 200` (including the change output).
///
/// But if `value = TradePreimageValue::Exact(9000)`, therefore `sum_outputs = 9000`. Let `sum_inputs = 11000`, `total_tx_fee = 230`
/// where `change = sum_inputs - sum_outputs - total_tx_fee = 1770`, so `change > dust` and `total_tx_fee = 230` (including the change output).
///
/// To sum up, `get_sender_trade_fee(TradePreimageValue::Exact(9000)) > get_sender_trade_fee(TradePreimageValue::Exact(10000))`.
/// So we should always return a fee as if a transaction includes the change output.
pub async fn preimage_trade_fee_required_to_send_outputs<T>(
    coin: &T,
    ticker: &str,
    outputs: Vec<TransactionOutput>,
    fee_policy: FeePolicy,
    gas_fee: Option<u64>,
    stage: &FeeApproxStage,
) -> TradePreimageResult<BigDecimal>
where
    T: UtxoCommonOps + GetUtxoListOps,
{
    let decimals = coin.as_ref().decimals;
    let tx_fee = coin.get_tx_fee().await?;
    // [`FeePolicy::DeductFromOutput`] is used if the value is [`TradePreimageValue::UpperBound`] only
    let is_amount_upper_bound = matches!(fee_policy, FeePolicy::DeductFromOutput(_));
    let my_address = coin.as_ref().derivation_method.single_addr_or_err()?;

    match tx_fee {
        // if it's a dynamic fee, we should generate a swap transaction to get an actual trade fee
        ActualTxFee::Dynamic(fee) => {
            // take into account that the dynamic tx fee may increase during the swap
            let dynamic_fee = coin.increase_dynamic_fee_by_stage(fee, stage);

            let outputs_count = outputs.len();
            let (unspents, _recently_sent_txs) = coin.get_unspent_ordered_list(my_address).await?;

            let actual_tx_fee = ActualTxFee::Dynamic(dynamic_fee);

            let mut tx_builder = UtxoTxBuilder::new(coin)
                .add_available_inputs(unspents)
                .add_outputs(outputs)
                .with_fee_policy(fee_policy)
                .with_fee(actual_tx_fee);
            if let Some(gas) = gas_fee {
                tx_builder = tx_builder.with_gas_fee(gas);
            }
            let (tx, data) = tx_builder.build().await.mm_err(|e| {
                TradePreimageError::from_generate_tx_error(e, ticker.to_owned(), decimals, is_amount_upper_bound)
            })?;

            let total_fee = if tx.outputs.len() == outputs_count {
                // take into account the change output
                data.fee_amount + (dynamic_fee * P2PKH_OUTPUT_LEN) / KILO_BYTE
            } else {
                // the change output is included already
                data.fee_amount
            };

            Ok(big_decimal_from_sat(total_fee as i64, decimals))
        },
        ActualTxFee::FixedPerKb(fee) => {
            let outputs_count = outputs.len();
            let (unspents, _recently_sent_txs) = coin.get_unspent_ordered_list(my_address).await?;

            let mut tx_builder = UtxoTxBuilder::new(coin)
                .add_available_inputs(unspents)
                .add_outputs(outputs)
                .with_fee_policy(fee_policy)
                .with_fee(tx_fee);
            if let Some(gas) = gas_fee {
                tx_builder = tx_builder.with_gas_fee(gas);
            }
            let (tx, data) = tx_builder.build().await.mm_err(|e| {
                TradePreimageError::from_generate_tx_error(e, ticker.to_string(), decimals, is_amount_upper_bound)
            })?;

            let total_fee = if tx.outputs.len() == outputs_count {
                // take into account the change output if tx_size_kb(tx with change) > tx_size_kb(tx without change)
                let tx = UtxoTx::from(tx);
                let tx_bytes = serialize(&tx);
                if tx_bytes.len() as u64 % KILO_BYTE + P2PKH_OUTPUT_LEN > KILO_BYTE {
                    data.fee_amount + fee
                } else {
                    data.fee_amount
                }
            } else {
                // the change output is included already
                data.fee_amount
            };

            Ok(big_decimal_from_sat(total_fee as i64, decimals))
        },
    }
}

/// Maker or Taker should pay fee only for sending his payment.
/// Even if refund will be required the fee will be deducted from P2SH input.
/// Please note the `get_sender_trade_fee` satisfies the following condition:
/// `get_sender_trade_fee(x) <= get_sender_trade_fee(y)` for any `x < y`.
pub async fn get_sender_trade_fee<T>(
    coin: &T,
    value: TradePreimageValue,
    stage: FeeApproxStage,
) -> TradePreimageResult<TradeFee>
where
    T: MarketCoinOps + UtxoCommonOps,
{
    let (amount, fee_policy) = match value {
        TradePreimageValue::UpperBound(upper_bound) => (upper_bound, FeePolicy::DeductFromOutput(0)),
        TradePreimageValue::Exact(amount) => (amount, FeePolicy::SendExact),
    };

    // pass the dummy params
    let time_lock = (now_ms() / 1000) as u32;
    let my_pub = &[0; 33]; // H264 is 33 bytes
    let other_pub = &[0; 33]; // H264 is 33 bytes
    let secret_hash = &[0; 20]; // H160 is 20 bytes

    // `generate_swap_payment_outputs` may fail due to either invalid `other_pub` or a number conversation error
    let SwapPaymentOutputsResult { outputs, .. } =
        generate_swap_payment_outputs(coin, time_lock, my_pub, other_pub, secret_hash, amount)
            .map_to_mm(TradePreimageError::InternalError)?;
    let gas_fee = None;
    let fee_amount = coin
        .preimage_trade_fee_required_to_send_outputs(outputs, fee_policy, gas_fee, &stage)
        .await?;
    Ok(TradeFee {
        coin: coin.as_ref().conf.ticker.clone(),
        amount: fee_amount.into(),
        paid_from_trading_vol: false,
    })
}

/// The fee to spend (receive) other payment is deducted from the trading amount so we should display it
pub fn get_receiver_trade_fee<T: UtxoCommonOps>(coin: T) -> TradePreimageFut<TradeFee> {
    let fut = async move {
        let amount_sat = get_htlc_spend_fee(&coin, DEFAULT_SWAP_TX_SPEND_SIZE, &FeeApproxStage::WithoutApprox).await?;
        let amount = big_decimal_from_sat_unsigned(amount_sat, coin.as_ref().decimals).into();
        Ok(TradeFee {
            coin: coin.as_ref().conf.ticker.clone(),
            amount,
            paid_from_trading_vol: true,
        })
    };
    Box::new(fut.boxed().compat())
}

pub async fn get_fee_to_send_taker_fee<T>(
    coin: &T,
    dex_fee_amount: BigDecimal,
    stage: FeeApproxStage,
) -> TradePreimageResult<TradeFee>
where
    T: MarketCoinOps + UtxoCommonOps,
{
    let decimals = coin.as_ref().decimals;
    let value = sat_from_big_decimal(&dex_fee_amount, decimals)?;
    let output = TransactionOutput {
        value,
        script_pubkey: Builder::build_p2pkh(&AddressHashEnum::default_address_hash()).to_bytes(),
    };
    let gas_fee = None;
    let fee_amount = coin
        .preimage_trade_fee_required_to_send_outputs(vec![output], FeePolicy::SendExact, gas_fee, &stage)
        .await?;
    Ok(TradeFee {
        coin: coin.ticker().to_owned(),
        amount: fee_amount.into(),
        paid_from_trading_vol: false,
    })
}

pub fn required_confirmations(coin: &UtxoCoinFields) -> u64 {
    coin.conf.required_confirmations.load(AtomicOrdering::Relaxed)
}

pub fn requires_notarization(coin: &UtxoCoinFields) -> bool {
    coin.conf.requires_notarization.load(AtomicOrdering::Relaxed)
}

pub fn set_required_confirmations(coin: &UtxoCoinFields, confirmations: u64) {
    coin.conf
        .required_confirmations
        .store(confirmations, AtomicOrdering::Relaxed);
}

pub fn set_requires_notarization(coin: &UtxoCoinFields, requires_nota: bool) {
    coin.conf
        .requires_notarization
        .store(requires_nota, AtomicOrdering::Relaxed);
}

pub fn coin_protocol_info<T: UtxoCommonOps>(coin: &T) -> Vec<u8> {
    rmp_serde::to_vec(coin.addr_format()).expect("Serialization should not fail")
}

pub fn is_coin_protocol_supported<T: UtxoCommonOps>(coin: &T, info: &Option<Vec<u8>>) -> bool {
    match info {
        Some(format) => rmp_serde::from_read_ref::<_, UtxoAddressFormat>(format).is_ok(),
        None => !coin.addr_format().is_segwit(),
    }
}

/// [`GetUtxoListOps::get_mature_unspent_ordered_list`] implementation.
/// Returns available mature and immature unspents in ascending order
/// + `RecentlySpentOutPoints` MutexGuard for further interaction (e.g. to add new transaction to it).
pub async fn get_mature_unspent_ordered_list<'a, T>(
    coin: &'a T,
    address: &Address,
) -> UtxoRpcResult<(MatureUnspentList, RecentlySpentOutPointsGuard<'a>)>
where
    T: UtxoCommonOps + GetUtxoListOps,
{
    let (unspents, recently_spent) = coin.get_all_unspent_ordered_list(address).await?;
    let mature_unspents = identify_mature_unspents(coin, unspents).await?;
    Ok((mature_unspents, recently_spent))
}

/// [`GetUtxoMapOps::get_mature_unspent_ordered_map`] implementation.
/// Returns available mature and immature unspents in ascending order for every given `addresses`
/// + `RecentlySpentOutPoints` MutexGuard for further interaction (e.g. to add new transaction to it).
pub async fn get_mature_unspent_ordered_map<T>(
    coin: &T,
    addresses: Vec<Address>,
) -> UtxoRpcResult<(MatureUnspentMap, RecentlySpentOutPointsGuard<'_>)>
where
    T: UtxoCommonOps + GetUtxoMapOps,
{
    let (unspents_map, recently_spent) = coin.get_all_unspent_ordered_map(addresses).await?;
    // Get an iterator of futures: `Future<Output=UtxoRpcResult<(Address, MatureUnspentList)>>`
    let fut_it = unspents_map.into_iter().map(|(address, unspents)| {
        identify_mature_unspents(coin, unspents).map(|res| -> UtxoRpcResult<(Address, MatureUnspentList)> {
            let mature_unspents = res?;
            Ok((address, mature_unspents))
        })
    });
    // Poll the `fut_it` futures concurrently.
    let result_map = futures::future::try_join_all(fut_it).await?.into_iter().collect();
    Ok((result_map, recently_spent))
}

/// Splits the given `unspents` outputs into mature and immature.
pub async fn identify_mature_unspents<T>(coin: &T, unspents: Vec<UnspentInfo>) -> UtxoRpcResult<MatureUnspentList>
where
    T: UtxoCommonOps,
{
    /// Returns `true` if the given transaction has a known non-zero height.
    fn can_tx_be_cached(tx: &RpcTransaction) -> bool { tx.height > Some(0) }

    /// Calculates actual confirmations number of the given `tx` transaction loaded from cache.
    fn calc_actual_cached_tx_confirmations(tx: &RpcTransaction, block_count: u64) -> UtxoRpcResult<u32> {
        let tx_height = tx.height.or_mm_err(|| {
            UtxoRpcError::Internal(format!(r#"Warning, height of cached "{:?}" tx is unknown"#, tx.txid))
        })?;
        // There shouldn't be cached transactions with height == 0
        if tx_height == 0 {
            let error = format!(
                r#"Warning, height of cached "{:?}" tx is expected to be non-zero"#,
                tx.txid
            );
            return MmError::err(UtxoRpcError::Internal(error));
        }
        if block_count < tx_height {
            let error = format!(
                r#"Warning, actual block_count {} less than cached tx_height {} of {:?}"#,
                block_count, tx_height, tx.txid
            );
            return MmError::err(UtxoRpcError::Internal(error));
        }

        let confirmations = block_count - tx_height + 1;
        Ok(confirmations as u32)
    }

    let block_count = coin.as_ref().rpc_client.get_block_count().compat().await?;

    let to_verbose: HashSet<H256Json> = unspents
        .iter()
        .map(|unspent| unspent.outpoint.hash.reversed().into())
        .collect();
    let verbose_txs = coin
        .get_verbose_transactions_from_cache_or_rpc(to_verbose)
        .compat()
        .await?;
    // Transactions that should be cached.
    let mut txs_to_cache = HashMap::with_capacity(verbose_txs.len());

    let mut result = MatureUnspentList::with_capacity(unspents.len());
    for unspent in unspents {
        let tx_hash: H256Json = unspent.outpoint.hash.reversed().into();
        let tx_info = verbose_txs
            .get(&tx_hash)
            .or_mm_err(|| {
                UtxoRpcError::Internal(format!(
                    "'get_verbose_transactions_from_cache_or_rpc' should have returned '{:?}'",
                    tx_hash
                ))
            })?
            .clone();
        let tx_info = match tx_info {
            VerboseTransactionFrom::Cache(mut tx) => {
                if unspent.height.is_some() {
                    tx.height = unspent.height;
                }
                match calc_actual_cached_tx_confirmations(&tx, block_count) {
                    Ok(conf) => tx.confirmations = conf,
                    // do not skip the transaction with unknown confirmations,
                    // because the transaction can be matured
                    Err(e) => error!("{}", e),
                }
                tx
            },
            VerboseTransactionFrom::Rpc(mut tx) => {
                if tx.height.is_none() {
                    tx.height = unspent.height;
                }
                if can_tx_be_cached(&tx) {
                    txs_to_cache.insert(tx_hash, tx.clone());
                }
                tx
            },
        };

        if coin.is_unspent_mature(&tx_info) {
            result.mature.push(unspent);
        } else {
            result.immature.push(unspent);
        }
    }

    coin.as_ref()
        .tx_cache
        .cache_transactions_concurrently(&txs_to_cache)
        .await;
    Ok(result)
}

pub fn is_unspent_mature(mature_confirmations: u32, output: &RpcTransaction) -> bool {
    // don't skip outputs with confirmations == 0, because we can spend them
    !output.is_coinbase() || output.confirmations >= mature_confirmations
}

/// [`UtxoCommonOps::get_verbose_transactions_from_cache_or_rpc`] implementation.
/// Loads verbose transactions from cache or requests it using RPC client.
pub async fn get_verbose_transactions_from_cache_or_rpc(
    coin: &UtxoCoinFields,
    tx_ids: HashSet<H256Json>,
) -> UtxoRpcResult<HashMap<H256Json, VerboseTransactionFrom>> {
    /// Determines whether the transaction is needed to be requested through RPC or not.
    /// Puts the inner `RpcTransaction` transaction into `result_map` if it has been loaded successfully,
    /// otherwise puts `txid` into `to_request`.
    fn on_cached_transaction_result(
        result_map: &mut HashMap<H256Json, VerboseTransactionFrom>,
        to_request: &mut Vec<H256Json>,
        txid: H256Json,
        res: TxCacheResult<Option<RpcTransaction>>,
    ) {
        match res {
            Ok(Some(tx)) => {
                result_map.insert(txid, VerboseTransactionFrom::Cache(tx));
            },
            // txid not found
            Ok(None) => {
                to_request.push(txid);
            },
            Err(err) => {
                error!(
                    "Error loading the {:?} transaction: {:?}. Trying to request tx using RPC client",
                    err, txid
                );
                to_request.push(txid);
            },
        }
    }

    let mut result_map = HashMap::with_capacity(tx_ids.len());
    let mut to_request = Vec::with_capacity(tx_ids.len());

    coin.tx_cache
        .load_transactions_from_cache_concurrently(tx_ids)
        .await
        .into_iter()
        .for_each(|(txid, res)| on_cached_transaction_result(&mut result_map, &mut to_request, txid, res));

    result_map.extend(
        coin.rpc_client
            .get_verbose_transactions(&to_request)
            .compat()
            .await?
            .into_iter()
            .map(|tx| (tx.txid, VerboseTransactionFrom::Rpc(tx))),
    );
    Ok(result_map)
}

/// Swap contract address is not used by standard UTXO coins.
#[inline]
pub fn swap_contract_address() -> Option<BytesJson> { None }

/// Fallback swap contract address is not used by standard UTXO coins.
#[inline]
pub fn fallback_swap_contract() -> Option<BytesJson> { None }

/// Convert satoshis to BigDecimal amount of coin units
#[inline]
pub fn big_decimal_from_sat(satoshis: i64, decimals: u8) -> BigDecimal {
    BigDecimal::from(satoshis) / BigDecimal::from(10u64.pow(decimals as u32))
}

#[inline]
pub fn big_decimal_from_sat_unsigned(satoshis: u64, decimals: u8) -> BigDecimal {
    BigDecimal::from(satoshis) / BigDecimal::from(10u64.pow(decimals as u32))
}

pub fn address_from_raw_pubkey(
    pub_key: &[u8],
    prefix: u8,
    t_addr_prefix: u8,
    checksum_type: ChecksumType,
    hrp: Option<String>,
    addr_format: UtxoAddressFormat,
) -> Result<Address, String> {
    Ok(Address {
        t_addr_prefix,
        prefix,
        hash: try_s!(Public::from_slice(pub_key)).address_hash().into(),
        checksum_type,
        hrp,
        addr_format,
    })
}

pub fn address_from_pubkey(
    pub_key: &Public,
    prefix: u8,
    t_addr_prefix: u8,
    checksum_type: ChecksumType,
    hrp: Option<String>,
    addr_format: UtxoAddressFormat,
) -> Address {
    Address {
        t_addr_prefix,
        prefix,
        hash: pub_key.address_hash().into(),
        checksum_type,
        hrp,
        addr_format,
    }
}

#[allow(clippy::too_many_arguments)]
#[cfg_attr(test, mockable)]
pub fn validate_payment<T: UtxoCommonOps>(
    coin: T,
    tx: UtxoTx,
    output_index: usize,
    first_pub0: &Public,
    second_pub0: &Public,
    priv_bn_hash: &[u8],
    amount: BigDecimal,
    time_lock: u32,
    try_spv_proof_until: u64,
    confirmations: u64,
) -> ValidatePaymentFut<()> {
    let amount = try_f!(sat_from_big_decimal(&amount, coin.as_ref().decimals));

    let expected_redeem = payment_script(time_lock, priv_bn_hash, first_pub0, second_pub0);
    let fut = async move {
        let tx_hash = tx.tx_hash();

        let tx_from_rpc = retry_on_err!(coin
            .as_ref()
            .rpc_client
            .get_transaction_bytes(&tx.hash().reversed().into())
            .compat())
        .repeat_every_secs(10.)
        .attempts(4)
        .inspect_err(move |e| error!("Error getting tx {tx_hash:?} from rpc: {e:?}"))
        .await
        .map_err(|repeat_err| repeat_err.into_error().map(ValidatePaymentError::from))?;

        if serialize(&tx).take() != tx_from_rpc.0
            && serialize_with_flags(&tx, SERIALIZE_TRANSACTION_WITNESS).take() != tx_from_rpc.0
        {
            return MmError::err(ValidatePaymentError::WrongPaymentTx(format!(
                "Provided payment tx {:?} doesn't match tx data from rpc {:?}",
                tx, tx_from_rpc
            )));
        }

<<<<<<< HEAD
            if let UtxoRpcClientEnum::Electrum(client) = &coin.as_ref().rpc_client {
                if coin.as_ref().conf.spv_conf().enable_spv_proof() && confirmations != 0 {
                    client.validate_spv_proof(&tx, try_spv_proof_until).await?;
                }
            }
=======
        let expected_output = TransactionOutput {
            value: amount,
            script_pubkey: Builder::build_p2sh(&dhash160(&expected_redeem).into()).into(),
        };
>>>>>>> 161b34bb

        let actual_output = tx.outputs.get(output_index);
        if actual_output != Some(&expected_output) {
            return MmError::err(ValidatePaymentError::WrongPaymentTx(format!(
                "Provided payment tx output doesn't match expected {:?} {:?}",
                actual_output, expected_output
            )));
        }

        if let UtxoRpcClientEnum::Electrum(client) = &coin.as_ref().rpc_client {
            if coin.as_ref().conf.enable_spv_proof && confirmations != 0 {
                client.validate_spv_proof(&tx, try_spv_proof_until).await?;
            }
        }

        Ok(())
    };
    Box::new(fut.boxed().compat())
}

#[allow(clippy::too_many_arguments)]
async fn search_for_swap_output_spend(
    coin: &UtxoCoinFields,
    time_lock: u32,
    first_pub: &Public,
    second_pub: &Public,
    secret_hash: &[u8],
    tx: &[u8],
    output_index: usize,
    search_from_block: u64,
) -> Result<Option<FoundSwapTxSpend>, String> {
    let mut tx: UtxoTx = try_s!(deserialize(tx).map_err(|e| ERRL!("{:?}", e)));
    tx.tx_hash_algo = coin.tx_hash_algo;
    drop_mutability!(tx);
    if tx.outputs.is_empty() {
        return ERR!("Transaction doesn't have any output");
    }
    let script = payment_script(time_lock, secret_hash, first_pub, second_pub);
    let expected_script_pubkey = Builder::build_p2sh(&dhash160(&script).into()).to_bytes();
    if tx.outputs[0].script_pubkey != expected_script_pubkey {
        return ERR!(
            "Transaction {:?} output 0 script_pubkey doesn't match expected {:?}",
            tx,
            expected_script_pubkey
        );
    }

    let spend = try_s!(
        coin.rpc_client
            .find_output_spend(
                tx.hash(),
                &tx.outputs[output_index].script_pubkey,
                output_index,
                BlockHashOrHeight::Height(search_from_block as i64)
            )
            .compat()
            .await
    );
    match spend {
        Some(spent_output_info) => {
            let mut tx = spent_output_info.spending_tx;
            tx.tx_hash_algo = coin.tx_hash_algo;
            let script: Script = tx.inputs[DEFAULT_SWAP_VIN].script_sig.clone().into();
            if let Some(Ok(ref i)) = script.iter().nth(2) {
                if i.opcode == Opcode::OP_0 {
                    return Ok(Some(FoundSwapTxSpend::Spent(tx.into())));
                }
            }

            if let Some(Ok(ref i)) = script.iter().nth(1) {
                if i.opcode == Opcode::OP_1 {
                    return Ok(Some(FoundSwapTxSpend::Refunded(tx.into())));
                }
            }

            ERR!(
                "Couldn't find required instruction in script_sig of input 0 of tx {:?}",
                tx
            )
        },
        None => Ok(None),
    }
}

struct SwapPaymentOutputsResult {
    payment_address: Address,
    outputs: Vec<TransactionOutput>,
}

fn generate_swap_payment_outputs<T>(
    coin: T,
    time_lock: u32,
    my_pub: &[u8],
    other_pub: &[u8],
    secret_hash: &[u8],
    amount: BigDecimal,
) -> Result<SwapPaymentOutputsResult, String>
where
    T: AsRef<UtxoCoinFields>,
{
    let my_public = try_s!(Public::from_slice(my_pub));
    let redeem_script = payment_script(
        time_lock,
        secret_hash,
        &my_public,
        &try_s!(Public::from_slice(other_pub)),
    );
    let redeem_script_hash = dhash160(&redeem_script);
    let amount = try_s!(sat_from_big_decimal(&amount, coin.as_ref().decimals));
    let htlc_out = TransactionOutput {
        value: amount,
        script_pubkey: Builder::build_p2sh(&redeem_script_hash.into()).into(),
    };
    // record secret hash to blockchain too making it impossible to lose
    // lock time may be easily brute forced so it is not mandatory to record it
    let mut op_return_builder = Builder::default().push_opcode(Opcode::OP_RETURN);

    // add the full redeem script to the OP_RETURN for ARRR to simplify the validation for the daemon
    op_return_builder = if coin.as_ref().conf.ticker == "ARRR" {
        op_return_builder.push_data(&redeem_script)
    } else {
        op_return_builder.push_bytes(secret_hash)
    };

    let op_return_script = op_return_builder.into_bytes();

    let op_return_out = TransactionOutput {
        value: 0,
        script_pubkey: op_return_script,
    };

    let payment_address = Address {
        checksum_type: coin.as_ref().conf.checksum_type,
        hash: redeem_script_hash.into(),
        prefix: coin.as_ref().conf.p2sh_addr_prefix,
        t_addr_prefix: coin.as_ref().conf.p2sh_t_addr_prefix,
        hrp: coin.as_ref().conf.bech32_hrp.clone(),
        addr_format: UtxoAddressFormat::Standard,
    };
    let result = SwapPaymentOutputsResult {
        payment_address,
        outputs: vec![htlc_out, op_return_out],
    };
    Ok(result)
}

pub fn payment_script(time_lock: u32, secret_hash: &[u8], pub_0: &Public, pub_1: &Public) -> Script {
    let mut builder = Builder::default()
        .push_opcode(Opcode::OP_IF)
        .push_bytes(&time_lock.to_le_bytes())
        .push_opcode(Opcode::OP_CHECKLOCKTIMEVERIFY)
        .push_opcode(Opcode::OP_DROP)
        .push_bytes(pub_0)
        .push_opcode(Opcode::OP_CHECKSIG)
        .push_opcode(Opcode::OP_ELSE)
        .push_opcode(Opcode::OP_SIZE)
        .push_bytes(&[32])
        .push_opcode(Opcode::OP_EQUALVERIFY)
        .push_opcode(Opcode::OP_HASH160);

    if secret_hash.len() == 32 {
        builder = builder.push_bytes(ripemd160(secret_hash).as_slice());
    } else {
        builder = builder.push_bytes(secret_hash);
    }

    builder
        .push_opcode(Opcode::OP_EQUALVERIFY)
        .push_bytes(pub_1)
        .push_opcode(Opcode::OP_CHECKSIG)
        .push_opcode(Opcode::OP_ENDIF)
        .into_script()
}

pub fn dex_fee_script(uuid: [u8; 16], time_lock: u32, watcher_pub: &Public, sender_pub: &Public) -> Script {
    let builder = Builder::default();
    builder
        .push_bytes(&uuid)
        .push_opcode(Opcode::OP_DROP)
        .push_opcode(Opcode::OP_IF)
        .push_bytes(&time_lock.to_le_bytes())
        .push_opcode(Opcode::OP_CHECKLOCKTIMEVERIFY)
        .push_opcode(Opcode::OP_DROP)
        .push_bytes(sender_pub)
        .push_opcode(Opcode::OP_CHECKSIG)
        .push_opcode(Opcode::OP_ELSE)
        .push_bytes(watcher_pub)
        .push_opcode(Opcode::OP_CHECKSIG)
        .push_opcode(Opcode::OP_ENDIF)
        .into_script()
}

/// [`GetUtxoListOps::get_unspent_ordered_list`] implementation.
/// Returns available unspents in ascending order
/// + `RecentlySpentOutPoints` MutexGuard for further interaction (e.g. to add new transaction to it).
pub async fn get_unspent_ordered_list<'a, T>(
    coin: &'a T,
    address: &Address,
) -> UtxoRpcResult<(Vec<UnspentInfo>, RecentlySpentOutPointsGuard<'a>)>
where
    T: UtxoCommonOps + GetUtxoListOps,
{
    if coin.as_ref().check_utxo_maturity {
        coin.get_mature_unspent_ordered_list(address)
            .await
            // Convert `MatureUnspentList` into `Vec<UnspentInfo>` by discarding immature unspents.
            .map(|(mature_unspents, recently_spent)| (mature_unspents.only_mature(), recently_spent))
    } else {
        coin.get_all_unspent_ordered_list(address).await
    }
}

/// [`GetUtxoMapOps::get_unspent_ordered_map`] implementation.
/// Returns available unspents in ascending order + `RecentlySpentOutPoints` MutexGuard for further interaction
/// (e.g. to add new transaction to it).
pub async fn get_unspent_ordered_map<T>(
    coin: &T,
    addresses: Vec<Address>,
) -> UtxoRpcResult<(UnspentMap, RecentlySpentOutPointsGuard<'_>)>
where
    T: UtxoCommonOps + GetUtxoMapOps,
{
    if coin.as_ref().check_utxo_maturity {
        coin.get_mature_unspent_ordered_map(addresses)
            .await
            // Convert `MatureUnspentMap` into `UnspentMap` by discarding immature unspents.
            .map(|(mature_unspents_map, recently_spent)| {
                let unspents_map = mature_unspents_map
                    .into_iter()
                    .map(|(address, unspents)| (address, unspents.only_mature()))
                    .collect();
                (unspents_map, recently_spent)
            })
    } else {
        coin.get_all_unspent_ordered_map(addresses).await
    }
}

/// [`GetUtxoListOps::get_all_unspent_ordered_list`] implementation.
/// Returns available mature and immature unspents in ascending
/// + `RecentlySpentOutPoints` MutexGuard for further interaction (e.g. to add new transaction to it).
pub async fn get_all_unspent_ordered_list<'a, T: UtxoCommonOps>(
    coin: &'a T,
    address: &Address,
) -> UtxoRpcResult<(Vec<UnspentInfo>, RecentlySpentOutPointsGuard<'a>)> {
    let decimals = coin.as_ref().decimals;
    let unspents = coin
        .as_ref()
        .rpc_client
        .list_unspent(address, decimals)
        .compat()
        .await?;
    let recently_spent = coin.as_ref().recently_spent_outpoints.lock().await;
    let unordered_unspents = recently_spent.replace_spent_outputs_with_cache(unspents.into_iter().collect());
    let ordered_unspents = sort_dedup_unspents(unordered_unspents);
    Ok((ordered_unspents, recently_spent))
}

/// [`GetUtxoMapOps::get_all_unspent_ordered_map`] implementation.
/// Returns available mature and immature unspents in ascending order for every given `addresses`
/// + `RecentlySpentOutPoints` MutexGuard for further interaction (e.g. to add new transaction to it).
pub async fn get_all_unspent_ordered_map<T: UtxoCommonOps>(
    coin: &T,
    addresses: Vec<Address>,
) -> UtxoRpcResult<(UnspentMap, RecentlySpentOutPointsGuard<'_>)> {
    let decimals = coin.as_ref().decimals;
    let mut unspents_map = coin
        .as_ref()
        .rpc_client
        .list_unspent_group(addresses, decimals)
        .compat()
        .await?;
    let recently_spent = coin.as_ref().recently_spent_outpoints.lock().await;
    for (_address, unspents) in unspents_map.iter_mut() {
        let unordered_unspents = recently_spent.replace_spent_outputs_with_cache(unspents.iter().cloned().collect());
        *unspents = sort_dedup_unspents(unordered_unspents);
    }
    Ok((unspents_map, recently_spent))
}

/// Increase the given `dynamic_fee` according to the fee approximation `stage` using the [`UtxoCoinFields::tx_fee_volatility_percent`].
pub fn increase_dynamic_fee_by_stage<T>(coin: &T, dynamic_fee: u64, stage: &FeeApproxStage) -> u64
where
    T: AsRef<UtxoCoinFields>,
{
    let base_percent = coin.as_ref().conf.tx_fee_volatility_percent;
    let percent = match stage {
        FeeApproxStage::WithoutApprox => return dynamic_fee,
        // Take into account that the dynamic fee may increase during the swap by [`UtxoCoinFields::tx_fee_volatility_percent`].
        FeeApproxStage::StartSwap => base_percent,
        // Take into account that the dynamic fee may increase until the watcher can spend it [`UtxoCoinFields::tx_fee_volatility_percent`].
        FeeApproxStage::WatcherPreimage => base_percent, //This needs discussion
        // Take into account that the dynamic fee may increase at each of the following stages up to [`UtxoCoinFields::tx_fee_volatility_percent`]:
        // - until a swap is started;
        // - during the swap.
        FeeApproxStage::OrderIssue => base_percent * 2.,
        // Take into account that the dynamic fee may increase at each of the following stages up to [`UtxoCoinFields::tx_fee_volatility_percent`]:
        // - until an order is issued;
        // - until a swap is started;
        // - during the swap.
        FeeApproxStage::TradePreimage => base_percent * 2.5,
    };
    increase_by_percent(dynamic_fee, percent)
}

fn increase_by_percent(num: u64, percent: f64) -> u64 {
    let percent = num as f64 / 100. * percent;
    num + (percent.round() as u64)
}

pub async fn can_refund_htlc<T>(coin: &T, locktime: u64) -> Result<CanRefundHtlc, MmError<UtxoRpcError>>
where
    T: UtxoCommonOps,
{
    let now = now_ms() / 1000;
    if now < locktime {
        let to_wait = locktime - now + 1;
        return Ok(CanRefundHtlc::HaveToWait(to_wait.min(3600)));
    }

    let mtp = coin.get_current_mtp().await?;
    let locktime = coin.p2sh_tx_locktime(locktime as u32).await?;

    if locktime < mtp {
        Ok(CanRefundHtlc::CanRefundNow)
    } else {
        let to_wait = (locktime - mtp + 1) as u64;
        Ok(CanRefundHtlc::HaveToWait(to_wait.min(3600)))
    }
}

pub async fn p2sh_tx_locktime<T>(coin: &T, ticker: &str, htlc_locktime: u32) -> Result<u32, MmError<UtxoRpcError>>
where
    T: UtxoCommonOps,
{
    let lock_time = if ticker == "KMD" {
        (now_ms() / 1000) as u32 - 3600 + 2 * 777
    } else {
        coin.get_current_mtp().await? - 1
    };
    Ok(lock_time.max(htlc_locktime))
}

pub fn addr_format(coin: &dyn AsRef<UtxoCoinFields>) -> &UtxoAddressFormat {
    match coin.as_ref().derivation_method {
        DerivationMethod::SingleAddress(ref my_address) => &my_address.addr_format,
        DerivationMethod::HDWallet(UtxoHDWallet { ref address_format, .. }) => address_format,
    }
}

pub fn addr_format_for_standard_scripts(coin: &dyn AsRef<UtxoCoinFields>) -> UtxoAddressFormat {
    match &coin.as_ref().conf.default_address_format {
        UtxoAddressFormat::Segwit => UtxoAddressFormat::Standard,
        format @ (UtxoAddressFormat::Standard | UtxoAddressFormat::CashAddress { .. }) => format.clone(),
    }
}

fn check_withdraw_address_supported<T>(coin: &T, addr: &Address) -> MmResult<(), UnsupportedAddr>
where
    T: UtxoCommonOps,
{
    let conf = &coin.as_ref().conf;

    match addr.addr_format {
        // Considering that legacy is supported with any configured formats
        // This can be changed depending on the coins implementation
        UtxoAddressFormat::Standard => {
            let is_p2pkh = addr.prefix == conf.pub_addr_prefix && addr.t_addr_prefix == conf.pub_t_addr_prefix;
            let is_p2sh = addr.prefix == conf.p2sh_addr_prefix && addr.t_addr_prefix == conf.p2sh_t_addr_prefix;
            if !is_p2pkh && !is_p2sh {
                MmError::err(UnsupportedAddr::PrefixError(conf.ticker.clone()))
            } else {
                Ok(())
            }
        },
        UtxoAddressFormat::Segwit => {
            if !conf.segwit {
                return MmError::err(UnsupportedAddr::SegwitNotActivated(conf.ticker.clone()));
            }

            if addr.hrp != conf.bech32_hrp {
                MmError::err(UnsupportedAddr::HrpError {
                    ticker: conf.ticker.clone(),
                    hrp: addr.hrp.clone().unwrap_or_default(),
                })
            } else {
                Ok(())
            }
        },
        UtxoAddressFormat::CashAddress { .. } => {
            if addr.addr_format == conf.default_address_format || addr.addr_format == *coin.addr_format() {
                Ok(())
            } else {
                MmError::err(UnsupportedAddr::FormatMismatch {
                    ticker: conf.ticker.clone(),
                    activated_format: coin.addr_format().to_string(),
                    used_format: addr.addr_format.to_string(),
                })
            }
        },
    }
}

pub async fn broadcast_tx<T>(coin: &T, tx: &UtxoTx) -> Result<H256Json, MmError<BroadcastTxErr>>
where
    T: AsRef<UtxoCoinFields>,
{
    coin.as_ref()
        .rpc_client
        .send_transaction(tx)
        .compat()
        .await
        .mm_err(From::from)
}

pub fn derive_htlc_key_pair(coin: &UtxoCoinFields, _swap_unique_data: &[u8]) -> KeyPair {
    match coin.priv_key_policy {
        PrivKeyPolicy::KeyPair(k) => k,
        PrivKeyPolicy::Trezor => todo!(),
    }
}

pub fn validate_other_pubkey(raw_pubkey: &[u8]) -> MmResult<(), ValidateOtherPubKeyErr> {
    if let Err(err) = Public::from_slice(raw_pubkey) {
        return MmError::err(ValidateOtherPubKeyErr::InvalidPubKey(err.to_string()));
    };
    Ok(())
}

/// Sorts and deduplicates the given `unspents` in ascending order.
fn sort_dedup_unspents<I>(unspents: I) -> Vec<UnspentInfo>
where
    I: IntoIterator<Item = UnspentInfo>,
{
    unspents
        .into_iter()
        // dedup just in case we add duplicates of same unspent out
        .unique_by(|unspent| unspent.outpoint)
        .sorted_unstable_by(|a, b| {
            if a.value < b.value {
                Ordering::Less
            } else {
                Ordering::Greater
            }
        })
        .collect()
}

#[test]
fn test_increase_by_percent() {
    assert_eq!(increase_by_percent(4300, 1.), 4343);
    assert_eq!(increase_by_percent(30, 6.9), 32);
    assert_eq!(increase_by_percent(30, 6.), 32);
    assert_eq!(increase_by_percent(10, 6.), 11);
    assert_eq!(increase_by_percent(1000, 0.1), 1001);
    assert_eq!(increase_by_percent(0, 20.), 0);
    assert_eq!(increase_by_percent(20, 0.), 20);
    assert_eq!(increase_by_percent(23, 100.), 46);
    assert_eq!(increase_by_percent(100, 2.4), 102);
    assert_eq!(increase_by_percent(100, 2.5), 103);
}

#[test]
fn test_pubkey_from_script_sig() {
    let script_sig = Script::from("473044022071edae37cf518e98db3f7637b9073a7a980b957b0c7b871415dbb4898ec3ebdc022031b402a6b98e64ffdf752266449ca979a9f70144dba77ed7a6a25bfab11648f6012103ad6f89abc2e5beaa8a3ac28e22170659b3209fe2ddf439681b4b8f31508c36fa");
    let expected_pub = H264::from("03ad6f89abc2e5beaa8a3ac28e22170659b3209fe2ddf439681b4b8f31508c36fa");
    let actual_pub = pubkey_from_script_sig(&script_sig).unwrap();
    assert_eq!(expected_pub, actual_pub);

    let script_sig_err = Script::from("473044022071edae37cf518e98db3f7637b9073a7a980b957b0c7b871415dbb4898ec3ebdc022031b402a6b98e64ffdf752266449ca979a9f70144dba77ed7a6a25bfab11648f6012103ad6f89abc2e5beaa8a3ac28e22170659b3209fe2ddf439681b4b8f31508c36fa21");
    pubkey_from_script_sig(&script_sig_err).unwrap_err();

    let script_sig_err = Script::from("493044022071edae37cf518e98db3f7637b9073a7a980b957b0c7b871415dbb4898ec3ebdc022031b402a6b98e64ffdf752266449ca979a9f70144dba77ed7a6a25bfab11648f6012103ad6f89abc2e5beaa8a3ac28e22170659b3209fe2ddf439681b4b8f31508c36fa");
    pubkey_from_script_sig(&script_sig_err).unwrap_err();
}

#[test]
fn test_tx_v_size() {
    // Multiple legacy inputs with P2SH and P2PKH output
    // https://live.blockcypher.com/btc-testnet/tx/ac6218b33d02e069c4055af709bbb6ca92ce11e55450cde96bc17411e281e5e7/
    let mut tx: UtxoTx = "0100000002440f1a2929eb08c350cc8d2385c77c40411560c3b43b65efb5b06f997fc67672020000006b483045022100f82e88af256d2487afe0c30a166c9ecf6b7013e764e1407317c712d47f7731bd0220358a4d7987bfde2271599b5c4376d26f9ce9f1df2e04f5de8f89593352607110012103c6a78589e18b482aea046975e6d0acbdea7bf7dbf04d9d5bd67fda917815e3edfffffffffb9c2fd7a19b55a4ffbda2ce5065d988a4f4efcf1ae567b4ddb6d97529c8fb0c000000006b483045022100dd75291db32dc859657a5eead13b85c340b4d508e57d2450ebfad76484f254130220727fcd65dda046ea62b449ab217da264dbf7c7ca7e63b39c8835973a152752c1012103c6a78589e18b482aea046975e6d0acbdea7bf7dbf04d9d5bd67fda917815e3edffffffff03102700000000000017a9148d0ad41545dea44e914c419d33d422148c35a274870000000000000000166a149c0a919d4e9a23f0234df916a7dd21f9e2fdaa8f931d0000000000001976a9146d9d2b554d768232320587df75c4338ecc8bf37d88acbd8ff160".into();
    // Removing inputs script_sig as it's not included in UnsignedTransactionInput when fees are calculated
    tx.inputs[0].script_sig = Bytes::new();
    tx.inputs[1].script_sig = Bytes::new();
    let v_size = tx_size_in_v_bytes(&UtxoAddressFormat::Standard, &tx);
    assert_eq!(v_size, 403);
    // Segwit input with 2 P2WPKH outputs
    // https://live.blockcypher.com/btc-testnet/tx/8a32e794b2a8a0356bb3b2717279d118b4010bf8bb3229abb5a2b4fb86541bb2/
    // the transaction is deserialized without the witnesses which makes the calculation of v_size similar to how
    // it's calculated in generate_transaction
    let tx: UtxoTx = "0200000000010192a4497268107d7999e9551be733f5e0eab479be7d995a061a7bbdc43ef0e5ed0000000000feffffff02cd857a00000000001600145cb39bfcd68d520e29cadc990bceb5cd1562c507a0860100000000001600149a85cc05e9a722575feb770a217c73fd6145cf01024730440220030e0fb58889ab939c701f12d950f00b64836a1a33ec0d6697fd3053d469d244022053e33d72ef53b37b86eea8dfebbafffb0f919ef952dcb6ea6058b81576d8dc86012102225de6aed071dc29d0ca10b9f64a4b502e33e55b3c0759eedd8e333834c6a7d07a1f2000".into();
    let v_size = tx_size_in_v_bytes(&UtxoAddressFormat::Segwit, &tx);
    assert_eq!(v_size, 141);
    // Segwit input with 1 P2WSH output
    // https://live.blockcypher.com/btc-testnet/tx/f8c1fed6f307eb131040965bd11018787567413e6437c907b1fd15de6517ad16/
    let tx: UtxoTx = "010000000001017996e77b2b1f4e66da606cfc2f16e3f52e1eac4a294168985bd4dbd54442e61f0100000000ffffffff01ab36010000000000220020693090c0e291752d448826a9dc72c9045b34ed4f7bd77e6e8e62645c23d69ac502483045022100d0800719239d646e69171ede7f02af916ac778ffe384fa0a5928645b23826c9f022044072622de2b47cfc81ac5172b646160b0c48d69d881a0ce77be06dbd6f6e5ac0121031ac6d25833a5961e2a8822b2e8b0ac1fd55d90cbbbb18a780552cbd66fc02bb3735a9e61".into();
    let v_size = tx_size_in_v_bytes(&UtxoAddressFormat::Segwit, &tx);
    assert_eq!(v_size, 122);
    // Multipl segwit inputs with P2PKH output
    // https://live.blockcypher.com/btc-testnet/tx/649d514d76702a0925a917d830e407f4f1b52d78832520e486c140ce8d0b879f/
    let tx: UtxoTx = "0100000000010250c434acbad252481564d56b41990577c55d247aedf4bb853dca3567c4404c8f0000000000ffffffff55baf016f0628ecf0f0ec228e24d8029879b0491ab18bac61865afaa9d16e8bb0000000000ffffffff01e8030000000000001976a9146d9d2b554d768232320587df75c4338ecc8bf37d88ac0247304402202611c05dd0e748f7c9955ed94a172af7ed56a0cdf773e8c919bef6e70b13ec1c02202fd7407891c857d95cdad1038dcc333186815f50da2fc9a334f814dd8d0a2d63012103c6a78589e18b482aea046975e6d0acbdea7bf7dbf04d9d5bd67fda917815e3ed02483045022100bb9d483f6b2b46f8e70d62d65b33b6de056e1878c9c2a1beed69005daef2f89502201690cd44cf6b114fa0d494258f427e1ed11a21d897e407d8a1ff3b7e09b9a426012103c6a78589e18b482aea046975e6d0acbdea7bf7dbf04d9d5bd67fda917815e3ed9cf7bd60".into();
    let v_size = tx_size_in_v_bytes(&UtxoAddressFormat::Segwit, &tx);
    assert_eq!(v_size, 181);
    // Multiple segwit inputs
    // https://live.blockcypher.com/btc-testnet/tx/a7bb128703b57058955d555ed48b65c2c9bdefab6d3acbb4243c56e430533def/
    let tx: UtxoTx = "010000000001023b7308e5ca5d02000b743441f7653c1110e07275b7ab0e983f489e92bfdd2b360100000000ffffffffd6c4f22e9b1090b2584a82cf4cb6f85595dd13c16ad065711a7585cc373ae2e50000000000ffffffff02947b2a00000000001600148474e72f396d44504cd30b1e7b992b65344240c609050700000000001600141b891309c8fe1338786fa3476d5d1a9718d43a0202483045022100bfae465fcd8d2636b2513f68618eb4996334c94d47e285cb538e3416eaf4521b02201b953f46ff21c8715a0997888445ca814dfdb834ef373a29e304bee8b32454d901210226bde3bca3fe7c91e4afb22c4bc58951c60b9bd73514081b6bd35f5c09b8c9a602483045022100ba48839f7becbf8f91266140f9727edd08974fcc18017661477af1d19603ed31022042fd35af1b393eeb818b420e3a5922079776cc73f006d26dd67be932e1b4f9000121034b6a54040ad2175e4c198370ac36b70d0b0ab515b59becf100c4cd310afbfd0c00000000".into();
    let v_size = tx_size_in_v_bytes(&UtxoAddressFormat::Segwit, &tx);
    assert_eq!(v_size, 209)
}<|MERGE_RESOLUTION|>--- conflicted
+++ resolved
@@ -3765,18 +3765,10 @@
             )));
         }
 
-<<<<<<< HEAD
-            if let UtxoRpcClientEnum::Electrum(client) = &coin.as_ref().rpc_client {
-                if coin.as_ref().conf.spv_conf().enable_spv_proof() && confirmations != 0 {
-                    client.validate_spv_proof(&tx, try_spv_proof_until).await?;
-                }
-            }
-=======
         let expected_output = TransactionOutput {
             value: amount,
             script_pubkey: Builder::build_p2sh(&dhash160(&expected_redeem).into()).into(),
         };
->>>>>>> 161b34bb
 
         let actual_output = tx.outputs.get(output_index);
         if actual_output != Some(&expected_output) {
@@ -3787,7 +3779,7 @@
         }
 
         if let UtxoRpcClientEnum::Electrum(client) = &coin.as_ref().rpc_client {
-            if coin.as_ref().conf.enable_spv_proof && confirmations != 0 {
+            if coin.as_ref().conf.spv_conf().enable_spv_proof() && confirmations != 0 {
                 client.validate_spv_proof(&tx, try_spv_proof_until).await?;
             }
         }
