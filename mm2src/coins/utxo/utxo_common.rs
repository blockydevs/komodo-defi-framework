--- conflicted
+++ resolved
@@ -15,29 +15,18 @@
 use crate::utxo::tx_cache::TxCacheResult;
 use crate::utxo::utxo_withdraw::{InitUtxoWithdraw, StandardUtxoWithdraw, UtxoWithdraw};
 use crate::watcher_common::validate_watcher_reward;
-<<<<<<< HEAD
-use crate::{CanRefundHtlc, CoinBalance, CoinWithDerivationMethod, ConfirmPaymentInput, GenAndSignDexFeeSpendResult,
-            GenDexFeeSpendArgs, GetWithdrawSenderAddress, HDAccountAddressId, RawTransactionError, RefundPaymentArgs,
-            RewardTarget, SearchForSwapTxSpendInput, SendDexFeeWithPremiumArgs, SendMakerPaymentSpendPreimageInput,
-            SendPaymentArgs, SignatureError, SignatureResult, SpendPaymentArgs, SwapOps, TradePreimageValue,
-            TransactionFut, TransactionResult, TxFeeDetails, TxGenError, TxMarshalingErr, TxPreimageWithSig,
-            ValidateAddressResult, ValidateDexFeeArgs, ValidateDexFeeError, ValidateDexFeeResult,
-            ValidateDexFeeSpendPreimageError, ValidateDexFeeSpendPreimageResult, ValidateOtherPubKeyErr,
-            ValidatePaymentFut, ValidatePaymentInput, VerificationError, VerificationResult,
-=======
 use crate::{CanRefundHtlc, CoinBalance, CoinWithDerivationMethod, ConfirmPaymentInput, GenTakerPaymentSpendArgs,
             GenTakerPaymentSpendResult, GetWithdrawSenderAddress, HDAccountAddressId, RawTransactionError,
-            RawTransactionRequest, RawTransactionRes, RefundPaymentArgs, RewardTarget, SearchForSwapTxSpendInput,
-            SendCombinedTakerPaymentArgs, SendMakerPaymentSpendPreimageInput, SendPaymentArgs, SignatureError,
-            SignatureResult, SpendPaymentArgs, SwapOps, TradePreimageValue, TransactionFut, TransactionResult,
-            TxFeeDetails, TxGenError, TxMarshalingErr, TxPreimageWithSig, ValidateAddressResult,
-            ValidateOtherPubKeyErr, ValidatePaymentFut, ValidatePaymentInput, ValidateTakerPaymentArgs,
-            ValidateTakerPaymentError, ValidateTakerPaymentResult, ValidateTakerPaymentSpendPreimageError,
-            ValidateTakerPaymentSpendPreimageResult, VerificationError, VerificationResult,
->>>>>>> 3e323df3
-            WatcherSearchForSwapTxSpendInput, WatcherValidatePaymentInput, WatcherValidateTakerFeeInput, WithdrawFrom,
-            WithdrawResult, WithdrawSenderAddress, EARLY_CONFIRMATION_ERR_LOG, INVALID_RECEIVER_ERR_LOG,
-            INVALID_REFUND_TX_ERR_LOG, INVALID_SCRIPT_ERR_LOG, INVALID_SENDER_ERR_LOG, OLD_TRANSACTION_ERR_LOG};
+            RefundPaymentArgs, RewardTarget, SearchForSwapTxSpendInput, SendCombinedTakerPaymentArgs,
+            SendMakerPaymentSpendPreimageInput, SendPaymentArgs, SignatureError, SignatureResult, SpendPaymentArgs,
+            SwapOps, TradePreimageValue, TransactionFut, TransactionResult, TxFeeDetails, TxGenError, TxMarshalingErr,
+            TxPreimageWithSig, ValidateAddressResult, ValidateOtherPubKeyErr, ValidatePaymentFut,
+            ValidatePaymentInput, ValidateTakerPaymentArgs, ValidateTakerPaymentError, ValidateTakerPaymentResult,
+            ValidateTakerPaymentSpendPreimageError, ValidateTakerPaymentSpendPreimageResult, VerificationError,
+            VerificationResult, WatcherSearchForSwapTxSpendInput, WatcherValidatePaymentInput,
+            WatcherValidateTakerFeeInput, WithdrawFrom, WithdrawResult, WithdrawSenderAddress,
+            EARLY_CONFIRMATION_ERR_LOG, INVALID_RECEIVER_ERR_LOG, INVALID_REFUND_TX_ERR_LOG, INVALID_SCRIPT_ERR_LOG,
+            INVALID_SENDER_ERR_LOG, OLD_TRANSACTION_ERR_LOG};
 use crate::{MmCoinEnum, WatcherReward, WatcherRewardError};
 pub use bitcrypto::{dhash160, sha256, ChecksumType};
 use bitcrypto::{dhash256, ripemd160};
