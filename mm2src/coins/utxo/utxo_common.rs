--- conflicted
+++ resolved
@@ -1405,13 +1405,8 @@
 
         let maker_address = try_tx_s!(coin.as_ref().derivation_method.single_addr_or_err().await);
         let maker_output = TransactionOutput {
-<<<<<<< HEAD
             value: payment_output.value - miner_fee.fee - dex_fee_sat,
-            script_pubkey: try_tx_s!(output_script(maker_address)).to_bytes(),
-=======
-            value: payment_output.value - miner_fee - dex_fee_sat,
             script_pubkey: try_tx_s!(output_script(&maker_address)).to_bytes(),
->>>>>>> 7f08caea
         };
         signer.outputs.push(maker_output);
     }
@@ -1599,33 +1594,18 @@
         coin.get_htlc_spend_fee(DEFAULT_SWAP_TX_SPEND_SIZE, &FeeApproxStage::WithoutApprox)
             .await
     );
-    if fee >= payment_value {
+    if fee.fee >= payment_value {
         return TX_PLAIN_ERR!(
             "HTLC spend fee {} is greater than transaction output {}",
-            fee,
+            fee.fee,
             payment_value
         );
-<<<<<<< HEAD
-        if fee.fee >= payment_value {
-            return TX_PLAIN_ERR!(
-                "HTLC spend fee {} is greater than transaction output {}",
-                fee.fee,
-                payment_value
-            );
-        }
-        let script_pubkey = output_script(&my_address).map(|script| script.to_bytes())?;
-        let output = TransactionOutput {
-            value: payment_value - fee.fee,
-            script_pubkey,
-        };
-=======
     }
     let script_pubkey = output_script(&my_address).map(|script| script.to_bytes())?;
     let output = TransactionOutput {
-        value: payment_value - fee,
+        value: payment_value - fee.fee,
         script_pubkey,
     };
->>>>>>> 7f08caea
 
     let input = P2SHSpendingTxInput {
         prev_transaction,
@@ -1836,33 +1816,18 @@
         coin.get_htlc_spend_fee(DEFAULT_SWAP_TX_SPEND_SIZE, &FeeApproxStage::WithoutApprox)
             .await
     );
-    if fee >= payment_value {
+    if fee.fee >= payment_value {
         return TX_PLAIN_ERR!(
             "HTLC spend fee {} is greater than transaction output {}",
-            fee,
+            fee.fee,
             payment_value
         );
-<<<<<<< HEAD
-        if fee.fee >= payment_value {
-            return TX_PLAIN_ERR!(
-                "HTLC spend fee {} is greater than transaction output {}",
-                fee.fee,
-                payment_value
-            );
-        }
-        let script_pubkey = output_script(&my_address).map(|script| script.to_bytes())?;
-        let output = TransactionOutput {
-            value: payment_value - fee.fee,
-            script_pubkey,
-        };
-=======
     }
     let script_pubkey = output_script(&my_address).map(|script| script.to_bytes())?;
     let output = TransactionOutput {
-        value: payment_value - fee,
+        value: payment_value - fee.fee,
         script_pubkey,
     };
->>>>>>> 7f08caea
 
     let input = P2SHSpendingTxInput {
         prev_transaction,
@@ -3896,27 +3861,16 @@
     let is_amount_upper_bound = matches!(fee_policy, FeePolicy::DeductFromOutput(_));
     let my_address = coin.as_ref().derivation_method.single_addr_or_err().await?;
 
-<<<<<<< HEAD
     let mut tx_fee_per_kb = coin.get_tx_fee_per_kb().await?;
     if coin.as_ref().tx_fee.is_dynamic() {
         tx_fee_per_kb = coin.increase_dynamic_fee_by_stage(tx_fee_per_kb, stage)
     };
-=======
-    match tx_fee {
-        // if it's a dynamic fee, we should generate a swap transaction to get an actual trade fee
-        ActualTxFee::Dynamic(fee) => {
-            // take into account that the dynamic tx fee may increase during the swap
-            let dynamic_fee = coin.increase_dynamic_fee_by_stage(fee, stage);
-
-            let outputs_count = outputs.len();
-            let (unspents, _recently_sent_txs) = coin.get_unspent_ordered_list(&my_address).await?;
->>>>>>> 7f08caea
 
     let outputs_count = outputs.len();
-    let (unspents, _recently_sent_txs) = coin.get_unspent_ordered_list(my_address).await?;
-
-<<<<<<< HEAD
+    let (unspents, _recently_sent_txs) = coin.get_unspent_ordered_list(&my_address).await?;
+
     let mut tx_builder = UtxoTxBuilder::new(coin)
+        .await
         .add_available_inputs(unspents)
         .add_outputs(outputs)
         .with_fee_policy(fee_policy)
@@ -3927,20 +3881,6 @@
     let (tx, data) = tx_builder.build().await.mm_err(|e| {
         TradePreimageError::from_generate_tx_error(e, ticker.to_owned(), decimals, is_amount_upper_bound)
     })?;
-=======
-            let mut tx_builder = UtxoTxBuilder::new(coin)
-                .await
-                .add_available_inputs(unspents)
-                .add_outputs(outputs)
-                .with_fee_policy(fee_policy)
-                .with_fee(actual_tx_fee);
-            if let Some(gas) = gas_fee {
-                tx_builder = tx_builder.with_gas_fee(gas);
-            }
-            let (tx, data) = tx_builder.build().await.mm_err(|e| {
-                TradePreimageError::from_generate_tx_error(e, ticker.to_owned(), decimals, is_amount_upper_bound)
-            })?;
->>>>>>> 7f08caea
 
     let total_fee = if tx.outputs.len() == outputs_count {
         if coin.as_ref().tx_fee.is_dynamic() {
@@ -3953,25 +3893,6 @@
                 data.fee_amount + tx_fee_per_kb
             } else {
                 data.fee_amount
-<<<<<<< HEAD
-=======
-            };
-
-            Ok(big_decimal_from_sat(total_fee as i64, decimals))
-        },
-        ActualTxFee::FixedPerKb(fee) => {
-            let outputs_count = outputs.len();
-            let (unspents, _recently_sent_txs) = coin.get_unspent_ordered_list(&my_address).await?;
-
-            let mut tx_builder = UtxoTxBuilder::new(coin)
-                .await
-                .add_available_inputs(unspents)
-                .add_outputs(outputs)
-                .with_fee_policy(fee_policy)
-                .with_fee(tx_fee);
-            if let Some(gas) = gas_fee {
-                tx_builder = tx_builder.with_gas_fee(gas);
->>>>>>> 7f08caea
             }
         }
     } else {
