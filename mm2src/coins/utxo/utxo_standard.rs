--- conflicted
+++ resolved
@@ -17,19 +17,15 @@
             NegotiateSwapContractAddrErr, PrivKeyBuildPolicy, SearchForSwapTxSpendInput, SignatureResult, SwapOps,
             TradePreimageValue, TransactionFut, ValidateAddressResult, ValidatePaymentInput, VerificationResult,
             WithdrawFut, WithdrawSenderAddress};
-<<<<<<< HEAD
 use common::mm_number::MmNumber;
 use crypto::trezor::utxo::TrezorUtxoCoin;
 use crypto::Bip44Chain;
 use futures::{FutureExt, TryFutureExt};
-use mm2_metrics::MetricsArc;
-=======
-use common::mm_metrics::MetricsArc;
 use crypto::trezor::utxo::TrezorUtxoCoin;
 use crypto::Bip44Chain;
 use futures::{FutureExt, TryFutureExt};
+use mm2_metrics::MetricsArc;
 use mm2_number::MmNumber;
->>>>>>> ce32ab8d
 use serialization::CoinVariant;
 use utxo_signer::UtxoSignerOps;
 
