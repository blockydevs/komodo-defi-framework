<<<<<<< HEAD
=======
use async_trait::async_trait;
use common::{executor::{AbortSettings, SpawnAbortable, Timer},
             log, Future01CompatExt};
use futures::channel::oneshot::{self, Receiver, Sender};
use futures_util::StreamExt;
use keys::Address;
use mm2_core::mm_ctx::MmArc;
use mm2_event_stream::{behaviour::{EventBehaviour, EventInitStatus},
                       ErrorEventName, Event, EventName, EventStreamConfiguration};
use std::collections::{BTreeMap, HashSet};

>>>>>>> 74bb53c8
use super::utxo_standard::UtxoStandardCoin;
use crate::utxo::rpc_clients::UtxoRpcClientEnum;
use crate::{utxo::{output_script,
                   rpc_clients::electrum_script_hash,
                   utxo_common::{address_balance, address_to_scripthash},
                   ScripthashNotification, UtxoCoinFields},
            CoinWithDerivationMethod, MarketCoinOps, MmCoin};

use async_trait::async_trait;
use common::{executor::{AbortSettings, SpawnAbortable},
             log};
use futures::channel::oneshot::{self, Receiver, Sender};
use futures_util::StreamExt;
use keys::Address;
use mm2_core::mm_ctx::MmArc;
use mm2_event_stream::{behaviour::{EventBehaviour, EventInitStatus},
                       Event, EventStreamConfiguration};
use std::collections::{BTreeMap, HashMap, HashSet};

macro_rules! try_or_continue {
    ($exp:expr) => {
        match $exp {
            Ok(t) => t,
            Err(e) => {
                log::error!("{}", e);
                continue;
            },
        }
    };
}

#[async_trait]
impl EventBehaviour for UtxoStandardCoin {
    fn event_name() -> EventName { EventName::CoinBalance }

    fn error_event_name() -> ErrorEventName { ErrorEventName::CoinBalanceError }

    async fn handle(self, _interval: f64, tx: oneshot::Sender<EventInitStatus>) {
        const RECEIVER_DROPPED_MSG: &str = "Receiver is dropped, which should never happen.";

        async fn subscribe_to_addresses(
            utxo: &UtxoCoinFields,
            addresses: HashSet<Address>,
        ) -> Result<BTreeMap<String, Address>, String> {
            match utxo.rpc_client.clone() {
                UtxoRpcClientEnum::Electrum(client) => {
                    // Collect the scrpithash for every address into a map.
                    let scripthash_to_address_map = addresses
                        .into_iter()
                        .map(|address| {
                            let scripthash = address_to_scripthash(&address).map_err(|e| e.to_string())?;
                            Ok((scripthash, address))
                        })
                        .collect::<Result<HashMap<String, Address>, String>>()?;
                    // Add these subscriptions to the connection manager. It will choose whatever connections
                    // it sees fit to subscribe each of these addresses to.
                    client
                        .connection_manager
                        .add_subscriptions(&scripthash_to_address_map)
                        .await;
                    // Convert the hashmap back to btreemap.
                    Ok(scripthash_to_address_map.into_iter().map(|(k, v)| (k, v)).collect())
                },
                UtxoRpcClientEnum::Native(_) => {
                    Err("Balance streaming is currently not supported for native client.".to_owned())
                },
            }
        }

        let ctx = match MmArc::from_weak(&self.as_ref().ctx) {
            Some(ctx) => ctx,
            None => {
                let msg = "MM context must have been initialized already.";
                tx.send(EventInitStatus::Failed(msg.to_owned()))
                    .expect(RECEIVER_DROPPED_MSG);
                panic!("{}", msg);
            },
        };

        let scripthash_notification_handler = match self.as_ref().scripthash_notification_handler.as_ref() {
            Some(t) => t,
            None => {
                let e = "Scripthash notification receiver can not be empty.";
                tx.send(EventInitStatus::Failed(e.to_string()))
                    .expect(RECEIVER_DROPPED_MSG);
                panic!("{}", e);
            },
        };

        tx.send(EventInitStatus::Success).expect(RECEIVER_DROPPED_MSG);

        let mut scripthash_to_address_map = BTreeMap::default();
        while let Some(message) = scripthash_notification_handler.lock().await.next().await {
            let notified_scripthash = match message {
                ScripthashNotification::Triggered(t) => t,
                ScripthashNotification::SubscribeToAddresses(addresses) => {
                    match subscribe_to_addresses(self.as_ref(), addresses).await {
                        Ok(map) => scripthash_to_address_map.extend(map),
                        Err(e) => {
                            log::error!("{e}");

                            ctx.stream_channel_controller
                                .broadcast(Event::new(
                                    format!("{}:{}", Self::error_event_name(), self.ticker()),
                                    json!({ "error": e }).to_string(),
                                ))
                                .await;
                        },
                    };

                    continue;
                },
                ScripthashNotification::RefreshSubscriptions => {
                    let my_addresses = try_or_continue!(self.all_addresses().await);
                    match subscribe_to_addresses(self.as_ref(), my_addresses).await {
                        Ok(map) => scripthash_to_address_map = map,
                        Err(e) => {
                            log::error!("{e}");

                            ctx.stream_channel_controller
                                .broadcast(Event::new(
                                    format!("{}:{}", Self::error_event_name(), self.ticker()),
                                    json!({ "error": e }).to_string(),
                                ))
                                .await;
                        },
                    };

                    continue;
                },
            };

            let address = match scripthash_to_address_map.get(&notified_scripthash) {
                Some(t) => Some(t.clone()),
                None => try_or_continue!(self.all_addresses().await)
                    .into_iter()
                    .find_map(|addr| {
                        let script = match output_script(&addr) {
                            Ok(script) => script,
                            Err(e) => {
                                log::error!("{e}");
                                return None;
                            },
                        };
                        let script_hash = electrum_script_hash(&script);
                        let scripthash = hex::encode(script_hash);

                        if notified_scripthash == scripthash {
                            scripthash_to_address_map.insert(notified_scripthash.clone(), addr.clone());
                            Some(addr)
                        } else {
                            None
                        }
                    }),
            };

            let address = match address {
                Some(t) => t,
                None => {
                    log::debug!(
                        "Couldn't find the relevant address for {} scripthash.",
                        notified_scripthash
                    );
                    continue;
                },
            };

            let balance = match address_balance(&self, &address).await {
                Ok(t) => t,
                Err(e) => {
                    let ticker = self.ticker();
                    log::error!("Failed getting balance for '{ticker}'. Error: {e}");
                    let e = serde_json::to_value(e).expect("Serialization should't fail.");

                    ctx.stream_channel_controller
                        .broadcast(Event::new(
                            format!("{}:{}", Self::error_event_name(), ticker),
                            e.to_string(),
                        ))
                        .await;

                    continue;
                },
            };

            let payload = json!({
                "ticker": self.ticker(),
                "address": address.to_string(),
                "balance": { "spendable": balance.spendable, "unspendable": balance.unspendable }
            });

            ctx.stream_channel_controller
                .broadcast(Event::new(
                    Self::event_name().to_string(),
                    json!(vec![payload]).to_string(),
                ))
                .await;
        }
    }

    async fn spawn_if_active(self, config: &EventStreamConfiguration) -> EventInitStatus {
        if let Some(event) = config.get_event(&Self::event_name()) {
            log::info!(
                "{} event is activated for {}. `stream_interval_seconds`({}) has no effect on this.",
                Self::event_name(),
                self.ticker(),
                event.stream_interval_seconds
            );

            let (tx, rx): (Sender<EventInitStatus>, Receiver<EventInitStatus>) = oneshot::channel();
            let fut = self.clone().handle(event.stream_interval_seconds, tx);
            let settings = AbortSettings::info_on_abort(format!(
                "{} event is stopped for {}.",
                Self::event_name(),
                self.ticker()
            ));
            self.spawner().spawn_with_settings(fut, settings);

            rx.await.unwrap_or_else(|e| {
                EventInitStatus::Failed(format!("Event initialization status must be received: {}", e))
            })
        } else {
            EventInitStatus::Inactive
        }
    }
}<|MERGE_RESOLUTION|>--- conflicted
+++ resolved
@@ -1,17 +1,3 @@
-<<<<<<< HEAD
-=======
-use async_trait::async_trait;
-use common::{executor::{AbortSettings, SpawnAbortable, Timer},
-             log, Future01CompatExt};
-use futures::channel::oneshot::{self, Receiver, Sender};
-use futures_util::StreamExt;
-use keys::Address;
-use mm2_core::mm_ctx::MmArc;
-use mm2_event_stream::{behaviour::{EventBehaviour, EventInitStatus},
-                       ErrorEventName, Event, EventName, EventStreamConfiguration};
-use std::collections::{BTreeMap, HashSet};
-
->>>>>>> 74bb53c8
 use super::utxo_standard::UtxoStandardCoin;
 use crate::utxo::rpc_clients::UtxoRpcClientEnum;
 use crate::{utxo::{output_script,
@@ -19,7 +5,6 @@
                    utxo_common::{address_balance, address_to_scripthash},
                    ScripthashNotification, UtxoCoinFields},
             CoinWithDerivationMethod, MarketCoinOps, MmCoin};
-
 use async_trait::async_trait;
 use common::{executor::{AbortSettings, SpawnAbortable},
              log};
@@ -28,7 +13,7 @@
 use keys::Address;
 use mm2_core::mm_ctx::MmArc;
 use mm2_event_stream::{behaviour::{EventBehaviour, EventInitStatus},
-                       Event, EventStreamConfiguration};
+                       ErrorEventName, Event, EventName, EventStreamConfiguration};
 use std::collections::{BTreeMap, HashMap, HashSet};
 
 macro_rules! try_or_continue {
