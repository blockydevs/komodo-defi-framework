use super::*;
use crate::hd_wallet::{load_hd_accounts_from_storage, HDAccountsMutex, HDPathAccountToAddressId, HDWalletCoinStorage,
                       HDWalletStorageError, DEFAULT_GAP_LIMIT};
use crate::nft::get_nfts_for_activation;
use crate::nft::nft_errors::{GetNftInfoError, ParseChainTypeError};
use crate::nft::nft_structs::Chain;
#[cfg(target_arch = "wasm32")] use crate::EthMetamaskPolicy;
use common::executor::AbortedError;
use crypto::{trezor::TrezorError, Bip32Error, CryptoCtxError, HwError};
use enum_derives::EnumFromTrait;
use instant::Instant;
use mm2_err_handle::common_errors::WithInternal;
#[cfg(target_arch = "wasm32")]
use mm2_metamask::{from_metamask_error, MetamaskError, MetamaskRpcError, WithMetamaskRpcError};
use rpc_task::RpcTaskError;
use std::sync::atomic::Ordering;
use url::Url;
use web3_transport::websocket_transport::WebsocketTransport;

#[derive(Clone, Debug, Deserialize, Display, EnumFromTrait, PartialEq, Serialize, SerializeErrorType)]
#[serde(tag = "error_type", content = "error_data")]
pub enum EthActivationV2Error {
    InvalidPayload(String),
    InvalidSwapContractAddr(String),
    InvalidFallbackSwapContract(String),
    InvalidPathToAddress(String),
    #[display(fmt = "`chain_id` should be set for evm coins or tokens")]
    ChainIdNotSet,
    #[display(fmt = "Platform coin {} activation failed. {}", ticker, error)]
    ActivationFailed {
        ticker: String,
        error: String,
    },
    CouldNotFetchBalance(String),
    UnreachableNodes(String),
    #[display(fmt = "Enable request for ETH coin must have at least 1 node")]
    AtLeastOneNodeRequired,
    #[display(fmt = "Error deserializing 'derivation_path': {}", _0)]
    ErrorDeserializingDerivationPath(String),
    PrivKeyPolicyNotAllowed(PrivKeyPolicyNotAllowed),
    #[display(fmt = "Failed spawning balance events. Error: {_0}")]
    FailedSpawningBalanceEvents(String),
    HDWalletStorageError(String),
    #[cfg(target_arch = "wasm32")]
    #[from_trait(WithMetamaskRpcError::metamask_rpc_error)]
    #[display(fmt = "{}", _0)]
    MetamaskError(MetamaskRpcError),
    #[from_trait(WithInternal::internal)]
    #[display(fmt = "Internal: {}", _0)]
    InternalError(String),
    Transport(String),
    UnexpectedDerivationMethod(UnexpectedDerivationMethod),
    CoinDoesntSupportTrezor,
    HwContextNotInitialized,
    #[display(fmt = "Initialization task has timed out {:?}", duration)]
    TaskTimedOut {
        duration: Duration,
    },
    HwError(HwRpcError),
    #[display(fmt = "Hardware wallet must be called within rpc task framework")]
    InvalidHardwareWalletCall,
}

impl From<MyAddressError> for EthActivationV2Error {
    fn from(err: MyAddressError) -> Self { Self::InternalError(err.to_string()) }
}

impl From<AbortedError> for EthActivationV2Error {
    fn from(e: AbortedError) -> Self { EthActivationV2Error::InternalError(e.to_string()) }
}

impl From<CryptoCtxError> for EthActivationV2Error {
    fn from(e: CryptoCtxError) -> Self { EthActivationV2Error::InternalError(e.to_string()) }
}

impl From<UnexpectedDerivationMethod> for EthActivationV2Error {
    fn from(e: UnexpectedDerivationMethod) -> Self { EthActivationV2Error::InternalError(e.to_string()) }
}

impl From<EthTokenActivationError> for EthActivationV2Error {
    fn from(e: EthTokenActivationError) -> Self {
        match e {
            EthTokenActivationError::InternalError(err) => EthActivationV2Error::InternalError(err),
            EthTokenActivationError::CouldNotFetchBalance(err) => EthActivationV2Error::CouldNotFetchBalance(err),
            EthTokenActivationError::InvalidPayload(err) => EthActivationV2Error::InvalidPayload(err),
            EthTokenActivationError::Transport(err) | EthTokenActivationError::ClientConnectionFailed(err) => {
                EthActivationV2Error::Transport(err)
            },
            EthTokenActivationError::UnexpectedDerivationMethod(err) => {
                EthActivationV2Error::UnexpectedDerivationMethod(err)
            },
            EthTokenActivationError::PrivKeyPolicyNotAllowed(e) => EthActivationV2Error::PrivKeyPolicyNotAllowed(e),
        }
    }
}

impl From<HDWalletStorageError> for EthActivationV2Error {
    fn from(e: HDWalletStorageError) -> Self { EthActivationV2Error::HDWalletStorageError(e.to_string()) }
}

impl From<HwError> for EthActivationV2Error {
    fn from(e: HwError) -> Self { EthActivationV2Error::InternalError(e.to_string()) }
}

impl From<Bip32Error> for EthActivationV2Error {
    fn from(e: Bip32Error) -> Self { EthActivationV2Error::InternalError(e.to_string()) }
}

impl From<TrezorError> for EthActivationV2Error {
    fn from(e: TrezorError) -> Self { EthActivationV2Error::InternalError(e.to_string()) }
}

impl From<RpcTaskError> for EthActivationV2Error {
    fn from(rpc_err: RpcTaskError) -> Self {
        match rpc_err {
            RpcTaskError::Timeout(duration) => EthActivationV2Error::TaskTimedOut { duration },
            internal_error => EthActivationV2Error::InternalError(internal_error.to_string()),
        }
    }
}

#[cfg(target_arch = "wasm32")]
impl From<MetamaskError> for EthActivationV2Error {
    fn from(e: MetamaskError) -> Self { from_metamask_error(e) }
}

impl From<ParseChainTypeError> for EthActivationV2Error {
    fn from(e: ParseChainTypeError) -> Self { EthActivationV2Error::InternalError(e.to_string()) }
}

impl From<String> for EthActivationV2Error {
    fn from(e: String) -> Self { EthActivationV2Error::InternalError(e) }
}

impl From<EnableCoinBalanceError> for EthActivationV2Error {
    fn from(e: EnableCoinBalanceError) -> Self {
        match e {
            EnableCoinBalanceError::NewAddressDerivingError(err) => {
                EthActivationV2Error::InternalError(err.to_string())
            },
            EnableCoinBalanceError::NewAccountCreationError(err) => {
                EthActivationV2Error::InternalError(err.to_string())
            },
            EnableCoinBalanceError::BalanceError(err) => EthActivationV2Error::CouldNotFetchBalance(err.to_string()),
        }
    }
}

/// An alternative to `crate::PrivKeyActivationPolicy`, typical only for ETH coin.
#[derive(Clone, Deserialize)]
pub enum EthPrivKeyActivationPolicy {
    ContextPrivKey,
    Trezor,
    #[cfg(target_arch = "wasm32")]
    Metamask,
}

impl Default for EthPrivKeyActivationPolicy {
    fn default() -> Self { EthPrivKeyActivationPolicy::ContextPrivKey }
}

impl EthPrivKeyActivationPolicy {
    pub fn is_hw_policy(&self) -> bool { matches!(self, EthPrivKeyActivationPolicy::Trezor) }
}

#[derive(Clone, Debug, Deserialize, Serialize)]
pub enum EthRpcMode {
    Default,
    #[cfg(target_arch = "wasm32")]
    Metamask,
}

impl Default for EthRpcMode {
    fn default() -> Self { EthRpcMode::Default }
}

#[derive(Clone, Deserialize)]
pub struct EthActivationV2Request {
    #[serde(default)]
    pub nodes: Vec<EthNode>,
    #[serde(default)]
    pub rpc_mode: EthRpcMode,
    pub swap_contract_address: Address,
    pub fallback_swap_contract: Option<Address>,
    #[serde(default)]
    pub contract_supports_watchers: bool,
    pub mm2: Option<u8>,
    pub required_confirmations: Option<u64>,
    #[serde(default)]
    pub priv_key_policy: EthPrivKeyActivationPolicy,
    #[serde(flatten)]
    pub enable_params: EnabledCoinBalanceParams,
    #[serde(default)]
    pub path_to_address: HDPathAccountToAddressId,
    pub gap_limit: Option<u32>,
}

#[derive(Clone, Deserialize)]
pub struct EthNode {
    pub url: String,
    #[serde(default)]
    pub gui_auth: bool,
}

#[derive(Display, Serialize, SerializeErrorType)]
#[serde(tag = "error_type", content = "error_data")]
pub enum EthTokenActivationError {
    InternalError(String),
    ClientConnectionFailed(String),
    CouldNotFetchBalance(String),
    InvalidPayload(String),
    Transport(String),
    UnexpectedDerivationMethod(UnexpectedDerivationMethod),
    PrivKeyPolicyNotAllowed(PrivKeyPolicyNotAllowed),
}

impl From<AbortedError> for EthTokenActivationError {
    fn from(e: AbortedError) -> Self { EthTokenActivationError::InternalError(e.to_string()) }
}

impl From<MyAddressError> for EthTokenActivationError {
    fn from(err: MyAddressError) -> Self { Self::InternalError(err.to_string()) }
}

impl From<UnexpectedDerivationMethod> for EthTokenActivationError {
    fn from(e: UnexpectedDerivationMethod) -> Self { EthTokenActivationError::UnexpectedDerivationMethod(e) }
}

impl From<GetNftInfoError> for EthTokenActivationError {
    fn from(e: GetNftInfoError) -> Self {
        match e {
            GetNftInfoError::InvalidRequest(err) => EthTokenActivationError::InvalidPayload(err),
            GetNftInfoError::ContractTypeIsNull => EthTokenActivationError::InvalidPayload(
                "The contract type is required and should not be null.".to_string(),
            ),
            GetNftInfoError::Transport(err) | GetNftInfoError::InvalidResponse(err) => {
                EthTokenActivationError::Transport(err)
            },
            GetNftInfoError::Internal(err) | GetNftInfoError::DbError(err) | GetNftInfoError::NumConversError(err) => {
                EthTokenActivationError::InternalError(err)
            },
            GetNftInfoError::GetEthAddressError(err) => EthTokenActivationError::InternalError(err.to_string()),
            GetNftInfoError::ParseRfc3339Err(err) => EthTokenActivationError::InternalError(err.to_string()),
            GetNftInfoError::ProtectFromSpamError(err) => EthTokenActivationError::InternalError(err.to_string()),
            GetNftInfoError::TransferConfirmationsError(err) => EthTokenActivationError::InternalError(err.to_string()),
            GetNftInfoError::TokenNotFoundInWallet {
                token_address,
                token_id,
            } => EthTokenActivationError::InternalError(format!(
                "Token not found in wallet: {}, {}",
                token_address, token_id
            )),
        }
    }
}

impl From<ParseChainTypeError> for EthTokenActivationError {
    fn from(e: ParseChainTypeError) -> Self { EthTokenActivationError::InternalError(e.to_string()) }
}

<<<<<<< HEAD
impl From<PrivKeyPolicyNotAllowed> for EthTokenActivationError {
    fn from(e: PrivKeyPolicyNotAllowed) -> Self { EthTokenActivationError::PrivKeyPolicyNotAllowed(e) }
}

impl From<GenerateSignedMessageError> for EthTokenActivationError {
    fn from(e: GenerateSignedMessageError) -> Self {
        match e {
            GenerateSignedMessageError::InternalError(e) => EthTokenActivationError::InternalError(e),
            GenerateSignedMessageError::PrivKeyPolicyNotAllowed(e) => {
                EthTokenActivationError::PrivKeyPolicyNotAllowed(e)
            },
        }
    }
}

#[derive(Display, Serialize)]
pub enum GenerateSignedMessageError {
    #[display(fmt = "Internal: {}", _0)]
    InternalError(String),
    PrivKeyPolicyNotAllowed(PrivKeyPolicyNotAllowed),
}

impl From<PrivKeyPolicyNotAllowed> for GenerateSignedMessageError {
    fn from(e: PrivKeyPolicyNotAllowed) -> Self { GenerateSignedMessageError::PrivKeyPolicyNotAllowed(e) }
}

impl From<SignatureError> for GenerateSignedMessageError {
    fn from(e: SignatureError) -> Self { GenerateSignedMessageError::InternalError(e.to_string()) }
=======
impl From<String> for EthTokenActivationError {
    fn from(e: String) -> Self { EthTokenActivationError::InternalError(e) }
>>>>>>> fa71adb8
}

/// Represents the parameters required for activating either an ERC-20 token or an NFT on the Ethereum platform.
#[derive(Clone, Deserialize)]
#[serde(untagged)]
pub enum EthTokenActivationParams {
    Nft(NftActivationRequest),
    Erc20(Erc20TokenActivationRequest),
}

/// Holds ERC-20 token-specific activation parameters, including optional confirmation requirements.
#[derive(Clone, Deserialize)]
pub struct Erc20TokenActivationRequest {
    pub required_confirmations: Option<u64>,
}

/// Holds ERC-20 token-specific activation parameters when using the task manager for activation.
#[derive(Clone, Deserialize)]
pub struct InitErc20TokenActivationRequest {
    /// The number of confirmations required for swap transactions.
    pub required_confirmations: Option<u64>,
    /// Parameters for HD wallet account and addresses initialization.
    #[serde(flatten)]
    pub enable_params: EnabledCoinBalanceParams,
    /// This determines which Address of the HD account to be used for swaps for this Token.
    /// If not specified, the first non-change address for the first account is used.
    #[serde(default)]
    pub path_to_address: HDPathAccountToAddressId,
}

impl From<InitErc20TokenActivationRequest> for Erc20TokenActivationRequest {
    fn from(req: InitErc20TokenActivationRequest) -> Self {
        Erc20TokenActivationRequest {
            required_confirmations: req.required_confirmations,
        }
    }
}

/// Encapsulates the request parameters for NFT activation, specifying the provider to be used.
#[derive(Clone, Deserialize)]
pub struct NftActivationRequest {
    pub provider: NftProviderEnum,
}

/// Defines available NFT providers and their configuration.
#[derive(Clone, Deserialize)]
#[serde(tag = "type", content = "info")]
pub enum NftProviderEnum {
    Moralis {
        url: Url,
        #[serde(default)]
        proxy_auth: bool,
    },
}

/// Represents the protocol type for an Ethereum-based token, distinguishing between ERC-20 tokens and NFTs.
pub enum EthTokenProtocol {
    Erc20(Erc20Protocol),
    Nft(NftProtocol),
}

/// Details for an ERC-20 token protocol.
#[derive(Clone)]
pub struct Erc20Protocol {
    pub platform: String,
    pub token_addr: Address,
}

impl From<Erc20Protocol> for CoinProtocol {
    fn from(erc20_protocol: Erc20Protocol) -> Self {
        CoinProtocol::ERC20 {
            platform: erc20_protocol.platform,
            contract_address: erc20_protocol.token_addr.to_string(),
        }
    }
}

/// Details for an NFT protocol.
#[derive(Debug)]
pub struct NftProtocol {
    pub platform: String,
}

#[cfg_attr(test, mockable)]
impl EthCoin {
    pub async fn initialize_erc20_token(
        &self,
        activation_params: Erc20TokenActivationRequest,
        protocol: Erc20Protocol,
        ticker: String,
    ) -> MmResult<EthCoin, EthTokenActivationError> {
        // TODO
        // Check if ctx is required.
        // Remove it to avoid circular references if possible
        let ctx = MmArc::from_weak(&self.ctx)
            .ok_or_else(|| String::from("No context"))
            .map_err(EthTokenActivationError::InternalError)?;

        let conf = coin_conf(&ctx, &ticker);

        let decimals = match conf["decimals"].as_u64() {
            None | Some(0) => get_token_decimals(
                &self
                    .web3()
                    .await
                    .map_err(|e| EthTokenActivationError::ClientConnectionFailed(e.to_string()))?,
                protocol.token_addr,
            )
            .await
            .map_err(EthTokenActivationError::InternalError)?,
            Some(d) => d as u8,
        };

        let web3_instances: Vec<Web3Instance> = self
            .web3_instances
            .lock()
            .await
            .iter()
            .map(|node| {
                let mut transport = node.web3.transport().clone();
                if let Some(auth) = transport.proxy_auth_validation_generator_as_mut() {
                    auth.coin_ticker = ticker.clone();
                }
                let web3 = Web3::new(transport);
                Web3Instance {
                    web3,
                    is_parity: node.is_parity,
                }
            })
            .collect();

        let required_confirmations = activation_params
            .required_confirmations
            .unwrap_or_else(|| conf["required_confirmations"].as_u64().unwrap_or(1))
            .into();

        // Create an abortable system linked to the `MmCtx` so if the app is stopped on `MmArc::stop`,
        // all spawned futures related to `ERC20` coin will be aborted as well.
        let abortable_system = ctx.abortable_system.create_subsystem()?;

        let coin_type = EthCoinType::Erc20 {
            platform: protocol.platform,
            token_addr: protocol.token_addr,
        };
        let platform_fee_estimator_state = FeeEstimatorState::init_fee_estimator(&ctx, &conf, &coin_type).await?;
        let max_eth_tx_type = get_max_eth_tx_type_conf(&ctx, &conf, &coin_type).await?;

        let token = EthCoinImpl {
            priv_key_policy: self.priv_key_policy.clone(),
            // We inherit the derivation method from the parent/platform coin
            // If we want a new wallet for each token we can add this as an option in the future
            // storage ticker will be the platform coin ticker
            derivation_method: self.derivation_method.clone(),
            coin_type,
            sign_message_prefix: self.sign_message_prefix.clone(),
            swap_contract_address: self.swap_contract_address,
            fallback_swap_contract: self.fallback_swap_contract,
            contract_supports_watchers: self.contract_supports_watchers,
            decimals,
            ticker,
            web3_instances: AsyncMutex::new(web3_instances),
            history_sync_state: Mutex::new(self.history_sync_state.lock().unwrap().clone()),
            swap_txfee_policy: Mutex::new(SwapTxFeePolicy::Internal),
            max_eth_tx_type,
            ctx: self.ctx.clone(),
            required_confirmations,
            chain_id: self.chain_id,
            trezor_coin: self.trezor_coin.clone(),
            logs_block_range: self.logs_block_range,
            address_nonce_locks: self.address_nonce_locks.clone(),
            erc20_tokens_infos: Default::default(),
            nfts_infos: Default::default(),
            platform_fee_estimator_state,
            abortable_system,
        };

        Ok(EthCoin(Arc::new(token)))
    }

    /// Initializes a Global NFT instance for a specific blockchain platform (e.g., Ethereum, Polygon).
    ///
    /// A "Global NFT" consolidates information about all NFTs owned by a user into a single `EthCoin` instance,
    /// avoiding the need for separate instances for each NFT.
    /// The function configures the necessary settings for the Global NFT, including web3 connections and confirmation requirements.
    /// It fetches NFT details from a given URL to populate the `nfts_infos` field, which stores information about the user's NFTs.
    ///
    /// This setup allows the Global NFT to function like a coin, supporting swap operations and providing easy access to NFT details via `nfts_infos`.
    pub async fn global_nft_from_platform_coin(
        &self,
        original_url: &Url,
        proxy_auth: &bool,
    ) -> MmResult<EthCoin, EthTokenActivationError> {
        let chain = Chain::from_ticker(self.ticker())?;
        let ticker = chain.to_nft_ticker().to_string();

        let ctx = MmArc::from_weak(&self.ctx)
            .ok_or_else(|| String::from("No context"))
            .map_err(EthTokenActivationError::InternalError)?;

        let conf = coin_conf(&ctx, &ticker);

        // Create an abortable system linked to the `platform_coin` (which is self) so if the platform coin is disabled,
        // all spawned futures related to global Non-Fungible Token will be aborted as well.
        let abortable_system = self.abortable_system.create_subsystem()?;

        // Todo: support HD wallet for NFTs, currently we get nfts for enabled address only and there might be some issues when activating NFTs while ETH is activated with HD wallet
        let my_address = self.derivation_method.single_addr_or_err().await?;
<<<<<<< HEAD

        let my_address_str = display_eth_address(&my_address);
        let signed_message =
            generate_signed_message(*proxy_auth, &chain, my_address_str, self.priv_key_policy()).await?;

        let nft_infos = get_nfts_for_activation(&chain, &my_address, original_url, signed_message.as_ref()).await?;
=======
        let nft_infos = get_nfts_for_activation(&chain, &my_address, url).await?;
        let coin_type = EthCoinType::Nft {
            platform: self.ticker.clone(),
        };
        let platform_fee_estimator_state = FeeEstimatorState::init_fee_estimator(&ctx, &conf, &coin_type).await?;
        let max_eth_tx_type = get_max_eth_tx_type_conf(&ctx, &conf, &coin_type).await?;
>>>>>>> fa71adb8

        let global_nft = EthCoinImpl {
            ticker,
            coin_type,
            priv_key_policy: self.priv_key_policy.clone(),
            derivation_method: self.derivation_method.clone(),
            sign_message_prefix: self.sign_message_prefix.clone(),
            swap_contract_address: self.swap_contract_address,
            fallback_swap_contract: self.fallback_swap_contract,
            contract_supports_watchers: self.contract_supports_watchers,
            web3_instances: self.web3_instances.lock().await.clone().into(),
            decimals: self.decimals,
            history_sync_state: Mutex::new(self.history_sync_state.lock().unwrap().clone()),
            swap_txfee_policy: Mutex::new(SwapTxFeePolicy::Internal),
            max_eth_tx_type,
            required_confirmations: AtomicU64::new(self.required_confirmations.load(Ordering::Relaxed)),
            ctx: self.ctx.clone(),
            chain_id: self.chain_id,
            trezor_coin: self.trezor_coin.clone(),
            logs_block_range: self.logs_block_range,
            address_nonce_locks: self.address_nonce_locks.clone(),
            erc20_tokens_infos: Default::default(),
            nfts_infos: Arc::new(AsyncMutex::new(nft_infos)),
            platform_fee_estimator_state,
            abortable_system,
        };
        Ok(EthCoin(Arc::new(global_nft)))
    }
}

pub(crate) async fn generate_signed_message(
    proxy_auth: bool,
    chain: &Chain,
    my_address: String,
    priv_key_policy: &EthPrivKeyPolicy,
) -> MmResult<Option<KomodefiProxyAuthValidation>, GenerateSignedMessageError> {
    if !proxy_auth {
        return Ok(None);
    }

    let secret = priv_key_policy.activated_key_or_err()?.secret().clone();
    let validation_generator = ProxyAuthValidationGenerator {
        coin_ticker: chain.to_nft_ticker().to_string(),
        secret,
        address: my_address,
    };

    let signed_message = EthCoin::generate_proxy_auth_signed_validation(validation_generator)?;

    Ok(Some(signed_message))
}

/// Activate eth coin from coin config and private key build policy,
/// version 2 of the activation function, with no intrinsic tokens creation
pub async fn eth_coin_from_conf_and_request_v2(
    ctx: &MmArc,
    ticker: &str,
    conf: &Json,
    req: EthActivationV2Request,
    priv_key_build_policy: EthPrivKeyBuildPolicy,
) -> MmResult<EthCoin, EthActivationV2Error> {
    if req.swap_contract_address == Address::default() {
        return Err(EthActivationV2Error::InvalidSwapContractAddr(
            "swap_contract_address can't be zero address".to_string(),
        )
        .into());
    }

    if let Some(fallback) = req.fallback_swap_contract {
        if fallback == Address::default() {
            return Err(EthActivationV2Error::InvalidFallbackSwapContract(
                "fallback_swap_contract can't be zero address".to_string(),
            )
            .into());
        }
    }

    let (priv_key_policy, derivation_method) = build_address_and_priv_key_policy(
        ctx,
        ticker,
        conf,
        priv_key_build_policy,
        &req.path_to_address,
        req.gap_limit,
    )
    .await?;

    let chain_id = conf["chain_id"].as_u64().ok_or(EthActivationV2Error::ChainIdNotSet)?;
    let web3_instances = match (req.rpc_mode, &priv_key_policy) {
        (
            EthRpcMode::Default,
            EthPrivKeyPolicy::Iguana(key_pair)
            | EthPrivKeyPolicy::HDWallet {
                activated_key: key_pair,
                ..
            },
        ) => {
            let auth_address = key_pair.address();
            let auth_address_str = display_eth_address(&auth_address);
            build_web3_instances(ctx, ticker.to_string(), auth_address_str, key_pair, req.nodes.clone()).await?
        },
        (EthRpcMode::Default, EthPrivKeyPolicy::Trezor) => {
            let crypto_ctx = CryptoCtx::from_ctx(ctx)?;
            let secp256k1_key_pair = crypto_ctx.mm2_internal_key_pair();
            let auth_key_pair = KeyPair::from_secret_slice(secp256k1_key_pair.private_ref())
                .map_to_mm(|_| EthActivationV2Error::InternalError("could not get internal keypair".to_string()))?;
            let auth_address = auth_key_pair.address();
            let auth_address_str = display_eth_address(&auth_address);
            build_web3_instances(
                ctx,
                ticker.to_string(),
                auth_address_str,
                &auth_key_pair,
                req.nodes.clone(),
            )
            .await?
        },
        #[cfg(target_arch = "wasm32")]
        (EthRpcMode::Metamask, EthPrivKeyPolicy::Metamask(_)) => {
            build_metamask_transport(ctx, ticker.to_string(), chain_id).await?
        },
        #[cfg(target_arch = "wasm32")]
        (EthRpcMode::Default, EthPrivKeyPolicy::Metamask(_)) | (EthRpcMode::Metamask, _) => {
            let error = r#"priv_key_policy="Metamask" and rpc_mode="Metamask" should be used both"#.to_string();
            return MmError::err(EthActivationV2Error::ActivationFailed {
                ticker: ticker.to_string(),
                error,
            });
        },
    };

    // param from request should override the config
    let required_confirmations = req
        .required_confirmations
        .unwrap_or_else(|| {
            conf["required_confirmations"]
                .as_u64()
                .unwrap_or(DEFAULT_REQUIRED_CONFIRMATIONS as u64)
        })
        .into();

    let sign_message_prefix: Option<String> = json::from_value(conf["sign_message_prefix"].clone()).ok();

    let trezor_coin: Option<String> = json::from_value(conf["trezor_coin"].clone()).ok();

    let address_nonce_locks = {
        let mut map = NONCE_LOCK.lock().unwrap();
        Arc::new(AsyncMutex::new(
            map.entry(ticker.to_string()).or_insert_with(new_nonce_lock).clone(),
        ))
    };

    // Create an abortable system linked to the `MmCtx` so if the app is stopped on `MmArc::stop`,
    // all spawned futures related to `ETH` coin will be aborted as well.
    let abortable_system = ctx.abortable_system.create_subsystem()?;
    let coin_type = EthCoinType::Eth;
    let platform_fee_estimator_state = FeeEstimatorState::init_fee_estimator(ctx, conf, &coin_type).await?;
    let max_eth_tx_type = get_max_eth_tx_type_conf(ctx, conf, &coin_type).await?;

    let coin = EthCoinImpl {
        priv_key_policy,
        derivation_method: Arc::new(derivation_method),
        coin_type,
        sign_message_prefix,
        swap_contract_address: req.swap_contract_address,
        fallback_swap_contract: req.fallback_swap_contract,
        contract_supports_watchers: req.contract_supports_watchers,
        decimals: ETH_DECIMALS,
        ticker: ticker.to_string(),
        web3_instances: AsyncMutex::new(web3_instances),
        history_sync_state: Mutex::new(HistorySyncState::NotEnabled),
        swap_txfee_policy: Mutex::new(SwapTxFeePolicy::Internal),
        max_eth_tx_type,
        ctx: ctx.weak(),
        required_confirmations,
        chain_id,
        trezor_coin,
        logs_block_range: conf["logs_block_range"].as_u64().unwrap_or(DEFAULT_LOGS_BLOCK_RANGE),
        address_nonce_locks,
        erc20_tokens_infos: Default::default(),
        nfts_infos: Default::default(),
        platform_fee_estimator_state,
        abortable_system,
    };

    let coin = EthCoin(Arc::new(coin));
    coin.spawn_balance_stream_if_enabled(ctx)
        .await
        .map_err(EthActivationV2Error::FailedSpawningBalanceEvents)?;

    Ok(coin)
}

/// Processes the given `priv_key_policy` and generates corresponding `KeyPair`.
/// This function expects either [`PrivKeyBuildPolicy::IguanaPrivKey`]
/// or [`PrivKeyBuildPolicy::GlobalHDAccount`], otherwise returns `PrivKeyPolicyNotAllowed` error.
pub(crate) async fn build_address_and_priv_key_policy(
    ctx: &MmArc,
    ticker: &str,
    conf: &Json,
    priv_key_build_policy: EthPrivKeyBuildPolicy,
    path_to_address: &HDPathAccountToAddressId,
    gap_limit: Option<u32>,
) -> MmResult<(EthPrivKeyPolicy, EthDerivationMethod), EthActivationV2Error> {
    match priv_key_build_policy {
        EthPrivKeyBuildPolicy::IguanaPrivKey(iguana) => {
            let key_pair = KeyPair::from_secret_slice(iguana.as_slice())
                .map_to_mm(|e| EthActivationV2Error::InternalError(e.to_string()))?;
            let address = key_pair.address();
            let derivation_method = DerivationMethod::SingleAddress(address);
            Ok((EthPrivKeyPolicy::Iguana(key_pair), derivation_method))
        },
        EthPrivKeyBuildPolicy::GlobalHDAccount(global_hd_ctx) => {
            // Consider storing `derivation_path` at `EthCoinImpl`.
            let path_to_coin = json::from_value(conf["derivation_path"].clone())
                .map_to_mm(|e| EthActivationV2Error::ErrorDeserializingDerivationPath(e.to_string()))?;
            let raw_priv_key = global_hd_ctx
                .derive_secp256k1_secret(
                    &path_to_address
                        .to_derivation_path(&path_to_coin)
                        .mm_err(|e| EthActivationV2Error::InvalidPathToAddress(e.to_string()))?,
                )
                .mm_err(|e| EthActivationV2Error::InternalError(e.to_string()))?;
            let activated_key = KeyPair::from_secret_slice(raw_priv_key.as_slice())
                .map_to_mm(|e| EthActivationV2Error::InternalError(e.to_string()))?;
            let bip39_secp_priv_key = global_hd_ctx.root_priv_key().clone();

            let hd_wallet_rmd160 = *ctx.rmd160();
            let hd_wallet_storage = HDWalletCoinStorage::init_with_rmd160(ctx, ticker.to_string(), hd_wallet_rmd160)
                .await
                .mm_err(EthActivationV2Error::from)?;
            let accounts = load_hd_accounts_from_storage(&hd_wallet_storage, &path_to_coin).await?;
            let gap_limit = gap_limit.unwrap_or(DEFAULT_GAP_LIMIT);
            let hd_wallet = EthHDWallet {
                hd_wallet_rmd160,
                hd_wallet_storage,
                derivation_path: path_to_coin.clone(),
                accounts: HDAccountsMutex::new(accounts),
                enabled_address: *path_to_address,
                gap_limit,
            };
            let derivation_method = DerivationMethod::HDWallet(hd_wallet);
            Ok((
                EthPrivKeyPolicy::HDWallet {
                    path_to_coin,
                    activated_key,
                    bip39_secp_priv_key,
                },
                derivation_method,
            ))
        },
        EthPrivKeyBuildPolicy::Trezor => {
            let path_to_coin = json::from_value(conf["derivation_path"].clone())
                .map_to_mm(|e| EthActivationV2Error::ErrorDeserializingDerivationPath(e.to_string()))?;

            let trezor_coin: Option<String> = json::from_value(conf["trezor_coin"].clone()).ok();
            if trezor_coin.is_none() {
                return MmError::err(EthActivationV2Error::CoinDoesntSupportTrezor);
            }
            let crypto_ctx = CryptoCtx::from_ctx(ctx)?;
            let hw_ctx = crypto_ctx
                .hw_ctx()
                .or_mm_err(|| EthActivationV2Error::HwContextNotInitialized)?;
            let hd_wallet_rmd160 = hw_ctx.rmd160();
            let hd_wallet_storage = HDWalletCoinStorage::init_with_rmd160(ctx, ticker.to_string(), hd_wallet_rmd160)
                .await
                .mm_err(EthActivationV2Error::from)?;
            let accounts = load_hd_accounts_from_storage(&hd_wallet_storage, &path_to_coin).await?;
            let gap_limit = gap_limit.unwrap_or(DEFAULT_GAP_LIMIT);
            let hd_wallet = EthHDWallet {
                hd_wallet_rmd160,
                hd_wallet_storage,
                derivation_path: path_to_coin.clone(),
                accounts: HDAccountsMutex::new(accounts),
                enabled_address: *path_to_address,
                gap_limit,
            };
            let derivation_method = DerivationMethod::HDWallet(hd_wallet);
            Ok((EthPrivKeyPolicy::Trezor, derivation_method))
        },
        #[cfg(target_arch = "wasm32")]
        EthPrivKeyBuildPolicy::Metamask(metamask_ctx) => {
            let address = *metamask_ctx.check_active_eth_account().await?;
            let public_key_uncompressed = metamask_ctx.eth_account_pubkey_uncompressed();
            let public_key = compress_public_key(public_key_uncompressed)?;
            Ok((
                EthPrivKeyPolicy::Metamask(EthMetamaskPolicy {
                    public_key,
                    public_key_uncompressed,
                }),
                DerivationMethod::SingleAddress(address),
            ))
        },
    }
}

async fn build_web3_instances(
    ctx: &MmArc,
    coin_ticker: String,
    address: String,
    key_pair: &KeyPair,
    mut eth_nodes: Vec<EthNode>,
) -> MmResult<Vec<Web3Instance>, EthActivationV2Error> {
    if eth_nodes.is_empty() {
        return MmError::err(EthActivationV2Error::AtLeastOneNodeRequired);
    }

    let mut rng = small_rng();
    eth_nodes.as_mut_slice().shuffle(&mut rng);
    drop_mutability!(eth_nodes);

    let event_handlers = rpc_event_handlers_for_eth_transport(ctx, coin_ticker.clone());

    let mut web3_instances = Vec::with_capacity(eth_nodes.len());
    for eth_node in eth_nodes {
        let uri: Uri = eth_node
            .url
            .parse()
            .map_err(|_| EthActivationV2Error::InvalidPayload(format!("{} could not be parsed.", eth_node.url)))?;

        let transport = match uri.scheme_str() {
            Some("ws") | Some("wss") => {
                const TMP_SOCKET_CONNECTION: Duration = Duration::from_secs(20);

                let node = WebsocketTransportNode {
                    uri: uri.clone(),
                    gui_auth: eth_node.gui_auth,
                };

                let mut websocket_transport = WebsocketTransport::with_event_handlers(node, event_handlers.clone());

                if eth_node.gui_auth {
                    websocket_transport.proxy_auth_validation_generator = Some(ProxyAuthValidationGenerator {
                        coin_ticker: coin_ticker.clone(),
                        secret: key_pair.secret().clone(),
                        address: address.clone(),
                    });
                }

                // Temporarily start the connection loop (we close the connection once we have the client version below).
                // Ideally, it would be much better to not do this workaround, which requires a lot of refactoring or
                // dropping websocket support on parity nodes.
                let fut = websocket_transport
                    .clone()
                    .start_connection_loop(Some(Instant::now() + TMP_SOCKET_CONNECTION));
                let settings = AbortSettings::info_on_abort(format!("connection loop stopped for {:?}", uri));
                ctx.spawner().spawn_with_settings(fut, settings);

                Web3Transport::Websocket(websocket_transport)
            },
            Some("http") | Some("https") => {
                let node = HttpTransportNode {
                    uri,
                    gui_auth: eth_node.gui_auth,
                };

                build_http_transport(
                    coin_ticker.clone(),
                    address.clone(),
                    key_pair,
                    node,
                    event_handlers.clone(),
                )
            },
            _ => {
                return MmError::err(EthActivationV2Error::InvalidPayload(format!(
                    "Invalid node address '{uri}'. Only http(s) and ws(s) nodes are supported"
                )));
            },
        };

        let web3 = Web3::new(transport);
        let version = match web3.web3().client_version().await {
            Ok(v) => v,
            Err(e) => {
                error!("Couldn't get client version for url {}: {}", eth_node.url, e);
                continue;
            },
        };

        web3_instances.push(Web3Instance {
            web3,
            is_parity: version.contains("Parity") || version.contains("parity"),
        });
    }

    if web3_instances.is_empty() {
        return Err(
            EthActivationV2Error::UnreachableNodes("Failed to get client version for all nodes".to_string()).into(),
        );
    }

    Ok(web3_instances)
}

fn build_http_transport(
    coin_ticker: String,
    address: String,
    key_pair: &KeyPair,
    node: HttpTransportNode,
    event_handlers: Vec<RpcTransportEventHandlerShared>,
) -> Web3Transport {
    use crate::eth::web3_transport::http_transport::HttpTransport;

    let gui_auth = node.gui_auth;
    let mut http_transport = HttpTransport::with_event_handlers(node, event_handlers);

    if gui_auth {
        http_transport.proxy_auth_validation_generator = Some(ProxyAuthValidationGenerator {
            coin_ticker,
            secret: key_pair.secret().clone(),
            address,
        });
    }
    Web3Transport::from(http_transport)
}

#[cfg(target_arch = "wasm32")]
async fn build_metamask_transport(
    ctx: &MmArc,
    coin_ticker: String,
    chain_id: u64,
) -> MmResult<Vec<Web3Instance>, EthActivationV2Error> {
    let event_handlers = rpc_event_handlers_for_eth_transport(ctx, coin_ticker.clone());

    let eth_config = web3_transport::metamask_transport::MetamaskEthConfig { chain_id };
    let web3 = Web3::new(Web3Transport::new_metamask_with_event_handlers(
        eth_config,
        event_handlers,
    )?);

    // Check if MetaMask supports the given `chain_id`.
    // Please note that this request may take a long time.
    check_metamask_supports_chain_id(coin_ticker, &web3, chain_id).await?;

    // MetaMask doesn't use Parity nodes. So `MetamaskTransport` doesn't support `parity_nextNonce` RPC.
    // An example of the `web3_clientVersion` RPC - `MetaMask/v10.22.1`.
    let web3_instances = vec![Web3Instance { web3, is_parity: false }];

    Ok(web3_instances)
}

/// This method is based on the fact that `MetamaskTransport` tries to switch the `ChainId`
/// if the MetaMask is targeted to another ETH chain.
#[cfg(target_arch = "wasm32")]
async fn check_metamask_supports_chain_id(
    ticker: String,
    web3: &Web3<Web3Transport>,
    expected_chain_id: u64,
) -> MmResult<(), EthActivationV2Error> {
    use jsonrpc_core::ErrorCode;

    /// See the documentation:
    /// https://docs.metamask.io/guide/rpc-api.html#wallet-switchethereumchain
    const CHAIN_IS_NOT_REGISTERED_ERROR: ErrorCode = ErrorCode::ServerError(4902);

    match web3.eth().chain_id().await {
        Ok(chain_id) if chain_id == U256::from(expected_chain_id) => Ok(()),
        // The RPC client should have returned ChainId with which it has been created on [`Web3Transport::new_metamask_with_event_handlers`].
        Ok(unexpected_chain_id) => {
            let error = format!("Expected '{expected_chain_id}' ChainId, found '{unexpected_chain_id}'");
            MmError::err(EthActivationV2Error::InternalError(error))
        },
        Err(web3::Error::Rpc(rpc_err)) if rpc_err.code == CHAIN_IS_NOT_REGISTERED_ERROR => {
            let error = format!("Ethereum chain_id({expected_chain_id}) is not supported");
            MmError::err(EthActivationV2Error::ActivationFailed { ticker, error })
        },
        Err(other) => {
            let error = other.to_string();
            MmError::err(EthActivationV2Error::ActivationFailed { ticker, error })
        },
    }
}

#[cfg(target_arch = "wasm32")]
fn compress_public_key(uncompressed: H520) -> MmResult<H264, EthActivationV2Error> {
    let public_key = PublicKey::from_slice(uncompressed.as_bytes())
        .map_to_mm(|e| EthActivationV2Error::InternalError(e.to_string()))?;
    let compressed = public_key.serialize();
    Ok(H264::from(compressed))
}<|MERGE_RESOLUTION|>--- conflicted
+++ resolved
@@ -258,7 +258,10 @@
     fn from(e: ParseChainTypeError) -> Self { EthTokenActivationError::InternalError(e.to_string()) }
 }
 
-<<<<<<< HEAD
+impl From<String> for EthTokenActivationError {
+    fn from(e: String) -> Self { EthTokenActivationError::InternalError(e) }
+}
+
 impl From<PrivKeyPolicyNotAllowed> for EthTokenActivationError {
     fn from(e: PrivKeyPolicyNotAllowed) -> Self { EthTokenActivationError::PrivKeyPolicyNotAllowed(e) }
 }
@@ -287,10 +290,6 @@
 
 impl From<SignatureError> for GenerateSignedMessageError {
     fn from(e: SignatureError) -> Self { GenerateSignedMessageError::InternalError(e.to_string()) }
-=======
-impl From<String> for EthTokenActivationError {
-    fn from(e: String) -> Self { EthTokenActivationError::InternalError(e) }
->>>>>>> fa71adb8
 }
 
 /// Represents the parameters required for activating either an ERC-20 token or an NFT on the Ethereum platform.
@@ -498,21 +497,17 @@
 
         // Todo: support HD wallet for NFTs, currently we get nfts for enabled address only and there might be some issues when activating NFTs while ETH is activated with HD wallet
         let my_address = self.derivation_method.single_addr_or_err().await?;
-<<<<<<< HEAD
 
         let my_address_str = display_eth_address(&my_address);
         let signed_message =
             generate_signed_message(*proxy_auth, &chain, my_address_str, self.priv_key_policy()).await?;
 
         let nft_infos = get_nfts_for_activation(&chain, &my_address, original_url, signed_message.as_ref()).await?;
-=======
-        let nft_infos = get_nfts_for_activation(&chain, &my_address, url).await?;
         let coin_type = EthCoinType::Nft {
             platform: self.ticker.clone(),
         };
         let platform_fee_estimator_state = FeeEstimatorState::init_fee_estimator(&ctx, &conf, &coin_type).await?;
         let max_eth_tx_type = get_max_eth_tx_type_conf(&ctx, &conf, &coin_type).await?;
->>>>>>> fa71adb8
 
         let global_nft = EthCoinImpl {
             ticker,
