use crate::eth::web3_transport::handle_gui_auth_payload;
use crate::eth::{web3_transport::Web3SendOut, RpcTransportEventHandler, RpcTransportEventHandlerShared, Web3RpcError};
use common::APPLICATION_JSON;
use http::header::CONTENT_TYPE;
use jsonrpc_core::{Call, Response};
use mm2_net::transport::{GuiAuthValidation, GuiAuthValidationGenerator};
use serde_json::Value as Json;
use std::ops::Deref;
use std::sync::atomic::{AtomicBool, AtomicUsize, Ordering};
use std::sync::Arc;
use web3::error::{Error, TransportError};
use web3::helpers::{build_request, to_result_from_output, to_string};
use web3::{RequestId, Transport};

#[derive(Clone, Serialize)]
pub struct AuthPayload<'a> {
    #[serde(flatten)]
    pub request: &'a Call,
    pub signed_message: GuiAuthValidation,
}

/// Deserialize bytes RPC response into `Result`.
/// Implementation copied from Web3 HTTP transport
pub(crate) fn de_rpc_response<T>(response: T, rpc_url: &str) -> Result<Json, Error>
where
    T: Deref<Target = [u8]> + std::fmt::Debug,
{
    let response = serde_json::from_slice(&response).map_err(|e| {
        Error::InvalidResponse(format!(
            "url: {}, Error deserializing response: {}, raw response: {}",
            rpc_url,
            e,
            String::from_utf8_lossy(&response)
        ))
    })?;

    match response {
        Response::Single(output) => to_result_from_output(output),
        _ => Err(Error::InvalidResponse("Expected single, got batch.".into())),
    }
}

#[derive(Clone, Debug)]
pub struct HttpTransport {
    id: Arc<AtomicUsize>,
    pub(crate) last_request_failed: Arc<AtomicBool>,
    node: HttpTransportNode,
    event_handlers: Vec<RpcTransportEventHandlerShared>,
    pub(crate) gui_auth_validation_generator: Option<GuiAuthValidationGenerator>,
}

#[derive(Clone, Debug)]
pub struct HttpTransportNode {
    pub(crate) uri: http::Uri,
    pub(crate) gui_auth: bool,
}

impl HttpTransport {
    #[inline]
    #[cfg(any(test, target_arch = "wasm32"))]
    pub fn new(node: HttpTransportNode) -> Self {
        HttpTransport {
            id: Arc::new(AtomicUsize::new(0)),
            node,
            event_handlers: Default::default(),
            gui_auth_validation_generator: None,
            last_request_failed: Arc::new(AtomicBool::new(false)),
        }
    }

    #[inline]
    pub fn with_event_handlers(node: HttpTransportNode, event_handlers: Vec<RpcTransportEventHandlerShared>) -> Self {
        HttpTransport {
            id: Arc::new(AtomicUsize::new(0)),
            node,
            event_handlers,
            gui_auth_validation_generator: None,
            last_request_failed: Arc::new(AtomicBool::new(false)),
        }
    }
}

impl Transport for HttpTransport {
    type Out = Web3SendOut;

    fn prepare(&self, method: &str, params: Vec<Json>) -> (RequestId, Call) {
        let id = self.id.fetch_add(1, Ordering::AcqRel);
        let request = build_request(id, method, params);

        (id, request)
    }

    #[cfg(not(target_arch = "wasm32"))]
    fn send(&self, _id: RequestId, request: Call) -> Self::Out { Box::pin(send_request(request, self.clone())) }

    #[cfg(target_arch = "wasm32")]
    fn send(&self, _id: RequestId, request: Call) -> Self::Out { Box::pin(send_request(request, self.clone())) }
}

#[cfg(not(target_arch = "wasm32"))]
async fn send_request(request: Call, transport: HttpTransport) -> Result<Json, Error> {
    use common::executor::Timer;
    use common::log::warn;
    use futures::future::{select, Either};
    use gstuff::binprint;
    use http::header::HeaderValue;
    use mm2_net::transport::slurp_req;

    const REQUEST_TIMEOUT_S: f64 = 20.;

    let mut serialized_request = to_string(&request);

<<<<<<< HEAD
    let mut client_impl = client.0.lock().await;

    for (i, node) in client_impl.nodes.clone().iter().enumerate() {
        let serialized_request =
            match handle_gui_auth_payload_if_activated(&gui_auth_validation_generator, node, &request) {
                Ok(Some(r)) => r,
                Ok(None) => serialized_request.clone(),
                Err(e) => {
                    errors.push(e);
                    continue;
                },
            };

        event_handlers.on_outgoing_request(serialized_request.len());

        let mut req = http::Request::new(serialized_request.into_bytes());
        *req.method_mut() = http::Method::POST;
        *req.uri_mut() = node.uri.clone();
        req.headers_mut()
            .insert(CONTENT_TYPE, HeaderValue::from_static(APPLICATION_JSON));
        let timeout = Timer::sleep(REQUEST_TIMEOUT_S);
        let req = Box::pin(slurp_req(req));
        let rc = select(req, timeout).await;
        let res = match rc {
            Either::Left((r, _t)) => r,
            Either::Right((_t, _r)) => {
                let (method, id) = match &request {
                    Call::MethodCall(m) => (m.method.clone(), m.id.clone()),
                    Call::Notification(n) => (n.method.clone(), jsonrpc_core::Id::Null),
                    Call::Invalid { id } => ("Invalid call".to_string(), id.clone()),
                };
                let error = format!(
                    "Error requesting '{}': {}s timeout expired, method: '{}', id: {:?}",
                    node.uri, REQUEST_TIMEOUT_S, method, id
                );
                warn!("{}", error);
                errors.push(Web3RpcError::Transport(error));
                continue;
=======
    if transport.node.gui_auth {
        match handle_gui_auth_payload(&transport.gui_auth_validation_generator, &request) {
            Ok(r) => serialized_request = r,
            Err(e) => {
                return Err(request_failed_error(request, e));
>>>>>>> 96fac7c8
            },
        };
    }

    transport
        .event_handlers
        .on_outgoing_request(serialized_request.as_bytes());

    let mut req = http::Request::new(serialized_request.into_bytes());
    *req.method_mut() = http::Method::POST;
    *req.uri_mut() = transport.node.uri.clone();
    req.headers_mut()
        .insert(CONTENT_TYPE, HeaderValue::from_static(APPLICATION_JSON));
    let timeout = Timer::sleep(REQUEST_TIMEOUT_S);
    let req = Box::pin(slurp_req(req));
    let rc = select(req, timeout).await;
    let res = match rc {
        Either::Left((r, _t)) => r,
        Either::Right((_t, _r)) => {
            let (method, id) = match &request {
                Call::MethodCall(m) => (m.method.clone(), m.id.clone()),
                Call::Notification(n) => (n.method.clone(), jsonrpc_core::Id::Null),
                Call::Invalid { id } => ("Invalid call".to_string(), id.clone()),
            };
            let error = format!(
                "Error requesting '{}': {}s timeout expired, method: '{}', id: {:?}",
                transport.node.uri, REQUEST_TIMEOUT_S, method, id
            );
            warn!("{}", error);
            return Err(request_failed_error(request, Web3RpcError::Transport(error)));
        },
    };

    let (status, _headers, body) = match res {
        Ok(r) => r,
        Err(err) => {
            return Err(request_failed_error(request, Web3RpcError::Transport(err.to_string())));
        },
    };

<<<<<<< HEAD
        event_handlers.on_incoming_response(body.len());
=======
    transport.event_handlers.on_incoming_response(&body);
>>>>>>> 96fac7c8

    if !status.is_success() {
        return Err(request_failed_error(
            request,
            Web3RpcError::Transport(format!(
                "Server: '{}', response !200: {}, {}",
                transport.node.uri,
                status,
                binprint(&body, b'.')
            )),
        ));
    }

    let res = match de_rpc_response(body, &transport.node.uri.to_string()) {
        Ok(r) => r,
        Err(err) => {
            return Err(request_failed_error(
                request,
                Web3RpcError::InvalidResponse(format!("Server: '{}', error: {}", transport.node.uri, err)),
            ));
        },
    };

    Ok(res)
}

#[cfg(target_arch = "wasm32")]
async fn send_request(request: Call, transport: HttpTransport) -> Result<Json, Error> {
    let mut serialized_request = to_string(&request);

    if transport.node.gui_auth {
        match handle_gui_auth_payload(&transport.gui_auth_validation_generator, &request) {
            Ok(r) => serialized_request = r,
            Err(e) => {
                return Err(request_failed_error(
                    request,
                    Web3RpcError::Transport(format!("Server: '{}', error: {}", transport.node.uri, e)),
                ));
            },
        };
    }

    match send_request_once(serialized_request, &transport.node.uri, &transport.event_handlers).await {
        Ok(response_json) => Ok(response_json),
        Err(Error::Transport(e)) => Err(request_failed_error(
            request,
            Web3RpcError::Transport(format!("Server: '{}', error: {}", transport.node.uri, e)),
        )),
        Err(e) => Err(request_failed_error(
            request,
            Web3RpcError::InvalidResponse(format!("Server: '{}', error: {}", transport.node.uri, e)),
        )),
    }
}

#[cfg(target_arch = "wasm32")]
async fn send_request_once(
    request_payload: String,
    uri: &http::Uri,
    event_handlers: &Vec<RpcTransportEventHandlerShared>,
) -> Result<Json, Error> {
    use http::header::ACCEPT;
    use mm2_net::wasm::http::FetchRequest;

    // account for outgoing traffic
    event_handlers.on_outgoing_request(request_payload.len());

    let (status_code, response_str) = FetchRequest::post(&uri.to_string())
        .cors()
        .body_utf8(request_payload)
        .header(ACCEPT.as_str(), APPLICATION_JSON)
        .header(CONTENT_TYPE.as_str(), APPLICATION_JSON)
        .request_str()
        .await
        .map_err(|e| Error::Transport(TransportError::Message(ERRL!("{:?}", e))))?;

    if !status_code.is_success() {
        let err = ERRL!("!200: {}, {}", status_code, response_str);
        return Err(Error::Transport(TransportError::Message(err)));
    }

    // account for incoming traffic
    event_handlers.on_incoming_response(response_str.len());

    let response: Response = serde_json::from_str(&response_str).map_err(|e| {
        Error::InvalidResponse(format!(
            "Error deserializing response: {}, raw response: {:?}",
            e, response_str
        ))
    })?;
    match response {
        Response::Single(output) => to_result_from_output(output),
        Response::Batch(_) => Err(Error::InvalidResponse("Expected single, got batch.".to_owned())),
    }
}

fn request_failed_error(request: Call, error: Web3RpcError) -> Error {
    let error = format!("request {:?} failed: {}", request, error);
    Error::Transport(TransportError::Message(error))
}<|MERGE_RESOLUTION|>--- conflicted
+++ resolved
@@ -110,59 +110,16 @@
 
     let mut serialized_request = to_string(&request);
 
-<<<<<<< HEAD
-    let mut client_impl = client.0.lock().await;
-
-    for (i, node) in client_impl.nodes.clone().iter().enumerate() {
-        let serialized_request =
-            match handle_gui_auth_payload_if_activated(&gui_auth_validation_generator, node, &request) {
-                Ok(Some(r)) => r,
-                Ok(None) => serialized_request.clone(),
-                Err(e) => {
-                    errors.push(e);
-                    continue;
-                },
-            };
-
-        event_handlers.on_outgoing_request(serialized_request.len());
-
-        let mut req = http::Request::new(serialized_request.into_bytes());
-        *req.method_mut() = http::Method::POST;
-        *req.uri_mut() = node.uri.clone();
-        req.headers_mut()
-            .insert(CONTENT_TYPE, HeaderValue::from_static(APPLICATION_JSON));
-        let timeout = Timer::sleep(REQUEST_TIMEOUT_S);
-        let req = Box::pin(slurp_req(req));
-        let rc = select(req, timeout).await;
-        let res = match rc {
-            Either::Left((r, _t)) => r,
-            Either::Right((_t, _r)) => {
-                let (method, id) = match &request {
-                    Call::MethodCall(m) => (m.method.clone(), m.id.clone()),
-                    Call::Notification(n) => (n.method.clone(), jsonrpc_core::Id::Null),
-                    Call::Invalid { id } => ("Invalid call".to_string(), id.clone()),
-                };
-                let error = format!(
-                    "Error requesting '{}': {}s timeout expired, method: '{}', id: {:?}",
-                    node.uri, REQUEST_TIMEOUT_S, method, id
-                );
-                warn!("{}", error);
-                errors.push(Web3RpcError::Transport(error));
-                continue;
-=======
     if transport.node.gui_auth {
         match handle_gui_auth_payload(&transport.gui_auth_validation_generator, &request) {
             Ok(r) => serialized_request = r,
             Err(e) => {
                 return Err(request_failed_error(request, e));
->>>>>>> 96fac7c8
             },
         };
     }
 
-    transport
-        .event_handlers
-        .on_outgoing_request(serialized_request.as_bytes());
+    transport.event_handlers.on_outgoing_request(serialized_request.len());
 
     let mut req = http::Request::new(serialized_request.into_bytes());
     *req.method_mut() = http::Method::POST;
@@ -196,11 +153,7 @@
         },
     };
 
-<<<<<<< HEAD
-        event_handlers.on_incoming_response(body.len());
-=======
-    transport.event_handlers.on_incoming_response(&body);
->>>>>>> 96fac7c8
+    transport.event_handlers.on_incoming_response(body.len());
 
     if !status.is_success() {
         return Err(request_failed_error(
@@ -236,7 +189,7 @@
             Ok(r) => serialized_request = r,
             Err(e) => {
                 return Err(request_failed_error(
-                    request,
+                    &request,
                     Web3RpcError::Transport(format!("Server: '{}', error: {}", transport.node.uri, e)),
                 ));
             },
