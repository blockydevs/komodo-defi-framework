--- conflicted
+++ resolved
@@ -15,17 +15,10 @@
 use structs::{ExpectedHtlcParams, PaymentType, ValidationParams};
 
 use super::ContractType;
-<<<<<<< HEAD
-use crate::eth::{decode_contract_call, gas_limit::ETH_MAX_TRADE_GAS, EthCoin, EthCoinType, MakerPaymentStateV2,
+use crate::eth::{decode_contract_call,  EthCoin, EthCoinType, MakerPaymentStateV2,
                  SignedEthTx, ERC1155_CONTRACT, ERC721_CONTRACT, NFT_MAKER_SWAP_V2};
 use crate::{ParseCoinAssocTypes, RefundNftMakerPaymentArgs, SendNftMakerPaymentArgs, SpendNftMakerPaymentArgs,
             TransactionErr, ValidateNftMakerPaymentArgs};
-=======
-use crate::eth::{addr_from_raw_pubkey, decode_contract_call, EthCoin, EthCoinType, MakerPaymentStateV2, SignedEthTx,
-                 TryToAddress, ERC1155_CONTRACT, ERC721_CONTRACT, NFT_MAKER_SWAP_V2};
-use crate::{ParseCoinAssocTypes, RefundPaymentArgs, SendNftMakerPaymentArgs, SpendNftMakerPaymentArgs, TransactionErr,
-            ValidateNftMakerPaymentArgs};
->>>>>>> 191b5f0a
 
 impl EthCoin {
     pub(crate) async fn send_nft_maker_payment_v2_impl(
@@ -166,7 +159,7 @@
                     0.into(),
                     Action::Call(*etomic_swap_contract),
                     data,
-                    U256::from(self.gas_limit.eth_max_trade_gas), // TODO: fix to a more accurate const or estimated value
+                    U256::from(ETH_MAX_TRADE_GAS), // TODO: fix to a more accurate const or estimated value
                 )
                 .compat()
                 .await
@@ -205,7 +198,7 @@
                     0.into(),
                     Action::Call(*etomic_swap_contract),
                     data,
-                    U256::from(ETH_MAX_TRADE_GAS), // TODO: fix to a more accurate const or estimated value
+                    U256::from(self.gas_limit.eth_max_trade_gas), // TODO: fix to a more accurate const or estimated value
                 )
                 .compat()
                 .await
