--- conflicted
+++ resolved
@@ -113,31 +113,9 @@
                                 e
                             ))
                         })?;
-<<<<<<< HEAD
-                    self.sign_and_send_transaction(
-                        0.into(),
-                        Action::Call(taker_swap_v2_contract),
-                        data,
-                        // TODO need new consts and params for v2 calls. now it uses v1
-                        U256::from(self.gas_limit.erc20_payment),
-                    )
-                    .compat()
-                    .await
-                } else {
-                    self.sign_and_send_transaction(
-                        0.into(),
-                        Action::Call(taker_swap_v2_contract),
-                        data,
-                        // TODO need new consts and params for v2 calls. now it uses v1
-                        U256::from(self.gas_limit.erc20_payment),
-                    )
-                    .compat()
-                    .await
-=======
->>>>>>> 2007a703
                 }
                 self.sign_and_send_transaction(
-                    U256::from(0),
+                    0.into(),
                     Action::Call(taker_swap_v2_contract),
                     data,
                     // TODO need new consts and params for v2 calls. now it uses v1
