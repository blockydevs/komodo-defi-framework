--- conflicted
+++ resolved
@@ -75,11 +75,7 @@
         max_eth_tx_type: None,
         erc20_tokens_infos: Default::default(),
         nfts_infos: Arc::new(Default::default()),
-<<<<<<< HEAD
-=======
-        platform_fee_estimator_state: Arc::new(FeeEstimatorState::CoinNotSupported),
         gas_limit,
->>>>>>> 932669ae
         abortable_system: AbortableQueue::default(),
     }));
     (ctx, eth_coin)
