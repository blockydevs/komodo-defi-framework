--- conflicted
+++ resolved
@@ -5,26 +5,15 @@
 use crate::{BalanceError, BalanceFut, CheckIfMyPaymentSentArgs, CoinFutSpawner, ConfirmPaymentInput, FeeApproxStage,
             FoundSwapTxSpend, MakerSwapTakerCoin, MmCoinEnum, NegotiateSwapContractAddrErr, PaymentInstructionArgs,
             PaymentInstructions, PaymentInstructionsErr, PrivKeyBuildPolicy, PrivKeyPolicyNotAllowed,
-<<<<<<< HEAD
             RawTransactionFut, RefundError, RefundPaymentArgs, RefundResult, SearchForSwapTxSpendInput,
             SendMakerPaymentSpendPreimageInput, SendPaymentArgs, SignatureResult, SpendPaymentArgs,
             TakerSwapMakerCoin, TradePreimageFut, TradePreimageResult, TradePreimageValue, TransactionDetails,
-            TransactionFut, TransactionType, TxMarshalingErr, UnexpectedDerivationMethod, ValidateAddressResult,
-            ValidateFeeArgs, ValidateInstructionsErr, ValidateOtherPubKeyErr, ValidatePaymentError,
-            ValidatePaymentFut, ValidatePaymentInput, VerificationResult, WaitForHTLCTxSpendArgs, WatcherReward,
-            WatcherRewardError, WatcherSearchForSwapTxSpendInput, WatcherValidatePaymentInput,
-            WatcherValidateTakerFeeInput, WithdrawError, WithdrawFut, WithdrawRequest, WithdrawResult};
-=======
-            RawTransactionFut, RawTransactionRequest, RefundError, RefundPaymentArgs, RefundResult,
-            SearchForSwapTxSpendInput, SendMakerPaymentSpendPreimageInput, SendPaymentArgs, SignatureResult,
-            SpendPaymentArgs, TakerSwapMakerCoin, TradePreimageFut, TradePreimageResult, TradePreimageValue,
-            TransactionDetails, TransactionFut, TransactionResult, TransactionType, TxMarshalingErr,
-            UnexpectedDerivationMethod, ValidateAddressResult, ValidateFeeArgs, ValidateInstructionsErr,
-            ValidateOtherPubKeyErr, ValidatePaymentError, ValidatePaymentFut, ValidatePaymentInput,
-            VerificationResult, WaitForHTLCTxSpendArgs, WatcherReward, WatcherRewardError,
-            WatcherSearchForSwapTxSpendInput, WatcherValidatePaymentInput, WatcherValidateTakerFeeInput,
-            WithdrawError, WithdrawFut, WithdrawRequest, WithdrawResult};
->>>>>>> 483f04cd
+            TransactionFut, TransactionResult, TransactionType, TxMarshalingErr, UnexpectedDerivationMethod,
+            ValidateAddressResult, ValidateFeeArgs, ValidateInstructionsErr, ValidateOtherPubKeyErr,
+            ValidatePaymentError, ValidatePaymentFut, ValidatePaymentInput, VerificationResult,
+            WaitForHTLCTxSpendArgs, WatcherReward, WatcherRewardError, WatcherSearchForSwapTxSpendInput,
+            WatcherValidatePaymentInput, WatcherValidateTakerFeeInput, WithdrawError, WithdrawFut, WithdrawRequest,
+            WithdrawResult};
 use async_trait::async_trait;
 use base58::ToBase58;
 use bincode::{deserialize, serialize};
