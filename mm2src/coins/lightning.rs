pub mod ln_conf;
pub(crate) mod ln_db;
pub mod ln_errors;
pub mod ln_events;
mod ln_filesystem_persister;
pub mod ln_p2p;
pub mod ln_platform;
pub(crate) mod ln_serialization;
mod ln_sql;
pub mod ln_storage;
pub mod ln_utils;

use crate::coin_errors::{MyAddressError, ValidatePaymentResult};
use crate::lightning::ln_utils::{filter_channels, pay_invoice_with_max_total_cltv_expiry_delta, PaymentError};
use crate::utxo::rpc_clients::UtxoRpcClientEnum;
use crate::utxo::utxo_common::{big_decimal_from_sat, big_decimal_from_sat_unsigned};
use crate::utxo::{sat_from_big_decimal, utxo_common, BlockchainNetwork};
use crate::{BalanceFut, CheckIfMyPaymentSentArgs, CoinBalance, CoinFutSpawner, ConfirmPaymentInput, DexFee,
            FeeApproxStage, FoundSwapTxSpend, HistorySyncState, MakerSwapTakerCoin, MarketCoinOps, MmCoin, MmCoinEnum,
            NegotiateSwapContractAddrErr, PaymentInstructionArgs, PaymentInstructions, PaymentInstructionsErr,
            RawTransactionError, RawTransactionFut, RawTransactionRequest, RawTransactionResult, RefundError,
            RefundPaymentArgs, RefundResult, SearchForSwapTxSpendInput, SendMakerPaymentSpendPreimageInput,
            SendPaymentArgs, SignRawTransactionRequest, SignatureError, SignatureResult, SpendPaymentArgs, SwapOps,
            TakerSwapMakerCoin, TradeFee, TradePreimageFut, TradePreimageResult, TradePreimageValue, Transaction,
            TransactionEnum, TransactionErr, TransactionFut, TransactionResult, TxMarshalingErr,
            UnexpectedDerivationMethod, UtxoStandardCoin, ValidateAddressResult, ValidateFeeArgs,
            ValidateInstructionsErr, ValidateOtherPubKeyErr, ValidatePaymentError, ValidatePaymentFut,
            ValidatePaymentInput, ValidateWatcherSpendInput, VerificationError, VerificationResult,
            WaitForHTLCTxSpendArgs, WatcherOps, WatcherReward, WatcherRewardError, WatcherSearchForSwapTxSpendInput,
            WatcherValidatePaymentInput, WatcherValidateTakerFeeInput, WithdrawError, WithdrawFut, WithdrawRequest};
use async_trait::async_trait;
use bitcoin::bech32::ToBase32;
use bitcoin::hashes::Hash;
use bitcoin_hashes::sha256::Hash as Sha256;
use bitcrypto::ChecksumType;
use bitcrypto::{dhash256, ripemd160};
use common::custom_futures::repeatable::{Ready, Retry};
use common::executor::{AbortableSystem, AbortedError, Timer};
use common::log::{error, info, LogOnError, LogState};
use common::{async_blocking, get_local_duration_since_epoch, log, now_sec, Future01CompatExt, PagingOptionsEnum};
use db_common::sqlite::rusqlite::Error as SqlError;
use futures::{FutureExt, TryFutureExt};
use futures01::Future;
use keys::{hash::H256, CompactSignature, KeyPair, Private, Public};
use lightning::chain::keysinterface::{KeysInterface, KeysManager, Recipient};
use lightning::ln::channelmanager::{ChannelDetails, MIN_FINAL_CLTV_EXPIRY};
use lightning::ln::{PaymentHash, PaymentPreimage};
use lightning::routing::router::{DefaultRouter, PaymentParameters, RouteParameters, Router as RouterTrait};
use lightning::util::ser::{Readable, Writeable};
use lightning_background_processor::BackgroundProcessor;
use lightning_invoice::payment::Payer;
use lightning_invoice::{payment, CreationError, InvoiceBuilder, SignOrCreationError};
use lightning_invoice::{Invoice, InvoiceDescription};
use ln_conf::{LightningCoinConf, PlatformCoinConfirmationTargets};
use ln_db::{DBChannelDetails, HTLCStatus, LightningDB, PaymentInfo, PaymentType};
use ln_errors::{EnableLightningError, EnableLightningResult};
use ln_events::LightningEventHandler;
use ln_filesystem_persister::LightningFilesystemPersister;
use ln_p2p::PeerManager;
use ln_platform::Platform;
use ln_serialization::{ChannelDetailsForRPC, PublicKeyForRPC};
use ln_sql::SqliteLightningDB;
use ln_storage::{NetworkGraph, NodesAddressesMapShared, Scorer, TrustedNodesShared};
use ln_utils::{ChainMonitor, ChannelManager, Router};
use mm2_core::mm_ctx::MmArc;
use mm2_err_handle::prelude::*;
use mm2_net::ip_addr::myipaddr;
use mm2_number::{BigDecimal, MmNumber};
use parking_lot::Mutex as PaMutex;
use rpc::v1::types::{Bytes as BytesJson, H256 as H256Json};
use script::TransactionInputSigner;
use secp256k1v24::PublicKey;
use serde::Deserialize;
use serde_json::Value as Json;
use std::collections::{HashMap, HashSet};
use std::convert::TryInto;
use std::fmt;
use std::io::Cursor;
use std::net::SocketAddr;
use std::str::FromStr;
use std::sync::Arc;
use uuid::Uuid;

const WAIT_FOR_REFUND_INTERVAL: f64 = 60.;
pub const DEFAULT_INVOICE_EXPIRY: u32 = 3600;

pub type InvoicePayer<E> = payment::InvoicePayer<Arc<ChannelManager>, Router, Arc<LogState>, E>;

#[derive(Clone)]
pub struct LightningCoin {
    pub platform: Arc<Platform>,
    pub conf: LightningCoinConf,
    /// The lightning node background processor that takes care of tasks that need to happen periodically.
    pub background_processor: Arc<BackgroundProcessor>,
    /// The lightning node peer manager that takes care of connecting to peers, etc..
    pub peer_manager: Arc<PeerManager>,
    /// The lightning node channel manager which keeps track of the number of open channels and sends messages to the appropriate
    /// channel, also tracks HTLC preimages and forwards onion packets appropriately.
    pub channel_manager: Arc<ChannelManager>,
    /// The lightning node chain monitor that takes care of monitoring the chain for transactions of interest.
    pub chain_monitor: Arc<ChainMonitor>,
    /// The lightning node keys manager that takes care of signing invoices.
    pub keys_manager: Arc<KeysManager>,
    /// The lightning node invoice payer.
    pub invoice_payer: Arc<InvoicePayer<Arc<LightningEventHandler>>>,
    /// The lightning node persister that takes care of writing/reading data from storage.
    pub persister: Arc<LightningFilesystemPersister>,
    /// The lightning node db struct that takes care of reading/writing data from/to db.
    pub db: SqliteLightningDB,
    /// The mutex storing the addresses of the nodes that the lightning node has open channels with,
    /// these addresses are used for reconnecting.
    pub open_channels_nodes: NodesAddressesMapShared,
    /// The mutex storing the public keys of the nodes that our lightning node trusts to allow 0 confirmation
    /// inbound channels from.
    pub trusted_nodes: TrustedNodesShared,
    /// The lightning node router that takes care of finding routes for payments.
    // Todo: this should be removed once pay_invoice_with_max_total_cltv_expiry_delta similar functionality is implemented in rust-lightning
    pub router: Arc<Router>,
    /// The lightning node logger, this is required to be passed to some function so that logs from these functions are displayed in mm2 logs.
    pub logger: Arc<LogState>,
}

impl fmt::Debug for LightningCoin {
    fn fmt(&self, f: &mut fmt::Formatter<'_>) -> fmt::Result { write!(f, "LightningCoin {{ conf: {:?} }}", self.conf) }
}

#[derive(Deserialize)]
pub struct OpenChannelsFilter {
    pub channel_id: Option<H256Json>,
    pub counterparty_node_id: Option<PublicKeyForRPC>,
    pub funding_tx: Option<H256Json>,
    pub from_funding_value_sats: Option<u64>,
    pub to_funding_value_sats: Option<u64>,
    pub is_outbound: Option<bool>,
    pub from_balance_msat: Option<u64>,
    pub to_balance_msat: Option<u64>,
    pub from_outbound_capacity_msat: Option<u64>,
    pub to_outbound_capacity_msat: Option<u64>,
    pub from_inbound_capacity_msat: Option<u64>,
    pub to_inbound_capacity_msat: Option<u64>,
    pub is_ready: Option<bool>,
    pub is_usable: Option<bool>,
    pub is_public: Option<bool>,
}

pub(crate) struct GetOpenChannelsResult {
    pub channels: Vec<ChannelDetailsForRPC>,
    pub skipped: usize,
    pub total: usize,
}

impl Transaction for PaymentHash {
    fn tx_hex(&self) -> Vec<u8> { self.0.to_vec() }

    fn tx_hash(&self) -> BytesJson { self.0.to_vec().into() }
}

impl LightningCoin {
    pub fn platform_coin(&self) -> &UtxoStandardCoin { &self.platform.coin }

    #[inline]
    fn avg_blocktime(&self) -> u64 { self.platform.avg_blocktime }

    #[inline]
    fn my_node_id(&self) -> String { self.channel_manager.get_our_node_id().to_string() }

    pub(crate) async fn list_channels(&self) -> Vec<ChannelDetails> {
        let channel_manager = self.channel_manager.clone();
        async_blocking(move || channel_manager.list_channels()).await
    }

    async fn get_balance_msat(&self) -> (u64, u64) {
        self.list_channels()
            .await
            .iter()
            .fold((0, 0), |(spendable, unspendable), chan| {
                if chan.is_usable {
                    (
                        spendable + chan.outbound_capacity_msat,
                        unspendable + chan.balance_msat - chan.outbound_capacity_msat,
                    )
                } else {
                    (spendable, unspendable + chan.balance_msat)
                }
            })
    }

    pub(crate) async fn get_channel_by_uuid(&self, uuid: Uuid) -> Option<ChannelDetails> {
        self.list_channels()
            .await
            .into_iter()
            .find(|chan| chan.user_channel_id == uuid.as_u128())
    }

    pub(crate) async fn pay_invoice(
        &self,
        invoice: Invoice,
        max_total_cltv_expiry_delta: Option<u32>,
    ) -> Result<PaymentInfo, MmError<PaymentError>> {
        let payment_hash = PaymentHash((invoice.payment_hash()).into_inner());
        // check if the invoice was already paid
        if let Some(info) = self.db.get_payment_from_db(payment_hash).await? {
            // If payment is still pending pay_invoice_with_max_total_cltv_expiry_delta/pay_invoice will return an error later
            if info.status == HTLCStatus::Succeeded {
                return MmError::err(PaymentError::Invoice(format!(
                    "Invoice with payment hash {} is already paid!",
                    hex::encode(payment_hash.0)
                )));
            }
        }
        let payment_type = PaymentType::OutboundPayment {
            destination: *invoice.payee_pub_key().unwrap_or(&invoice.recover_payee_pub_key()),
        };
        let description = match invoice.description() {
            InvoiceDescription::Direct(d) => d.to_string(),
            InvoiceDescription::Hash(h) => hex::encode(h.0.into_inner()),
        };
        let amt_msat = invoice.amount_milli_satoshis().map(|a| a as i64);

        let selfi = self.clone();
        match max_total_cltv_expiry_delta {
            Some(total_cltv) => {
                async_blocking(move || {
                    pay_invoice_with_max_total_cltv_expiry_delta(
                        selfi.channel_manager,
                        selfi.router,
                        &invoice,
                        total_cltv,
                    )
                })
                .await?
            },
            None => async_blocking(move || selfi.invoice_payer.pay_invoice(&invoice)).await?,
        };

        let payment_info = PaymentInfo::new(payment_hash, payment_type, description, amt_msat);
        // So this only updates the payment in db if the user is retrying to pay an invoice payment that has failed
        self.db.add_or_update_payment_in_db(&payment_info).await?;
        Ok(payment_info)
    }

    pub(crate) async fn keysend(
        &self,
        destination: PublicKey,
        amount_msat: u64,
        final_cltv_expiry_delta: u32,
    ) -> Result<PaymentInfo, MmError<PaymentError>> {
        if final_cltv_expiry_delta < MIN_FINAL_CLTV_EXPIRY {
            return MmError::err(PaymentError::CLTVExpiry(final_cltv_expiry_delta, MIN_FINAL_CLTV_EXPIRY));
        }
        let payment_preimage = PaymentPreimage(self.keys_manager.get_secure_random_bytes());

        let selfi = self.clone();
        async_blocking(move || {
            selfi
                .invoice_payer
                .pay_pubkey(destination, payment_preimage, amount_msat, final_cltv_expiry_delta)
                .map_to_mm(|e| PaymentError::Keysend(format!("{:?}", e)))
        })
        .await?;

        let payment_hash = PaymentHash(Sha256::hash(&payment_preimage.0).into_inner());
        let payment_type = PaymentType::OutboundPayment { destination };
        let payment_info = PaymentInfo::new(payment_hash, payment_type, "".into(), Some(amount_msat as i64));
        self.db.add_payment_to_db(&payment_info).await?;

        Ok(payment_info)
    }

    pub(crate) async fn get_open_channels_by_filter(
        &self,
        filter: Option<OpenChannelsFilter>,
        paging: PagingOptionsEnum<Uuid>,
        limit: usize,
    ) -> GetOpenChannelsResult {
        fn apply_open_channel_filter(channel_details: &ChannelDetailsForRPC, filter: &OpenChannelsFilter) -> bool {
            // Checking if channel_id is some and not equal
            if filter.channel_id.is_some() && Some(&channel_details.channel_id) != filter.channel_id.as_ref() {
                return false;
            }

            // Checking if counterparty_node_id is some and not equal
            if filter.counterparty_node_id.is_some()
                && Some(&channel_details.counterparty_node_id) != filter.counterparty_node_id.as_ref()
            {
                return false;
            }

            // Checking if funding_tx is some and not equal
            if filter.funding_tx.is_some() && channel_details.funding_tx != filter.funding_tx {
                return false;
            }

            // Checking if from_funding_value_sats is some and more than funding_tx_value_sats
            if filter.from_funding_value_sats.is_some()
                && Some(&channel_details.funding_tx_value_sats) < filter.from_funding_value_sats.as_ref()
            {
                return false;
            }

            // Checking if to_funding_value_sats is some and less than funding_tx_value_sats
            if filter.to_funding_value_sats.is_some()
                && Some(&channel_details.funding_tx_value_sats) > filter.to_funding_value_sats.as_ref()
            {
                return false;
            }

            // Checking if is_outbound is some and not equal
            if filter.is_outbound.is_some() && Some(&channel_details.is_outbound) != filter.is_outbound.as_ref() {
                return false;
            }

            // Checking if from_balance_msat is some and more than balance_msat
            if filter.from_balance_msat.is_some()
                && Some(&channel_details.balance_msat) < filter.from_balance_msat.as_ref()
            {
                return false;
            }

            // Checking if to_balance_msat is some and less than balance_msat
            if filter.to_balance_msat.is_some() && Some(&channel_details.balance_msat) > filter.to_balance_msat.as_ref()
            {
                return false;
            }

            // Checking if from_outbound_capacity_msat is some and more than outbound_capacity_msat
            if filter.from_outbound_capacity_msat.is_some()
                && Some(&channel_details.outbound_capacity_msat) < filter.from_outbound_capacity_msat.as_ref()
            {
                return false;
            }

            // Checking if to_outbound_capacity_msat is some and less than outbound_capacity_msat
            if filter.to_outbound_capacity_msat.is_some()
                && Some(&channel_details.outbound_capacity_msat) > filter.to_outbound_capacity_msat.as_ref()
            {
                return false;
            }

            // Checking if from_inbound_capacity_msat is some and more than outbound_capacity_msat
            if filter.from_inbound_capacity_msat.is_some()
                && Some(&channel_details.inbound_capacity_msat) < filter.from_inbound_capacity_msat.as_ref()
            {
                return false;
            }

            // Checking if to_inbound_capacity_msat is some and less than inbound_capacity_msat
            if filter.to_inbound_capacity_msat.is_some()
                && Some(&channel_details.inbound_capacity_msat) > filter.to_inbound_capacity_msat.as_ref()
            {
                return false;
            }

            // Checking if is_ready is some and not equal
            if filter.is_ready.is_some() && Some(&channel_details.is_ready) != filter.is_ready.as_ref() {
                return false;
            }

            // Checking if is_usable is some and not equal
            if filter.is_usable.is_some() && Some(&channel_details.is_usable) != filter.is_usable.as_ref() {
                return false;
            }

            // Checking if is_public is some and not equal
            if filter.is_public.is_some() && Some(&channel_details.is_public) != filter.is_public.as_ref() {
                return false;
            }

            // All checks pass
            true
        }

        let mut total_open_channels = self.list_channels().await;
        total_open_channels.sort_by(|a, b| {
            b.short_channel_id
                .unwrap_or(u64::MAX)
                .cmp(&a.short_channel_id.unwrap_or(u64::MAX))
        });
        drop_mutability!(total_open_channels);
        let total_open_channels: Vec<ChannelDetailsForRPC> = total_open_channels.into_iter().map(From::from).collect();

        let open_channels_filtered = if let Some(ref f) = filter {
            total_open_channels
                .into_iter()
                .filter(|chan| apply_open_channel_filter(chan, f))
                .collect()
        } else {
            total_open_channels
        };

        let offset = match paging {
            PagingOptionsEnum::PageNumber(page) => (page.get() - 1) * limit,
            PagingOptionsEnum::FromId(uuid) => open_channels_filtered
                .iter()
                .position(|x| x.uuid == uuid)
                .map(|pos| pos + 1)
                .unwrap_or_default(),
        };

        let total = open_channels_filtered.len();

        let channels = if offset + limit <= total {
            open_channels_filtered[offset..offset + limit].to_vec()
        } else {
            open_channels_filtered[offset..].to_vec()
        };

        GetOpenChannelsResult {
            channels,
            skipped: offset,
            total,
        }
    }

    // Todo: this can be removed after next rust-lightning release when min_final_cltv_expiry can be specified in
    // Todo: create_invoice_from_channelmanager_and_duration_since_epoch_with_payment_hash https://github.com/lightningdevkit/rust-lightning/pull/1878
    // Todo: The above PR will also validate min_final_cltv_expiry.
    async fn create_invoice_for_hash(
        &self,
        payment_hash: PaymentHash,
        amt_msat: Option<u64>,
        description: String,
        min_final_cltv_expiry: u64,
        invoice_expiry_delta_secs: u32,
    ) -> Result<Invoice, MmError<SignOrCreationError<()>>> {
        let open_channels_nodes = self.open_channels_nodes.lock().clone();
        for (node_pubkey, node_addr) in open_channels_nodes {
            ln_p2p::connect_to_ln_node(node_pubkey, node_addr, self.peer_manager.clone())
                .await
                .error_log_with_msg(&format!(
                    "Channel with node: {} can't be used for invoice routing hints due to connection error.",
                    node_pubkey
                ));
        }

        // `create_inbound_payment` only returns an error if the amount is greater than the total bitcoin
        // supply.
        let payment_secret = self
            .channel_manager
            .create_inbound_payment_for_hash(payment_hash, amt_msat, invoice_expiry_delta_secs)
            .map_to_mm(|()| SignOrCreationError::CreationError(CreationError::InvalidAmount))?;
        let our_node_pubkey = self.channel_manager.get_our_node_id();
        // Todo: Check if it's better to use UTC instead of local time for invoice generations
        let duration = get_local_duration_since_epoch().expect("for the foreseeable future this shouldn't happen");

        let mut invoice = InvoiceBuilder::new(self.platform.network.clone().into())
            .description(description)
            .duration_since_epoch(duration)
            .payee_pub_key(our_node_pubkey)
            .payment_hash(Hash::from_inner(payment_hash.0))
            .payment_secret(payment_secret)
            .basic_mpp()
            .min_final_cltv_expiry(min_final_cltv_expiry)
            .expiry_time(core::time::Duration::from_secs(invoice_expiry_delta_secs.into()));
        if let Some(amt) = amt_msat {
            invoice = invoice.amount_milli_satoshis(amt);
        }

        let route_hints = filter_channels(self.channel_manager.list_usable_channels(), amt_msat);
        for hint in route_hints {
            invoice = invoice.private_route(hint);
        }

        let raw_invoice = match invoice.build_raw() {
            Ok(inv) => inv,
            Err(e) => return MmError::err(SignOrCreationError::CreationError(e)),
        };
        let hrp_str = raw_invoice.hrp.to_string();
        let hrp_bytes = hrp_str.as_bytes();
        let data_without_signature = raw_invoice.data.to_base32();
        let signed_raw_invoice = raw_invoice.sign(|_| {
            self.keys_manager
                .sign_invoice(hrp_bytes, &data_without_signature, Recipient::Node)
        });
        match signed_raw_invoice {
            Ok(inv) => Ok(Invoice::from_signed(inv).map_err(|_| SignOrCreationError::SignError(()))?),
            Err(e) => MmError::err(SignOrCreationError::SignError(e)),
        }
    }

    fn estimate_blocks_from_duration(&self, duration: u64) -> u64 { duration / self.avg_blocktime() }

    async fn swap_payment_instructions(
        &self,
        secret_hash: &[u8],
        amount: BigDecimal,
        expires_in: u64,
        min_final_cltv_expiry: u64,
    ) -> Result<Vec<u8>, MmError<PaymentInstructionsErr>> {
        // lightning decimals should be 11 in config since the smallest divisible unit in lightning coin is msat
        let amt_msat = sat_from_big_decimal(&amount, self.decimals())?;
        let payment_hash =
            payment_hash_from_slice(secret_hash).map_to_mm(|e| PaymentInstructionsErr::InternalError(e.to_string()))?;
        // note: No description is provided in the invoice to reduce the payload
        let invoice = self
            .create_invoice_for_hash(
                payment_hash,
                Some(amt_msat),
                "".into(),
                min_final_cltv_expiry,
                expires_in.try_into().expect("expires_in shouldn't exceed u32::MAX"),
            )
            .await
            .map_err(|e| PaymentInstructionsErr::LightningInvoiceErr(e.to_string()))?;
        Ok(invoice.to_string().into_bytes())
    }

    fn validate_swap_instructions(
        &self,
        instructions: &[u8],
        secret_hash: &[u8],
        amount: BigDecimal,
        min_final_cltv_expiry: u64,
    ) -> Result<PaymentInstructions, MmError<ValidateInstructionsErr>> {
        let invoice = Invoice::from_str(&String::from_utf8_lossy(instructions))?;
        if invoice.payment_hash().as_inner() != secret_hash
            && ripemd160(invoice.payment_hash().as_inner()).as_slice() != secret_hash
        {
            return MmError::err(ValidateInstructionsErr::ValidateLightningInvoiceErr(
                "Invalid invoice payment hash!".into(),
            ));
        }

        let invoice_amount = invoice
            .amount_milli_satoshis()
            .or_mm_err(|| ValidateInstructionsErr::ValidateLightningInvoiceErr("No invoice amount!".into()))?;
        if big_decimal_from_sat(invoice_amount as i64, self.decimals()) != amount {
            return MmError::err(ValidateInstructionsErr::ValidateLightningInvoiceErr(
                "Invalid invoice amount!".into(),
            ));
        }

        if invoice.min_final_cltv_expiry() != min_final_cltv_expiry {
            return MmError::err(ValidateInstructionsErr::ValidateLightningInvoiceErr(
                "Invalid invoice min_final_cltv_expiry!".into(),
            ));
        }

        Ok(PaymentInstructions::Lightning(invoice))
    }

    async fn spend_swap_payment(&self, spend_payment_args: SpendPaymentArgs<'_>) -> TransactionResult {
        let payment_hash = try_tx_s!(payment_hash_from_slice(spend_payment_args.other_payment_tx));

        let mut preimage = [b' '; 32];
        preimage.copy_from_slice(spend_payment_args.secret);
        drop_mutability!(preimage);

        let payment_preimage = PaymentPreimage(preimage);
        self.channel_manager.claim_funds(payment_preimage);
        self.db
            .update_payment_preimage_in_db(payment_hash, payment_preimage)
            .await
            .error_log_with_msg(&format!(
                "Unable to update payment {} information in DB with preimage: {}!",
                hex::encode(payment_hash.0),
                hex::encode(preimage)
            ));
        Ok(TransactionEnum::LightningPayment(payment_hash))
    }

    fn validate_swap_payment(&self, input: ValidatePaymentInput) -> ValidatePaymentFut<()> {
        let payment_hash = try_f!(payment_hash_from_slice(&input.payment_tx)
            .map_to_mm(|e| ValidatePaymentError::TxDeserializationError(e.to_string())));
        let payment_hex = hex::encode(payment_hash.0);

        let amt_msat = try_f!(sat_from_big_decimal(&input.amount, self.decimals()));

        let coin = self.clone();
        let fut = async move {
            match coin.db.get_payment_from_db(payment_hash).await {
                Ok(Some(payment)) => {
                    let amount_claimable = payment.amt_msat;
                    // Note: locktime doesn't need to be validated since min_final_cltv_expiry should be validated in rust-lightning after fixing the below issue
                    // https://github.com/lightningdevkit/rust-lightning/issues/1850
                    // Also, PaymentClaimable won't be fired if amount_claimable < the amount requested in the invoice, this check is probably not needed.
                    // But keeping it just in case any changes happen in rust-lightning
                    if amount_claimable != Some(amt_msat as i64) {
                        return MmError::err(ValidatePaymentError::WrongPaymentTx(format!(
                            "Provided payment {} amount {:?} doesn't match required amount {}",
                            payment_hex, amount_claimable, amt_msat
                        )));
                    }
                    Ok(())
                },
                Ok(None) => MmError::err(ValidatePaymentError::UnexpectedPaymentState(format!(
                    "Payment {} is not in the database when it should be!",
                    payment_hex
                ))),
                Err(e) => MmError::err(ValidatePaymentError::InternalError(format!(
                    "Unable to retrieve payment {} from the database error: {}",
                    payment_hex, e
                ))),
            }
        };
        Box::new(fut.boxed().compat())
    }

    async fn on_swap_refund(&self, payment: &[u8]) -> RefundResult<()> {
        let payment_hash = payment_hash_from_slice(payment).map_err(|e| RefundError::DecodeErr(e.to_string()))?;
        // Free the htlc to allow for this inbound liquidity to be used for other inbound payments
        self.channel_manager.fail_htlc_backwards(&payment_hash);
        self.db
            .update_payment_status_in_db(payment_hash, &HTLCStatus::Failed)
            .await
            .map_to_mm(|e| RefundError::DbError(e.to_string()))
    }
}

#[async_trait]
impl SwapOps for LightningCoin {
    // Todo: This uses dummy data for now for the sake of swap P.O.C., this should be implemented probably after agreeing on how fees will work for lightning
<<<<<<< HEAD
    fn send_taker_fee(&self, _dex_fee: DexFee, _uuid: &[u8]) -> TransactionFut {
=======
    fn send_taker_fee(&self, _fee_addr: &[u8], _dex_fee: DexFee, _uuid: &[u8], _expire_at: u64) -> TransactionFut {
>>>>>>> 52326c4b
        let fut = async move { Ok(TransactionEnum::LightningPayment(PaymentHash([1; 32]))) };
        Box::new(fut.boxed().compat())
    }

    fn send_maker_payment(&self, maker_payment_args: SendPaymentArgs<'_>) -> TransactionFut {
        let invoice = match maker_payment_args.payment_instructions.clone() {
            Some(PaymentInstructions::Lightning(invoice)) => invoice,
            _ => try_tx_fus!(ERR!("Invalid instructions, ligntning invoice is expected")),
        };

        let coin = self.clone();
        let fut = async move {
            // No need for max_total_cltv_expiry_delta for lightning maker payment since the maker is the side that reveals the secret/preimage
            let payment = try_tx_s!(coin.pay_invoice(invoice, None).await);
            Ok(payment.payment_hash.into())
        };
        Box::new(fut.boxed().compat())
    }

    fn send_taker_payment(&self, taker_payment_args: SendPaymentArgs<'_>) -> TransactionFut {
        let invoice = match taker_payment_args.payment_instructions.clone() {
            Some(PaymentInstructions::Lightning(invoice)) => invoice,
            _ => try_tx_fus!(ERR!("Invalid instructions, ligntning invoice is expected")),
        };

        let max_total_cltv_expiry_delta = self
            .estimate_blocks_from_duration(taker_payment_args.time_lock_duration)
            .try_into()
            .expect("max_total_cltv_expiry_delta shouldn't exceed u32::MAX");
        let coin = self.clone();
        let fut = async move {
            // Todo: The path/s used is already logged when PaymentPathSuccessful/PaymentPathFailed events are fired, it might be better to save it to the DB and retrieve it with the payment info.
            let payment = try_tx_s!(coin.pay_invoice(invoice, Some(max_total_cltv_expiry_delta)).await);
            Ok(payment.payment_hash.into())
        };
        Box::new(fut.boxed().compat())
    }

    #[inline]
    async fn send_maker_spends_taker_payment(
        &self,
        maker_spends_payment_args: SpendPaymentArgs<'_>,
    ) -> TransactionResult {
        self.spend_swap_payment(maker_spends_payment_args).await
    }

    #[inline]
    async fn send_taker_spends_maker_payment(
        &self,
        taker_spends_payment_args: SpendPaymentArgs<'_>,
    ) -> TransactionResult {
        self.spend_swap_payment(taker_spends_payment_args).await
    }

    async fn send_taker_refunds_payment(
        &self,
        _taker_refunds_payment_args: RefundPaymentArgs<'_>,
    ) -> TransactionResult {
        Err(TransactionErr::Plain(
            "Doesn't need transaction broadcast to refund lightning HTLC".into(),
        ))
    }

    async fn send_maker_refunds_payment(
        &self,
        _maker_refunds_payment_args: RefundPaymentArgs<'_>,
    ) -> TransactionResult {
        Err(TransactionErr::Plain(
            "Doesn't need transaction broadcast to refund lightning HTLC".into(),
        ))
    }

    // Todo: This validates the dummy fee for now for the sake of swap P.O.C., this should be implemented probably after agreeing on how fees will work for lightning
    fn validate_fee(&self, _validate_fee_args: ValidateFeeArgs<'_>) -> ValidatePaymentFut<()> {
        Box::new(futures01::future::ok(()))
    }

    #[inline]
    async fn validate_maker_payment(&self, input: ValidatePaymentInput) -> ValidatePaymentResult<()> {
        self.validate_swap_payment(input).compat().await
    }

    #[inline]
    async fn validate_taker_payment(&self, input: ValidatePaymentInput) -> ValidatePaymentResult<()> {
        self.validate_swap_payment(input).compat().await
    }

    fn check_if_my_payment_sent(
        &self,
        if_my_payment_sent_args: CheckIfMyPaymentSentArgs<'_>,
    ) -> Box<dyn Future<Item = Option<TransactionEnum>, Error = String> + Send> {
        let invoice = match if_my_payment_sent_args.payment_instructions.clone() {
            Some(PaymentInstructions::Lightning(invoice)) => invoice,
            _ => try_f!(ERR!("Invalid instructions, ligntning invoice is expected")),
        };

        let payment_hash = PaymentHash((invoice.payment_hash()).into_inner());
        let payment_hex = hex::encode(payment_hash.0);
        let coin = self.clone();
        let fut = async move {
            match coin.db.get_payment_from_db(payment_hash).await {
                Ok(maybe_payment) => Ok(maybe_payment.map(|p| p.payment_hash.into())),
                Err(e) => ERR!(
                    "Unable to check if payment {} is in db or not error: {}",
                    payment_hex,
                    e
                ),
            }
        };
        Box::new(fut.boxed().compat())
    }

    // Todo: need to also check on-chain spending
    async fn search_for_swap_tx_spend_my(
        &self,
        input: SearchForSwapTxSpendInput<'_>,
    ) -> Result<Option<FoundSwapTxSpend>, String> {
        let payment_hash = payment_hash_from_slice(input.tx).map_err(|e| e.to_string())?;
        let payment_hex = hex::encode(payment_hash.0);
        match self.db.get_payment_from_db(payment_hash).await {
            Ok(Some(payment)) => {
                if !payment.is_outbound() {
                    return ERR!("Payment {} should be an outbound payment!", payment_hex);
                }
                match payment.status {
                    HTLCStatus::Pending => Ok(None),
                    HTLCStatus::Succeeded => Ok(Some(FoundSwapTxSpend::Spent(TransactionEnum::LightningPayment(
                        payment_hash,
                    )))),
                    HTLCStatus::Claimable => {
                        ERR!(
                            "Payment {} has an invalid status of {} in the db",
                            payment_hex,
                            payment.status
                        )
                    },
                    HTLCStatus::Failed => Ok(Some(FoundSwapTxSpend::Refunded(TransactionEnum::LightningPayment(
                        payment_hash,
                    )))),
                }
            },
            Ok(None) => ERR!("Payment {} is not in the database when it should be!", payment_hex),
            Err(e) => ERR!(
                "Unable to retrieve payment {} from the database error: {}",
                payment_hex,
                e
            ),
        }
    }

    // Todo: need to also check on-chain spending
    async fn search_for_swap_tx_spend_other(
        &self,
        input: SearchForSwapTxSpendInput<'_>,
    ) -> Result<Option<FoundSwapTxSpend>, String> {
        let payment_hash = payment_hash_from_slice(input.tx).map_err(|e| e.to_string())?;
        let payment_hex = hex::encode(payment_hash.0);
        match self.db.get_payment_from_db(payment_hash).await {
            Ok(Some(payment)) => {
                if payment.is_outbound() {
                    return ERR!("Payment {} should be an inbound payment!", payment_hex);
                }
                match payment.status {
                    HTLCStatus::Pending | HTLCStatus::Claimable => Ok(None),
                    HTLCStatus::Succeeded => Ok(Some(FoundSwapTxSpend::Spent(TransactionEnum::LightningPayment(
                        payment_hash,
                    )))),
                    HTLCStatus::Failed => Ok(Some(FoundSwapTxSpend::Refunded(TransactionEnum::LightningPayment(
                        payment_hash,
                    )))),
                }
            },
            Ok(None) => ERR!("Payment {} is not in the database when it should be!", payment_hex),
            Err(e) => ERR!(
                "Unable to retrieve payment {} from the database error: {}",
                payment_hex,
                e
            ),
        }
    }

    fn check_tx_signed_by_pub(&self, _tx: &[u8], _expected_pub: &[u8]) -> Result<bool, MmError<ValidatePaymentError>> {
        unimplemented!();
    }

    async fn extract_secret(
        &self,
        _secret_hash: &[u8],
        spend_tx: &[u8],
        _watcher_reward: bool,
    ) -> Result<Vec<u8>, String> {
        let payment_hash = payment_hash_from_slice(spend_tx).map_err(|e| e.to_string())?;
        let payment_hex = hex::encode(payment_hash.0);

        match self.db.get_payment_from_db(payment_hash).await {
            Ok(Some(payment)) => match payment.preimage {
                Some(preimage) => Ok(preimage.0.to_vec()),
                None => ERR!("Preimage for payment {} should be found on the database", payment_hex),
            },
            Ok(None) => ERR!("Payment {} is not in the database when it should be!", payment_hex),
            Err(e) => ERR!(
                "Unable to retrieve payment {} from the database error: {}",
                payment_hex,
                e
            ),
        }
    }

    fn is_auto_refundable(&self) -> bool { true }

    async fn wait_for_htlc_refund(&self, tx: &[u8], locktime: u64) -> RefundResult<()> {
        let payment_hash = payment_hash_from_slice(tx).map_err(|e| RefundError::DecodeErr(e.to_string()))?;
        let payment_hex = hex::encode(payment_hash.0);
        repeatable!(async {
            match self.db.get_payment_from_db(payment_hash).await {
                Ok(Some(payment)) => match payment.status {
                    HTLCStatus::Failed => Ready(Ok(())),
                    HTLCStatus::Pending => Retry(()),
                    _ => Ready(MmError::err(RefundError::Internal(ERRL!(
                        "Payment {} has an invalid status of {} in the db",
                        payment_hex,
                        payment.status
                    )))),
                },
                Ok(None) => Ready(MmError::err(RefundError::Internal(ERRL!(
                    "Payment {} is not in the database when it should be!",
                    payment_hex
                )))),
                Err(e) => Ready(MmError::err(RefundError::DbError(ERRL!(
                    "Error getting payment {} from db: {}",
                    payment_hex,
                    e
                )))),
            }
        })
        .repeat_every_secs(WAIT_FOR_REFUND_INTERVAL)
        .until_s(locktime)
        .await
        .map_err(|e| RefundError::Timeout(format!("{:?}", e)))?
    }

    fn negotiate_swap_contract_addr(
        &self,
        _other_side_address: Option<&[u8]>,
    ) -> Result<Option<BytesJson>, MmError<NegotiateSwapContractAddrErr>> {
        Ok(None)
    }

    // Todo: This can be changed if private swaps were to be implemented for lightning
    fn derive_htlc_key_pair(&self, swap_unique_data: &[u8]) -> KeyPair {
        utxo_common::derive_htlc_key_pair(self.platform.coin.as_ref(), swap_unique_data)
    }

    #[inline]
    fn derive_htlc_pubkey(&self, _swap_unique_data: &[u8]) -> Vec<u8> {
        self.channel_manager.get_our_node_id().serialize().to_vec()
    }

    #[inline]
    fn validate_other_pubkey(&self, raw_pubkey: &[u8]) -> MmResult<(), ValidateOtherPubKeyErr> {
        utxo_common::validate_other_pubkey(raw_pubkey)
    }

    async fn maker_payment_instructions(
        &self,
        args: PaymentInstructionArgs<'_>,
    ) -> Result<Option<Vec<u8>>, MmError<PaymentInstructionsErr>> {
        let min_final_cltv_expiry = self.estimate_blocks_from_duration(args.maker_lock_duration);
        self.swap_payment_instructions(args.secret_hash, args.amount, args.expires_in, min_final_cltv_expiry)
            .await
            .map(Some)
    }

    #[inline]
    async fn taker_payment_instructions(
        &self,
        args: PaymentInstructionArgs<'_>,
    ) -> Result<Option<Vec<u8>>, MmError<PaymentInstructionsErr>> {
        self.swap_payment_instructions(
            args.secret_hash,
            args.amount,
            args.expires_in,
            MIN_FINAL_CLTV_EXPIRY as u64,
        )
        .await
        .map(Some)
    }

    fn validate_maker_payment_instructions(
        &self,
        instructions: &[u8],
        args: PaymentInstructionArgs,
    ) -> Result<PaymentInstructions, MmError<ValidateInstructionsErr>> {
        let min_final_cltv_expiry = self.estimate_blocks_from_duration(args.maker_lock_duration);
        self.validate_swap_instructions(instructions, args.secret_hash, args.amount, min_final_cltv_expiry)
    }

    #[inline]
    fn validate_taker_payment_instructions(
        &self,
        instructions: &[u8],
        args: PaymentInstructionArgs,
    ) -> Result<PaymentInstructions, MmError<ValidateInstructionsErr>> {
        self.validate_swap_instructions(
            instructions,
            args.secret_hash,
            args.amount,
            MIN_FINAL_CLTV_EXPIRY as u64,
        )
    }

    fn maker_locktime_multiplier(&self) -> f64 { 1.5 }
}

#[async_trait]
impl TakerSwapMakerCoin for LightningCoin {
    async fn on_taker_payment_refund_start(&self, _maker_payment: &[u8]) -> RefundResult<()> { Ok(()) }

    async fn on_taker_payment_refund_success(&self, maker_payment: &[u8]) -> RefundResult<()> {
        self.on_swap_refund(maker_payment).await
    }
}

#[async_trait]
impl MakerSwapTakerCoin for LightningCoin {
    async fn on_maker_payment_refund_start(&self, taker_payment: &[u8]) -> RefundResult<()> {
        self.on_swap_refund(taker_payment).await
    }

    async fn on_maker_payment_refund_success(&self, _taker_payment: &[u8]) -> RefundResult<()> { Ok(()) }
}

#[derive(Debug, Display)]
pub enum PaymentHashFromSliceErr {
    #[display(fmt = "Invalid data length of {}", _0)]
    InvalidLength(usize),
}

fn payment_hash_from_slice(data: &[u8]) -> Result<PaymentHash, PaymentHashFromSliceErr> {
    let len = data.len();
    if len != 32 {
        return Err(PaymentHashFromSliceErr::InvalidLength(len));
    }
    let mut hash = [b' '; 32];
    hash.copy_from_slice(data);
    Ok(PaymentHash(hash))
}

#[async_trait]
impl WatcherOps for LightningCoin {
    fn create_maker_payment_spend_preimage(
        &self,
        _maker_payment_tx: &[u8],
        _time_lock: u64,
        _maker_pub: &[u8],
        _secret_hash: &[u8],
        _swap_unique_data: &[u8],
    ) -> TransactionFut {
        unimplemented!();
    }

    fn send_maker_payment_spend_preimage(&self, _input: SendMakerPaymentSpendPreimageInput) -> TransactionFut {
        unimplemented!();
    }

    fn create_taker_payment_refund_preimage(
        &self,
        _taker_payment_tx: &[u8],
        _time_lock: u64,
        _maker_pub: &[u8],
        _secret_hash: &[u8],
        _swap_contract_address: &Option<BytesJson>,
        _swap_unique_data: &[u8],
    ) -> TransactionFut {
        unimplemented!();
    }

    fn send_taker_payment_refund_preimage(&self, _watcher_refunds_payment_args: RefundPaymentArgs) -> TransactionFut {
        unimplemented!();
    }

    fn watcher_validate_taker_fee(&self, _input: WatcherValidateTakerFeeInput) -> ValidatePaymentFut<()> {
        unimplemented!();
    }

    fn watcher_validate_taker_payment(&self, _input: WatcherValidatePaymentInput) -> ValidatePaymentFut<()> {
        unimplemented!();
    }

    fn taker_validates_payment_spend_or_refund(&self, _input: ValidateWatcherSpendInput) -> ValidatePaymentFut<()> {
        unimplemented!()
    }

    async fn watcher_search_for_swap_tx_spend(
        &self,
        _input: WatcherSearchForSwapTxSpendInput<'_>,
    ) -> Result<Option<FoundSwapTxSpend>, String> {
        unimplemented!();
    }

    async fn get_taker_watcher_reward(
        &self,
        _other_coin: &MmCoinEnum,
        _coin_amount: Option<BigDecimal>,
        _other_coin_amount: Option<BigDecimal>,
        _reward_amount: Option<BigDecimal>,
        _wait_until: u64,
    ) -> Result<WatcherReward, MmError<WatcherRewardError>> {
        unimplemented!()
    }

    async fn get_maker_watcher_reward(
        &self,
        _other_coin: &MmCoinEnum,
        _reward_amount: Option<BigDecimal>,
        _wait_until: u64,
    ) -> Result<Option<WatcherReward>, MmError<WatcherRewardError>> {
        unimplemented!()
    }
}

#[async_trait]
impl MarketCoinOps for LightningCoin {
    fn ticker(&self) -> &str { &self.conf.ticker }

    fn my_address(&self) -> MmResult<String, MyAddressError> { Ok(self.my_node_id()) }

    async fn get_public_key(&self) -> Result<String, MmError<UnexpectedDerivationMethod>> { Ok(self.my_node_id()) }

    fn sign_message_hash(&self, message: &str) -> Option<[u8; 32]> {
        let mut _message_prefix = self.conf.sign_message_prefix.clone()?;
        let prefixed_message = format!("{}{}", _message_prefix, message);
        Some(dhash256(prefixed_message.as_bytes()).take())
    }

    fn sign_message(&self, message: &str) -> SignatureResult<String> {
        let message_hash = self.sign_message_hash(message).ok_or(SignatureError::PrefixNotFound)?;
        let secret_key = self
            .keys_manager
            .get_node_secret(Recipient::Node)
            .map_err(|_| SignatureError::InternalError("Error accessing node keys".to_string()))?;
        let private = Private {
            prefix: 239,
            secret: H256::from(*secret_key.as_ref()),
            compressed: true,
            checksum_type: ChecksumType::DSHA256,
        };
        let signature = private.sign_compact(&H256::from(message_hash))?;
        Ok(zbase32::encode_full_bytes(&signature))
    }

    fn verify_message(&self, signature: &str, message: &str, pubkey: &str) -> VerificationResult<bool> {
        let message_hash = self
            .sign_message_hash(message)
            .ok_or(VerificationError::PrefixNotFound)?;
        let signature = CompactSignature::from(
            zbase32::decode_full_bytes_str(signature)
                .map_err(|e| VerificationError::SignatureDecodingError(e.to_string()))?,
        );
        let recovered_pubkey = Public::recover_compact(&H256::from(message_hash), &signature)?;
        Ok(recovered_pubkey.to_string() == pubkey)
    }

    // Todo: max_inbound_in_flight_htlc_percent should be taken in consideration too for max allowed amount, this can be considered the spendable balance,
    // Todo: but it's better to refactor the CoinBalance struct to add more info. We can make it 100% in the config for now until this is implemented.
    fn my_balance(&self) -> BalanceFut<CoinBalance> {
        let coin = self.clone();
        let decimals = self.decimals();
        let fut = async move {
            let (spendable_msat, unspendable_msat) = coin.get_balance_msat().await;
            Ok(CoinBalance {
                spendable: big_decimal_from_sat_unsigned(spendable_msat, decimals),
                unspendable: big_decimal_from_sat_unsigned(unspendable_msat, decimals),
            })
        };
        Box::new(fut.boxed().compat())
    }

    fn base_coin_balance(&self) -> BalanceFut<BigDecimal> { Box::new(self.my_balance().map(|res| res.spendable)) }

    fn platform_ticker(&self) -> &str { self.platform_coin().ticker() }

    fn send_raw_tx(&self, _tx: &str) -> Box<dyn Future<Item = String, Error = String> + Send> {
        Box::new(futures01::future::err(
            MmError::new(
                "send_raw_tx is not supported for lightning, please use send_payment method instead.".to_string(),
            )
            .to_string(),
        ))
    }

    fn send_raw_tx_bytes(&self, _tx: &[u8]) -> Box<dyn Future<Item = String, Error = String> + Send> {
        Box::new(futures01::future::err(
            MmError::new(
                "send_raw_tx is not supported for lightning, please use send_payment method instead.".to_string(),
            )
            .to_string(),
        ))
    }

    #[inline(always)]
    async fn sign_raw_tx(&self, _args: &SignRawTransactionRequest) -> RawTransactionResult {
        MmError::err(RawTransactionError::NotImplemented {
            coin: self.ticker().to_string(),
        })
    }

    // Todo: Add waiting for confirmations logic for the case of if the channel is closed and the htlc can be claimed on-chain
    // Todo: The above is postponed and might not be needed after this issue is resolved https://github.com/lightningdevkit/rust-lightning/issues/2017
    fn wait_for_confirmations(&self, input: ConfirmPaymentInput) -> Box<dyn Future<Item = (), Error = String> + Send> {
        let payment_hash = try_f!(payment_hash_from_slice(&input.payment_tx).map_err(|e| e.to_string()));
        let payment_hex = hex::encode(payment_hash.0);

        let coin = self.clone();
        let fut = async move {
            loop {
                if now_sec() > input.wait_until {
                    return ERR!(
                        "Waited too long until {} for payment {} to be received",
                        input.wait_until,
                        payment_hex
                    );
                }

                match coin.db.get_payment_from_db(payment_hash).await {
                    Ok(Some(payment)) => {
                        match payment.payment_type {
                            PaymentType::OutboundPayment { .. } => match payment.status {
                                HTLCStatus::Pending | HTLCStatus::Succeeded => return Ok(()),
                                HTLCStatus::Claimable => {
                                    return ERR!(
                                        "Payment {} has an invalid status of {} in the db",
                                        payment_hex,
                                        payment.status
                                    )
                                },
                                // Todo: PaymentFailed event is fired after 5 retries, maybe timeout should be used instead.
                                // Todo: Still this doesn't prevent failure if there are no routes
                                // Todo: JIT channels/routing can be used to solve this issue https://github.com/lightningdevkit/rust-lightning/pull/1835 but it requires some trust.
                                HTLCStatus::Failed => return ERR!("Lightning swap payment {} failed", payment_hex),
                            },
                            PaymentType::InboundPayment => match payment.status {
                                HTLCStatus::Claimable | HTLCStatus::Succeeded => return Ok(()),
                                HTLCStatus::Pending => info!("Payment {} not received yet!", payment_hex),
                                HTLCStatus::Failed => return ERR!("Lightning swap payment {} failed", payment_hex),
                            },
                        }
                    },
                    Ok(None) => info!("Payment {} not received yet!", payment_hex),
                    Err(e) => return ERR!("Error getting payment {} from db: {}", payment_hex, e),
                }

                // note: When sleeping for only 1 second the test_send_payment_and_swaps unit test took 20 seconds to complete instead of 37 seconds when WAIT_CONFIRM_INTERVAL (15 seconds) is used
                // Todo: In next sprints, should add a mutex for lightning swap payments to avoid overloading the shared db connection with requests when the sleep time is reduced and multiple swaps are ran together
                // Todo: The aim is to make lightning swap payments as fast as possible. Running swap payments statuses should be loaded from db on restarts in this case.
                Timer::sleep(input.check_every as f64).await;
            }
        };
        Box::new(fut.boxed().compat())
    }

    fn wait_for_htlc_tx_spend(&self, args: WaitForHTLCTxSpendArgs<'_>) -> TransactionFut {
        let payment_hash = try_tx_fus!(payment_hash_from_slice(args.tx_bytes));
        let payment_hex = hex::encode(payment_hash.0);

        let coin = self.clone();
        let wait_until = args.wait_until;
        let fut = async move {
            loop {
                if now_sec() > wait_until {
                    return Err(TransactionErr::Plain(ERRL!(
                        "Waited too long until {} for payment {} to be spent",
                        wait_until,
                        payment_hex
                    )));
                }

                match coin.db.get_payment_from_db(payment_hash).await {
                    Ok(Some(payment)) => match payment.status {
                        HTLCStatus::Pending => (),
                        HTLCStatus::Claimable => {
                            return Err(TransactionErr::Plain(ERRL!(
                                "Payment {} has an invalid status of {} in the db",
                                payment_hex,
                                payment.status
                            )))
                        },
                        HTLCStatus::Succeeded => return Ok(TransactionEnum::LightningPayment(payment_hash)),
                        HTLCStatus::Failed => {
                            return Err(TransactionErr::Plain(ERRL!(
                                "Lightning swap payment {} failed",
                                payment_hex
                            )))
                        },
                    },
                    Ok(None) => return Err(TransactionErr::Plain(ERRL!("Payment {} not found in DB", payment_hex))),
                    Err(e) => {
                        return Err(TransactionErr::Plain(ERRL!(
                            "Error getting payment {} from db: {}",
                            payment_hex,
                            e
                        )))
                    },
                }

                // note: When sleeping for only 1 second the test_send_payment_and_swaps unit test took 20 seconds to complete instead of 37 seconds when sleeping for 10 seconds
                // Todo: In next sprints, should add a mutex for lightning swap payments to avoid overloading the shared db connection with requests when the sleep time is reduced and multiple swaps are ran together.
                // Todo: The aim is to make lightning swap payments as fast as possible, more sleep time can be allowed for maker payment since it waits for the secret to be revealed on another chain first.
                // Todo: Running swap payments statuses should be loaded from db on restarts in this case.
                Timer::sleep(10.).await;
            }
        };
        Box::new(fut.boxed().compat())
    }

    fn tx_enum_from_bytes(&self, bytes: &[u8]) -> Result<TransactionEnum, MmError<TxMarshalingErr>> {
        Ok(TransactionEnum::LightningPayment(
            payment_hash_from_slice(bytes).map_to_mm(|e| TxMarshalingErr::InvalidInput(e.to_string()))?,
        ))
    }

    fn current_block(&self) -> Box<dyn Future<Item = u64, Error = String> + Send> { Box::new(futures01::future::ok(0)) }

    fn display_priv_key(&self) -> Result<String, String> {
        Ok(self
            .keys_manager
            .get_node_secret(Recipient::Node)
            .map_err(|_| "Unsupported recipient".to_string())?
            .display_secret()
            .to_string())
    }

    // This will depend on the route/routes taken for the payment, since every channel's counterparty specifies the minimum amount they will allow to route.
    // Since route is not specified at this stage yet, we can use the maximum of these minimum amounts as the min_tx_amount allowed.
    // Default value: 1 msat if the counterparty is using LDK default value.
    fn min_tx_amount(&self) -> BigDecimal {
        let amount_in_msat = self
            .channel_manager
            .list_channels()
            .iter()
            .map(|c| c.counterparty.outbound_htlc_minimum_msat.unwrap_or(1))
            .max()
            .unwrap_or(1) as i64;
        big_decimal_from_sat(amount_in_msat, self.decimals())
    }

    // Todo: Equals to min_tx_amount for now (1 satoshi), should change this later
    // Todo: doesn't take routing fees into account too, There is no way to know the route to the other side of the swap when placing the order, need to find a workaround for this
    fn min_trading_vol(&self) -> MmNumber { self.min_tx_amount().into() }

    fn is_trezor(&self) -> bool { self.platform.coin.is_trezor() }
}

#[derive(Deserialize, Serialize)]
struct LightningProtocolInfo {
    node_id: PublicKeyForRPC,
    route_hints: Vec<Vec<u8>>,
}

#[async_trait]
impl MmCoin for LightningCoin {
    fn is_asset_chain(&self) -> bool { false }

    fn spawner(&self) -> CoinFutSpawner { CoinFutSpawner::new(&self.platform.abortable_system) }

    fn get_raw_transaction(&self, _req: RawTransactionRequest) -> RawTransactionFut {
        let fut = async move {
            MmError::err(RawTransactionError::InternalError(
                "get_raw_transaction method is not supported for lightning, please use get_payment_details method instead.".into(),
            ))
        };
        Box::new(fut.boxed().compat())
    }

    fn get_tx_hex_by_hash(&self, _tx_hash: Vec<u8>) -> RawTransactionFut {
        let fut = async move {
            MmError::err(RawTransactionError::InternalError(
                "get_tx_hex_by_hash method is not supported for lightning.".into(),
            ))
        };
        Box::new(fut.boxed().compat())
    }

    fn withdraw(&self, _req: WithdrawRequest) -> WithdrawFut {
        let fut = async move {
            MmError::err(WithdrawError::InternalError(
                "withdraw method is not supported for lightning, please use generate_invoice method instead.".into(),
            ))
        };
        Box::new(fut.boxed().compat())
    }

    fn decimals(&self) -> u8 { self.conf.decimals }

    fn convert_to_address(&self, _from: &str, _to_address_format: Json) -> Result<String, String> {
        Err(MmError::new("Address conversion is not available for LightningCoin".to_string()).to_string())
    }

    fn validate_address(&self, address: &str) -> ValidateAddressResult {
        match PublicKey::from_str(address) {
            Ok(_) => ValidateAddressResult {
                is_valid: true,
                reason: None,
            },
            Err(e) => ValidateAddressResult {
                is_valid: false,
                reason: Some(format!("Error {} on parsing node public key", e)),
            },
        }
    }

    // Todo: Implement this when implementing payments history for lightning
    fn process_history_loop(&self, _ctx: MmArc) -> Box<dyn Future<Item = (), Error = ()> + Send> { unimplemented!() }

    // Todo: Implement this when implementing payments history for lightning
    fn history_sync_status(&self) -> HistorySyncState { unimplemented!() }

    // Todo: Implement this when implementing swaps for lightning as it's is used only for swaps
    fn get_trade_fee(&self) -> Box<dyn Future<Item = TradeFee, Error = String> + Send> { unimplemented!() }

    // Todo: This uses dummy data for now for the sake of swap P.O.C., this should be implemented probably after agreeing on how fees will work for lightning
    async fn get_sender_trade_fee(
        &self,
        _value: TradePreimageValue,
        _stage: FeeApproxStage,
    ) -> TradePreimageResult<TradeFee> {
        Ok(TradeFee {
            coin: self.ticker().to_owned(),
            amount: Default::default(),
            paid_from_trading_vol: false,
        })
    }

    // Todo: This uses dummy data for now for the sake of swap P.O.C., this should be implemented probably after agreeing on how fees will work for lightning
    fn get_receiver_trade_fee(&self, _stage: FeeApproxStage) -> TradePreimageFut<TradeFee> {
        Box::new(futures01::future::ok(TradeFee {
            coin: self.ticker().to_owned(),
            amount: Default::default(),
            paid_from_trading_vol: false,
        }))
    }

    // Todo: This uses dummy data for now for the sake of swap P.O.C., this should be implemented probably after agreeing on how fees will work for lightning
    async fn get_fee_to_send_taker_fee(
        &self,
        _dex_fee_amount: DexFee,
        _stage: FeeApproxStage,
    ) -> TradePreimageResult<TradeFee> {
        Ok(TradeFee {
            coin: self.ticker().to_owned(),
            amount: Default::default(),
            paid_from_trading_vol: false,
        })
    }

    // Lightning payments are either pending, successful or failed. Once a payment succeeds there is no need to for confirmations
    // unlike onchain transactions.
    fn required_confirmations(&self) -> u64 { 0 }

    fn requires_notarization(&self) -> bool { false }

    fn set_required_confirmations(&self, _confirmations: u64) {}

    fn set_requires_notarization(&self, _requires_nota: bool) {}

    fn swap_contract_address(&self) -> Option<BytesJson> { None }

    fn fallback_swap_contract(&self) -> Option<BytesJson> { None }

    fn mature_confirmations(&self) -> Option<u32> { None }

    // Channels for users/non-routing nodes should be private, so routing hints are sent as part of the protocol info
    // alongside the receiver lightning node address/pubkey.
    // Note: This is required only for the side that's getting paid in lightning.
    // Todo: should take in consideration JIT routing and using LSPs in next PRs
    fn coin_protocol_info(&self, amount_to_receive: Option<MmNumber>) -> Vec<u8> {
        let amt_msat = match amount_to_receive.map(|a| sat_from_big_decimal(&a.into(), self.decimals())) {
            Some(Ok(amt)) => amt,
            Some(Err(e)) => {
                error!("{}", e);
                return Vec::new();
            },
            None => return Vec::new(),
        };
        let route_hints = filter_channels(self.channel_manager.list_usable_channels(), Some(amt_msat))
            .iter()
            .map(|h| h.encode())
            .collect();
        let node_id = PublicKeyForRPC(self.channel_manager.get_our_node_id());
        let protocol_info = LightningProtocolInfo { node_id, route_hints };
        rmp_serde::to_vec(&protocol_info).expect("Serialization should not fail")
    }

    // Todo: should take in consideration JIT routing and using LSPs in next PRs
    fn is_coin_protocol_supported(
        &self,
        info: &Option<Vec<u8>>,
        amount_to_send: Option<MmNumber>,
        locktime: u64,
        is_maker: bool,
    ) -> bool {
        macro_rules! log_err_and_return_false {
            ($e:expr) => {
                match $e {
                    Ok(res) => res,
                    Err(e) => {
                        error!("{}", e);
                        return false;
                    },
                }
            };
        }
        let final_value_msat = match amount_to_send.map(|amt| sat_from_big_decimal(&amt.into(), self.decimals())) {
            Some(amt_or_err) => log_err_and_return_false!(amt_or_err),
            None => return true,
        };
        let protocol_info = match info.as_ref().map(|t| rmp_serde::from_slice::<LightningProtocolInfo>(t)) {
            Some(info_or_err) => log_err_and_return_false!(info_or_err),
            None => return false,
        };
        let mut route_hints = Vec::new();
        for h in protocol_info.route_hints.iter() {
            let hint = log_err_and_return_false!(Readable::read(&mut Cursor::new(h)));
            route_hints.push(hint);
        }
        let mut payment_params =
            PaymentParameters::from_node_id(protocol_info.node_id.into()).with_route_hints(route_hints);
        let final_cltv_expiry_delta = if is_maker {
            self.estimate_blocks_from_duration(locktime)
                .try_into()
                .expect("final_cltv_expiry_delta shouldn't exceed u32::MAX")
        } else {
            payment_params.max_total_cltv_expiry_delta = self
                .estimate_blocks_from_duration(locktime)
                .try_into()
                .expect("max_total_cltv_expiry_delta shouldn't exceed u32::MAX");
            MIN_FINAL_CLTV_EXPIRY
        };
        drop_mutability!(payment_params);
        let route_params = RouteParameters {
            payment_params,
            final_value_msat,
            final_cltv_expiry_delta,
        };
        let payer = self.channel_manager.node_id();
        let first_hops = self.channel_manager.first_hops();
        let inflight_htlcs = self.channel_manager.compute_inflight_htlcs();
        self.router
            .find_route(
                &payer,
                &route_params,
                Some(&first_hops.iter().collect::<Vec<_>>()),
                inflight_htlcs,
            )
            .is_ok()
    }

    fn on_disabled(&self) -> Result<(), AbortedError> { AbortableSystem::abort_all(&self.platform.abortable_system) }

    fn on_token_deactivated(&self, _ticker: &str) {}
}<|MERGE_RESOLUTION|>--- conflicted
+++ resolved
@@ -610,11 +610,7 @@
 #[async_trait]
 impl SwapOps for LightningCoin {
     // Todo: This uses dummy data for now for the sake of swap P.O.C., this should be implemented probably after agreeing on how fees will work for lightning
-<<<<<<< HEAD
-    fn send_taker_fee(&self, _dex_fee: DexFee, _uuid: &[u8]) -> TransactionFut {
-=======
-    fn send_taker_fee(&self, _fee_addr: &[u8], _dex_fee: DexFee, _uuid: &[u8], _expire_at: u64) -> TransactionFut {
->>>>>>> 52326c4b
+    fn send_taker_fee(&self, _dex_fee: DexFee, _uuid: &[u8], _expire_at: u64) -> TransactionFut {
         let fut = async move { Ok(TransactionEnum::LightningPayment(PaymentHash([1; 32]))) };
         Box::new(fut.boxed().compat())
     }
