--- conflicted
+++ resolved
@@ -14,11 +14,6 @@
     #[serde(flatten, skip_serializing_if = "Option::is_none")]
     flatten_data: Option<T>,
     #[serde(skip_serializing_if = "Option::is_none")]
-<<<<<<< HEAD
-=======
-    method: Option<Method>,
-    #[serde(skip_serializing_if = "Option::is_none")]
->>>>>>> e6bc207f
     userpass: Option<String>,
 }
 
@@ -68,21 +63,13 @@
         self
     }
 
-<<<<<<< HEAD
     pub(super) fn build(&mut self) -> Result<Command<T>> {
         Ok(Command {
             userpass: self.userpass.take(),
-=======
-    pub(super) fn build(&mut self) -> Command<T> {
-        Command {
-            userpass: self.userpass.take(),
-            method: self.method.take(),
->>>>>>> e6bc207f
             flatten_data: self.flatten_data.take(),
         })
     }
 
-<<<<<<< HEAD
     pub(crate) fn build_v2(&mut self) -> Result<MmRpcRequest<V2Method, T>> {
         let mm2_rpc_request = MmRpcRequest {
             mmrpc: MmRpcVersion::V2,
@@ -103,16 +90,5 @@
         };
 
         Ok(mm2_rpc_request)
-=======
-impl<T: Serialize + Clone> std::fmt::Display for Command<T> {
-    fn fmt(&self, f: &mut std::fmt::Formatter<'_>) -> std::fmt::Result {
-        let mut cmd: Self = self.clone();
-        cmd.userpass = self.userpass.as_ref().map(|_| "***********".to_string());
-        writeln!(
-            f,
-            "{}",
-            serde_json::to_string(&cmd).unwrap_or_else(|_| "Unknown".to_string())
-        )
->>>>>>> e6bc207f
     }
 }