--- conflicted
+++ resolved
@@ -3,7 +3,8 @@
 
 use anyhow::{anyhow, Result};
 use chrono::{TimeZone, Utc};
-use common::io::{write_safe_io, writeln_safe_io, WriteSafeIO};
+use common::{write_safe::io::WriteSafeIO, write_safe_io, writeln_safe_io};
+use formatters::smart_fraction_fmt::SmartFractionFmt;
 use itertools::Itertools;
 use log::{error, info};
 use mm2_number::bigdecimal::ToPrimitive;
@@ -21,23 +22,19 @@
 use std::io::Write;
 use std::ops::DerefMut;
 use std::string::ToString;
-use uuid::Uuid;
-
 use term_table::row::Row;
 use term_table::table_cell::{Alignment, TableCell};
 use term_table::{Table as TermTable, TableStyle};
+use uuid::Uuid;
 
 use super::OrderbookConfig;
 use crate::adex_config::AdexConfig;
-use crate::adex_proc::response_handler::formatters::smart_fraction_fmt::SmartFractionFmt;
 use crate::error_anyhow;
-<<<<<<< HEAD
+
+pub(crate) use formatters::smart_fraction_fmt::SmartFractPrecision;
 
 const COMMON_INDENT: usize = 20;
 const NESTED_INDENT: usize = 26;
-=======
-use common::{write_safe::io::WriteSafeIO, write_safe_io, writeln_safe_io};
->>>>>>> 4fcfa40d
 
 pub(crate) trait ResponseHandler {
     fn print_response(&self, response: Json) -> Result<()>;
@@ -244,7 +241,6 @@
         Ok(())
     }
 
-<<<<<<< HEAD
     fn on_order_status(&self, response: &OrderStatusResponse) -> Result<()> {
         let mut binding = self.writer.borrow_mut();
         let mut writer: &mut dyn Write = binding.deref_mut();
@@ -260,92 +256,10 @@
             writeln_field!(writer, "Original tickers", "", 0);
             for (coin, ticker) in best_orders.original_tickers {
                 writeln_field!(writer, coin, ticker.iter().join(","), 8);
-=======
-mod orderbook {
-    use mm2_number::bigdecimal::ToPrimitive;
-    use mm2_rpc::data::legacy::AggregatedOrderbookEntry;
-    use std::cmp::Ordering;
-    use std::fmt::{Display, Formatter};
-
-    use super::super::{smart_fraction_fmt::{SmarFractPrecision, SmartFractionFmt},
-                       OrderbookConfig};
-
-    pub(super) fn cmp_bids(left: &&AggregatedOrderbookEntry, right: &&AggregatedOrderbookEntry) -> Ordering {
-        let cmp = left.entry.price.cmp(&right.entry.price).reverse();
-        if cmp.is_eq() {
-            return left
-                .entry
-                .base_max_volume
-                .base_max_volume
-                .cmp(&right.entry.base_max_volume.base_max_volume)
-                .reverse();
-        }
-        cmp
-    }
-
-    pub(super) fn cmp_asks(left: &&AggregatedOrderbookEntry, right: &&AggregatedOrderbookEntry) -> Ordering {
-        let cmp = left.entry.price.cmp(&right.entry.price).reverse();
-        if cmp.is_eq() {
-            return left
-                .entry
-                .base_max_volume
-                .base_max_volume
-                .cmp(&right.entry.base_max_volume.base_max_volume);
-        }
-        cmp
-    }
-
-    enum AskBidRowVal {
-        Value(String),
-        Delim,
-    }
-
-    pub(super) struct AskBidRow<'a> {
-        volume: AskBidRowVal,
-        price: AskBidRowVal,
-        uuid: AskBidRowVal,
-        min_volume: AskBidRowVal,
-        max_volume: AskBidRowVal,
-        age: AskBidRowVal,
-        public: AskBidRowVal,
-        address: AskBidRowVal,
-        is_mine: AskBidRowVal,
-        conf_settings: AskBidRowVal,
-        config: &'a OrderbookConfig,
-    }
-
-    impl<'a> AskBidRow<'a> {
-        #[allow(clippy::too_many_arguments)]
-        pub(crate) fn new(
-            volume: &str,
-            price: &str,
-            uuid: &str,
-            min_volume: &str,
-            max_volume: &str,
-            age: &str,
-            public: &str,
-            address: &str,
-            conf_settings: &str,
-            config: &'a OrderbookConfig,
-        ) -> Self {
-            Self {
-                is_mine: AskBidRowVal::Value(String::new()),
-                volume: AskBidRowVal::Value(volume.to_string()),
-                price: AskBidRowVal::Value(price.to_string()),
-                uuid: AskBidRowVal::Value(uuid.to_string()),
-                min_volume: AskBidRowVal::Value(min_volume.to_string()),
-                max_volume: AskBidRowVal::Value(max_volume.to_string()),
-                age: AskBidRowVal::Value(age.to_string()),
-                public: AskBidRowVal::Value(public.to_string()),
-                address: AskBidRowVal::Value(address.to_string()),
-                conf_settings: AskBidRowVal::Value(conf_settings.to_string()),
-                config,
->>>>>>> 4fcfa40d
             }
             return Ok(());
         }
 
-<<<<<<< HEAD
         let mut term_table = TermTable::with_rows(vec![Row::new(vec![
             TableCell::new(""),
             TableCell::new("Price"),
@@ -378,29 +292,14 @@
                     TableCell::new(
                         &order
                             .conf_settings
-                            .map_or_else(|| "none".to_string(), |value| format_confirmation_settings(&value)),
+                            .as_ref()
+                            .map_or_else(|| "none".to_string(), format_confirmation_settings),
                     ),
                 ]));
-=======
-        pub(super) fn new_delimiter(config: &'a OrderbookConfig) -> Self {
-            Self {
-                is_mine: AskBidRowVal::Delim,
-                volume: AskBidRowVal::Delim,
-                price: AskBidRowVal::Delim,
-                uuid: AskBidRowVal::Delim,
-                min_volume: AskBidRowVal::Delim,
-                max_volume: AskBidRowVal::Delim,
-                age: AskBidRowVal::Delim,
-                public: AskBidRowVal::Delim,
-                address: AskBidRowVal::Delim,
-                conf_settings: AskBidRowVal::Delim,
-                config,
->>>>>>> 4fcfa40d
             }
         }
         write_safe_io!(writer, "{}", term_table.render());
 
-<<<<<<< HEAD
         Ok(())
     }
 
@@ -665,7 +564,8 @@
             TableCell::new(
                 order
                     .conf_settings
-                    .map_or_else(|| "none".to_string(), |value| format_confirmation_settings(&value)),
+                    .as_ref()
+                    .map_or_else(|| "none".to_string(), format_confirmation_settings),
             ),
             TableCell::new(order.changes_history.as_ref().map_or_else(
                 || "none".to_string(),
@@ -787,54 +687,6 @@
                 for row in ResponseHandlerImpl::maker_order_for_my_orders_row(maker_order)? {
                     table.add_row(row);
                 }
-=======
-        pub(super) fn from_orderbook_entry(
-            entry: &AggregatedOrderbookEntry,
-            vol_prec: &SmarFractPrecision,
-            price_prec: &SmarFractPrecision,
-            config: &'a OrderbookConfig,
-        ) -> Self {
-            AskBidRow {
-                is_mine: AskBidRowVal::Value((if entry.entry.is_mine { "*" } else { "" }).to_string()),
-                volume: AskBidRowVal::Value(
-                    SmartFractionFmt::new(
-                        vol_prec.0,
-                        vol_prec.1,
-                        entry.entry.base_max_volume.base_max_volume.to_f64().unwrap(),
-                    )
-                    .expect("volume smart fraction should be constructed properly")
-                    .to_string(),
-                ),
-                price: AskBidRowVal::Value(
-                    SmartFractionFmt::new(price_prec.0, price_prec.1, entry.entry.price.to_f64().unwrap())
-                        .expect("price smart fraction should be constructed properly")
-                        .to_string(),
-                ),
-                uuid: AskBidRowVal::Value(entry.entry.uuid.to_string()),
-                min_volume: AskBidRowVal::Value(
-                    SmartFractionFmt::new(vol_prec.0, vol_prec.1, entry.entry.min_volume.to_f64().unwrap())
-                        .expect("min_volume smart fraction should be constructed properly")
-                        .to_string(),
-                ),
-                max_volume: AskBidRowVal::Value(
-                    SmartFractionFmt::new(vol_prec.0, vol_prec.1, entry.entry.max_volume.to_f64().unwrap())
-                        .expect("max_volume smart fraction should be constructed properly")
-                        .to_string(),
-                ),
-                age: AskBidRowVal::Value(entry.entry.age.to_string()),
-                public: AskBidRowVal::Value(entry.entry.pubkey.clone()),
-                address: AskBidRowVal::Value(entry.entry.address.clone()),
-                conf_settings: AskBidRowVal::Value(entry.entry.conf_settings.as_ref().map_or(
-                    "none".to_string(),
-                    |settings| {
-                        format!(
-                            "{},{}:{},{}",
-                            settings.base_confs, settings.base_nota, settings.rel_confs, settings.rel_nota
-                        )
-                    },
-                )),
-                config,
->>>>>>> 4fcfa40d
             }
             write_safe_io!(writer, "{}", table.render());
         }
@@ -906,7 +758,8 @@
             TableCell::new(
                 order
                     .conf_settings
-                    .map_or_else(|| "none".to_string(), |value| format_confirmation_settings(&value)),
+                    .as_ref()
+                    .map_or_else(|| "none".to_string(), format_confirmation_settings),
             ),
             TableCell::new(order.changes_history.as_ref().map_or_else(
                 || "none".to_string(),
