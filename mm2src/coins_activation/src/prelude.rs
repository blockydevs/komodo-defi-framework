--- conflicted
+++ resolved
@@ -80,66 +80,44 @@
 }
 
 /// Determines the coin configuration and protocol information for a given coin or NFT ticker.
-/// In the case of NFT ticker, it's platform coin config will be returned.
 #[allow(clippy::result_large_err)]
 pub fn coin_conf_with_protocol<T: TryFromCoinProtocol>(
     ctx: &MmArc,
     coin: &str,
     protocol_from_request: Option<CoinProtocol>,
 ) -> Result<(Json, T), MmError<CoinConfWithProtocolError>> {
-<<<<<<< HEAD
-    let (conf, coin_protocol) = match Chain::from_nft_ticker(coin) {
-        Ok(chain) => {
-            let platform = chain.to_ticker();
-            let platform_conf = coin_conf(ctx, platform);
-            let nft_protocol = CoinProtocol::NFT {
-                platform: platform.to_string(),
-            };
-            (platform_conf, nft_protocol)
-        },
-        Err(_) => {
-            let mut conf = coin_conf(ctx, coin);
-            let coin_protocol: CoinProtocol = match json::from_value(conf["protocol"].clone()) {
-                Ok(protocol_from_config) => {
-                    if let Some(protocol_from_request) = protocol_from_request {
-                        if protocol_from_request != protocol_from_config {
-                            return MmError::err(CoinConfWithProtocolError::ProtocolMismatch {
-                                ticker: coin.into(),
-                                from_config: protocol_from_config,
-                                from_request: protocol_from_request,
-                            });
-                        }
-                    }
-                    protocol_from_config
-                },
-                Err(err) => {
-                    let protocol_from_request =
-                        protocol_from_request.ok_or_else(|| CoinConfWithProtocolError::CoinProtocolParseError {
-                            ticker: coin.into(),
-                            err,
-                        })?;
-                    // Todo: Remove this once order matching using contract instead of ticker is implemented
-                    conf["wallet_only"] = json::Value::Bool(true);
-                    protocol_from_request
-                },
-            };
-            drop_mutability!(conf);
-            (conf, coin_protocol)
-        },
+    let mut conf = coin_conf(ctx, coin);
+    let coin_protocol = if conf.is_null() {
+        // This means it's a custom token, and we should use protocol from request if it's not None
+        let protocol_from_request =
+            protocol_from_request.ok_or_else(|| CoinConfWithProtocolError::ConfigIsNotFound(coin.into()))?;
+        conf = json::json!({
+            "protocol": protocol_from_request,
+            "wallet_only": true
+        });
+        protocol_from_request
+    } else {
+        let protocol_from_config = json::from_value(conf["protocol"].clone()).map_to_mm(|err| {
+            CoinConfWithProtocolError::CoinProtocolParseError {
+                ticker: coin.into(),
+                err,
+            }
+        })?;
+
+        if let Some(protocol_from_request) = protocol_from_request {
+            if protocol_from_request != protocol_from_config {
+                return MmError::err(CoinConfWithProtocolError::ProtocolMismatch {
+                    ticker: coin.into(),
+                    from_config: protocol_from_config,
+                    from_request: protocol_from_request,
+                });
+            }
+        }
+
+        protocol_from_config
     };
+    drop_mutability!(conf);
 
-=======
-    let conf = coin_conf(ctx, coin);
->>>>>>> 9b013392
-    if conf.is_null() {
-        return MmError::err(CoinConfWithProtocolError::ConfigIsNotFound(coin.into()));
-    }
-    let coin_protocol: CoinProtocol = json::from_value(conf["protocol"].clone()).map_to_mm(|err| {
-        CoinConfWithProtocolError::CoinProtocolParseError {
-            ticker: coin.into(),
-            err,
-        }
-    })?;
     let coin_protocol =
         T::try_from_coin_protocol(coin_protocol).mm_err(|protocol| CoinConfWithProtocolError::UnexpectedProtocol {
             ticker: coin.into(),
