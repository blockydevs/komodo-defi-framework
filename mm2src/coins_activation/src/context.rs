--- conflicted
+++ resolved
@@ -10,11 +10,8 @@
 pub struct CoinsActivationContext {
     pub(crate) init_utxo_standard_task_manager: UtxoStandardTaskManagerShared,
     pub(crate) init_qtum_task_manager: QtumTaskManagerShared,
-<<<<<<< HEAD
     pub(crate) init_sia_coin_task_manager: SiaCoinTaskManagerShared,
     #[cfg(not(target_arch = "wasm32"))]
-=======
->>>>>>> 96fac7c8
     pub(crate) init_z_coin_task_manager: ZcoinTaskManagerShared,
     #[cfg(not(target_arch = "wasm32"))]
     pub(crate) init_lightning_task_manager: LightningTaskManagerShared,
