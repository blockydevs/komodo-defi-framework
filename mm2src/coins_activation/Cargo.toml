[package]
name = "coins_activation"
version = "0.1.0"
edition = "2018"

# See more keys and their definitions at https://doc.rust-lang.org/cargo/reference/manifest.html

[dependencies]
async-trait = "0.1"
coins = { path = "../coins" }
common = { path = "../common" }
mm2_core = { path = "../mm2_core" }
<<<<<<< HEAD
mm2_metrics = { path = "../mm2_metrics" }
=======
mm2_err_handle = { path = "../mm2_err_handle" }
mm2_number = { path = "../mm2_number" }
>>>>>>> ce32ab8d
crypto = { path = "../crypto" }
derive_more = "0.99"
futures = { version = "0.3", package = "futures", features = ["compat", "async-await"] }
hex = "0.4.2"
rpc = { path = "../mm2_bitcoin/rpc" }
rpc_task = { path = "../rpc_task" }
ser_error = { path = "../derives/ser_error" }
ser_error_derive = { path = "../derives/ser_error_derive" }
serde = "1.0"
serde_derive = "1.0"
serde_json = { version = "1.0", features = ["preserve_order", "raw_value"] }<|MERGE_RESOLUTION|>--- conflicted
+++ resolved
@@ -10,12 +10,9 @@
 coins = { path = "../coins" }
 common = { path = "../common" }
 mm2_core = { path = "../mm2_core" }
-<<<<<<< HEAD
+mm2_err_handle = { path = "../mm2_err_handle" }
 mm2_metrics = { path = "../mm2_metrics" }
-=======
-mm2_err_handle = { path = "../mm2_err_handle" }
 mm2_number = { path = "../mm2_number" }
->>>>>>> ce32ab8d
 crypto = { path = "../crypto" }
 derive_more = "0.99"
 futures = { version = "0.3", package = "futures", features = ["compat", "async-await"] }
