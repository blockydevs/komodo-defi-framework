#![allow(uncommon_codepoints)]
#![cfg_attr(not(feature = "native"), allow(unused_variables))]

use bigdecimal::BigDecimal;
use common::{block_on, slurp};
#[cfg(not(feature = "native"))]
use common::call_back;
use common::executor::Timer;
use common::for_tests::{enable_electrum, enable_native, from_env_file, mm_spat, LocalStart, MarketMakerIt};
#[cfg(feature = "native")]
use common::for_tests::mm_dump;
use common::privkey::key_pair_from_seed;
#[cfg(not(feature = "native"))]
use common::mm_ctx::MmArc;
use http::StatusCode;
#[cfg(feature = "native")]
use hyper::header::ACCESS_CONTROL_ALLOW_ORIGIN;
use lazy_static::lazy_static;
use num_rational::BigRational;
use peers;
use serde_json::{self as json, Value as Json};
use std::collections::HashMap;
use std::convert::identity;
use std::env::{self, var};
use std::path::{Path, PathBuf};
use std::thread;
use std::time::Duration;
use super::lp_main;

// TODO: Consider and/or try moving the integration tests into separate Rust files.
// "Tests in your src files should be unit tests, and tests in tests/ should be integration-style tests."
// - https://doc.rust-lang.org/cargo/guide/tests.html

lazy_static! {
    static ref COINS_CONFIG: Json = json! ([
        {"coin":"RICK","asset":"RICK","required_confirmations":0,"txversion":4,"overwintered":1},
        {"coin":"MORTY","asset":"MORTY","required_confirmations":0,"txversion":4,"overwintered":1},
        {"coin":"ETOMIC","asset":"ETOMIC","required_confirmations":0,"txversion":4,"overwintered":1},
        {"coin":"RICK","asset":"RICK","required_confirmations":0,"txversion":4,"overwintered":1},
        {"coin":"MORTY","asset":"MORTY","required_confirmations":0,"txversion":4,"overwintered":1},
        {"coin":"ETH","name":"ethereum","etomic":"0x0000000000000000000000000000000000000000"},
        {"coin":"JST","name":"jst","etomic":"0x2b294F029Fde858b2c62184e8390591755521d8E"},
        {"coin":"XTZ","name":"tezosbabylonnet","ed25519_addr_prefix":[6, 161, 159],"secp256k1_addr_prefix":[6, 161, 161],"p256_addr_prefix":[6, 161, 164],"protocol":{"platform":"TEZOS","token_type":"TEZOS"},"mm2":1},
        {"coin":"XTZ_MLA","name":"tezosbabylonnet_mla","ed25519_addr_prefix":[6, 161, 159],"secp256k1_addr_prefix":[6, 161, 161],"p256_addr_prefix":[6, 161, 164],"protocol":{"platform":"TEZOS","token_type":"MLA","contract_address":"KT1DAJcbk3P8ReXsfWvWPWEfBP4ptNtyT2Ut"},"mm2":1},
    ]);
}

/// Enables BEER, PIZZA, ETOMIC and ETH.
/// Returns the RPC replies containing the corresponding wallet addresses.
#[cfg(feature = "native")]
fn enable_coins(mm: &MarketMakerIt) -> Vec<(&'static str, Json)> {
    let mut replies = Vec::new();
    replies.push (("BEER", block_on (enable_native (mm, "BEER", vec![], ""))));
    replies.push (("PIZZA", block_on (enable_native (mm, "PIZZA", vec![], ""))));
    replies.push (("ETOMIC", block_on (enable_native (mm, "ETOMIC", vec![], ""))));
    replies.push (("ETH", block_on (enable_native (mm, "ETH", vec!["http://195.201.0.6:8565"], "0xa09ad3cd7e96586ebd05a2607ee56b56fb2db8fd"))));
    replies
}

async fn enable_coins_eth_electrum_xtz(mm: &MarketMakerIt, eth_urls: Vec<&str>, xtz_urls: Vec<&str>) -> HashMap<&'static str, Json> {
    let mut replies = HashMap::new();
    replies.insert ("RICK", enable_electrum (mm, "RICK", vec!["electrum1.cipig.net:10017","electrum2.cipig.net:10017","electrum3.cipig.net:10017"]) .await);
    replies.insert ("MORTY", enable_electrum (mm, "MORTY", vec!["electrum1.cipig.net:10018","electrum2.cipig.net:10018","electrum3.cipig.net:10018"]) .await);
    replies.insert ("ETH", enable_native (mm, "ETH", eth_urls.clone(), "0x06964d4dab22f96c1c382ef6f2b6b8324950f9fd") .await);
    replies.insert ("JST", enable_native (mm, "JST", eth_urls, "0x06964d4dab22f96c1c382ef6f2b6b8324950f9fd") .await);
    replies.insert ("XTZ", enable_native (mm, "XTZ", xtz_urls.clone(), "KT1KgsZcHkui8b9zcvJZyUGzG1NG15oYZjit") .await);
    replies.insert ("XTZ_MLA", enable_native (mm, "XTZ_MLA", xtz_urls.clone(), "KT1KgsZcHkui8b9zcvJZyUGzG1NG15oYZjit") .await);
    replies
}

fn addr_from_enable(enable_response: &Json) -> Json {
    enable_response["address"].clone()
}

/*
portfolio is removed from dependencies temporary
#[test]
#[ignore]
fn test_autoprice_coingecko() {portfolio::portfolio_tests::test_autoprice_coingecko (local_start())}

#[test]
#[ignore]
fn test_autoprice_coinmarketcap() {portfolio::portfolio_tests::test_autoprice_coinmarketcap (local_start())}

#[test]
fn test_fundvalue() {portfolio::portfolio_tests::test_fundvalue (local_start())}
*/

/// Integration test for RPC server.
/// Check that MM doesn't crash in case of invalid RPC requests
#[test]
#[cfg(feature = "native")]
fn test_rpc() {
    let (_, mut mm, _dump_log, _dump_dashboard) = mm_spat (local_start(), &identity);
    unwrap! (block_on (mm.wait_for_log (19., |log| log.contains (">>>>>>>>> DEX stats "))));

    let no_method = unwrap! (block_on (mm.rpc (json! ({
        "userpass": mm.userpass,
        "coin": "BEER",
        "ipaddr": "test1.cipig.net",
        "port": 10022
    }))));
    assert! (no_method.0.is_server_error());
    assert_eq!((no_method.2)[ACCESS_CONTROL_ALLOW_ORIGIN], "http://localhost:4000");

    let not_json = unwrap! (mm.rpc_str("It's just a string"));
    assert! (not_json.0.is_server_error());
    assert_eq!((not_json.2)[ACCESS_CONTROL_ALLOW_ORIGIN], "http://localhost:4000");

    let unknown_method = unwrap! (block_on (mm.rpc (json! ({
        "method": "unknown_method",
    }))));

    assert! (unknown_method.0.is_server_error());
    assert_eq!((unknown_method.2)[ACCESS_CONTROL_ALLOW_ORIGIN], "http://localhost:4000");

    let version = unwrap! (block_on (mm.rpc (json! ({
        "userpass": mm.userpass,
        "method": "version",
    }))));
    assert_eq!(version.0, StatusCode::OK);
    assert_eq!((version.2)[ACCESS_CONTROL_ALLOW_ORIGIN], "http://localhost:4000");

    let help = unwrap! (block_on (mm.rpc (json! ({
        "userpass": mm.userpass,
        "method": "help",
    }))));
    assert_eq!(help.0, StatusCode::OK);
    assert_eq!((help.2)[ACCESS_CONTROL_ALLOW_ORIGIN], "http://localhost:4000");

    unwrap! (block_on (mm.stop()));
    // unwrap! (mm.wait_for_log (9., &|log| log.contains ("on_stop] firing shutdown_tx!")));
    // TODO (workaround libtorrent hanging in delete) // unwrap! (mm.wait_for_log (9., &|log| log.contains ("LogState] Bye!")));
}

/// This is not a separate test but a helper used by `MarketMakerIt` to run the MarketMaker from the test binary.
#[test]
fn test_mm_start() {
    if let Ok (conf) = var ("_MM2_TEST_CONF") {
        log! ("test_mm_start] Starting the MarketMaker...");
        let conf: Json = unwrap! (json::from_str (&conf));
        unwrap! (lp_main (conf, &|_ctx|()))
    }
}

#[allow(unused_variables)]
fn chdir (dir: &Path) {
    #[cfg(feature = "native")] {
        #[cfg(not(windows))] {
            use std::ffi::CString;
            let dirˢ = unwrap! (dir.to_str());
            let dirᶜ = unwrap! (CString::new (dirˢ));
            let rc = unsafe {libc::chdir (dirᶜ.as_ptr())};
            assert_eq! (rc, 0, "Can not chdir to {:?}", dir);
        }

        #[cfg(windows)] {
            use std::ffi::CString;
            use winapi::um::processenv::SetCurrentDirectoryA;
            let dir = unwrap! (dir.to_str());
            let dir = unwrap! (CString::new (dir));
            // https://docs.microsoft.com/en-us/windows/desktop/api/WinBase/nf-winbase-setcurrentdirectory
            let rc = unsafe {SetCurrentDirectoryA (dir.as_ptr())};
            assert_ne! (rc, 0);
        }
    }
}

/// Typically used when the `LOCAL_THREAD_MM` env is set, helping debug the tested MM.  
/// NB: Accessing `lp_main` this function have to reside in the mm2 binary crate. We pass a pointer to it to subcrates.
#[cfg(feature = "native")]
fn local_start_impl (folder: PathBuf, log_path: PathBuf, mut conf: Json) {
    unwrap! (thread::Builder::new().name ("MM".into()) .spawn (move || {
        if conf["log"].is_null() {
            conf["log"] = unwrap! (log_path.to_str()) .into();
        } else {
            let path = Path::new (unwrap! (conf["log"].as_str(), "log is not a string"));
            assert_eq! (log_path, path);
        }

        log! ({"local_start] MM in a thread, log {:?}.", log_path});

        chdir (&folder);

        unwrap! (lp_main (conf, &|_ctx|()))
    }));
}

/// Starts the WASM version of MM.
#[cfg(not(feature = "native"))]
fn wasm_start_impl (ctx: MmArc) {
    crate::mm2::rpc::init_header_slots();

    let netid = ctx.conf["netid"].as_u64().unwrap_or (0) as u16;
    let (_, pubport, _) = unwrap! (super::lp_ports (netid));
    common::executor::spawn (async move {
        unwrap! (super::lp_init (pubport, ctx) .await);
    })
}

#[cfg(feature = "native")]
fn local_start() -> LocalStart {local_start_impl}

#[cfg(not(feature = "native"))]
fn local_start() -> LocalStart {wasm_start_impl}

macro_rules! local_start {
    ($who: expr) => {
        if cfg!(feature = "native") {
            match var ("LOCAL_THREAD_MM") {Ok (ref e) if e == $who => Some (local_start()), _ => None}
        } else {
            Some (local_start())
        }
    };
}

/// Invokes the RPC "notify" method, adding a node to the peer-to-peer ring.
#[test]
fn test_notify() {
    let (_passphrase, mut mm, _dump_log, _dump_dashboard) = mm_spat (local_start(), &identity);
    unwrap! (block_on (mm.wait_for_log (19., |log| log.contains (">>>>>>>>> DEX stats "))));

    let notify = unwrap! (block_on (mm.rpc (json! ({
        "method": "notify",
        "rmd160": "9562c4033b6ac1ea2378636a782ce5fdf7ee9a2d",
        "pub": "5eb48483573d44f1b24e33414273384c2f0ae15ecab7f700fb3042f904b09820",
        "pubsecp": "0342407c81e408d9d6cdec35576d7284b712ee4062cb908574b5bc6bb46406f8ad",
        "timestamp": 1541434098,
        "sig":  "1f1e2198d890eeb2fc0004d092ff1266c1be10ca16a0cbe169652c2dc1b3150e5918fd9c7fc5161a8f05f4384eb05fc92e4e9c1abb551795f447b0433954f29990",
        "isLP": "45.32.19.196",
        "session": 1540419658,
    }))));
    assert_eq! (notify.0, StatusCode::OK, "notify reply: {:?}", notify);
    //unwrap! (mm.wait_for_log (9., &|log| log.contains ("lp_notify_recv] hailed by peer: 45.32.19.196")));
}

/// https://github.com/artemii235/SuperNET/issues/241
#[test]
#[cfg(feature = "native")]
fn alice_can_see_the_active_order_after_connection() {
    // start bob and immediately place the order
    let mut mm_bob = unwrap! (MarketMakerIt::start (
        json! ({
            "gui": "nogui",
            "netid": 9998,
            "myipaddr": env::var ("BOB_TRADE_IP") .ok(),
            "rpcip": env::var ("BOB_TRADE_IP") .ok(),
            "canbind": env::var ("BOB_TRADE_PORT") .ok().map (|s| unwrap! (s.parse::<i64>())),
            "passphrase": "bob passphrase",
            "coins": *COINS_CONFIG,
            "rpc_password": "pass",
            "i_am_seed": true,
        }),
        "pass".into(),
        local_start! ("bob")
    ));
    let (_bob_dump_log, _bob_dump_dashboard) = mm_dump (&mm_bob.log_path);
    log!({"Bob log path: {}", mm_bob.log_path.display()});
    unwrap! (block_on (mm_bob.wait_for_log (22., |log| log.contains (">>>>>>>>> DEX stats "))));
    // Enable coins on Bob side. Print the replies in case we need the "address".
    log! ({"enable_coins (bob): {:?}", block_on (enable_coins_eth_electrum_xtz (&mm_bob, vec!["http://195.201.0.6:8565"], vec!["https://tezos-dev.cryptonomic-infra.tech"]))});
    // issue sell request on Bob side by setting base/rel price
    log!("Issue bob sell request");
    let rc = unwrap! (block_on (mm_bob.rpc (json! ({
        "userpass": mm_bob.userpass,
        "method": "setprice",
        "base": "RICK",
        "rel": "MORTY",
        "price": 0.9,
        "volume": "0.9",
    }))));
    assert! (rc.0.is_success(), "!setprice: {}", rc.1);

    thread::sleep(Duration::from_secs(12));

    // Bob orderbook must show the new order
    log!("Get RICK/MORTY orderbook on Bob side");
    let rc = unwrap! (block_on (mm_bob.rpc (json! ({
        "userpass": mm_bob.userpass,
        "method": "orderbook",
        "base": "RICK",
        "rel": "MORTY",
    }))));
    assert! (rc.0.is_success(), "!orderbook: {}", rc.1);

    let bob_orderbook: Json = unwrap!(json::from_str(&rc.1));
    log!("Bob orderbook " [bob_orderbook]);
    let asks = bob_orderbook["asks"].as_array().unwrap();
    assert!(asks.len() > 0, "Bob RICK/MORTY asks are empty");
    assert_eq!(Json::from("0.9"), asks[0]["maxvolume"]);

    let mut mm_alice = unwrap! (MarketMakerIt::start (
        json! ({
            "gui": "nogui",
            "netid": 9998,
            "myipaddr": env::var ("ALICE_TRADE_IP") .ok(),
            "rpcip": env::var ("ALICE_TRADE_IP") .ok(),
            "passphrase": "alice passphrase",
            "coins": *COINS_CONFIG,
            "seednodes": [fomat!((mm_bob.ip))],
            "rpc_password": "pass",
        }),
        "pass".into(),
        local_start! ("alice")
    ));

    let (_alice_dump_log, _alice_dump_dashboard) = mm_dump (&mm_alice.log_path);
    log!({"Alice log path: {}", mm_alice.log_path.display()});

    unwrap! (block_on (mm_alice.wait_for_log (22., |log| log.contains (">>>>>>>>> DEX stats "))));

    // Enable coins on Alice side. Print the replies in case we need the "address".
    log! ({"enable_coins (alice): {:?}", block_on (enable_coins_eth_electrum_xtz (&mm_alice, vec!["http://195.201.0.6:8565"], vec!["https://tezos-dev.cryptonomic-infra.tech"]))});

    for _ in 0..2 {
        // Alice should be able to see the order no later than 10 seconds after connecting to bob
        thread::sleep(Duration::from_secs(10));
        log!("Get RICK/MORTY orderbook on Alice side");
        let rc = unwrap! (block_on (mm_alice.rpc (json! ({
            "userpass": mm_alice.userpass,
            "method": "orderbook",
            "base": "RICK",
            "rel": "MORTY",
        }))));
        assert!(rc.0.is_success(), "!orderbook: {}", rc.1);

        let alice_orderbook: Json = unwrap!(json::from_str(&rc.1));
        log!("Alice orderbook " [alice_orderbook]);
        let asks = alice_orderbook["asks"].as_array().unwrap();
        assert_eq!(asks.len(), 1, "Alice RICK/MORTY orderbook must have exactly 1 ask");
        assert_eq!(Json::from("0.9"), asks[0]["maxvolume"]);
        // orderbook must display valid Bob address
        let address = asks[0]["address"].as_str().unwrap();
        assert_eq!("RRnMcSeKiLrNdbp91qNVQwwXx5azD4S4CD", address);
    }

    unwrap! (block_on (mm_bob.stop()));
    unwrap! (block_on (mm_alice.stop()));
}

#[test]
fn log_test_status() {common::log::tests::test_status()}

#[test]
fn log_test_printed_dashboard() {common::log::tests::test_printed_dashboard()}

#[test]
fn peers_dht() {
    block_on (peers::peers_tests::peers_dht())
}

#[test]
#[ignore]
#[cfg(feature = "native")]
fn peers_direct_send() {peers::peers_tests::peers_direct_send()}

#[test]
fn peers_http_fallback_recv() {peers::peers_tests::peers_http_fallback_recv()}

#[test]
fn peers_http_fallback_kv() {peers::peers_tests::peers_http_fallback_kv()}

#[test]
#[cfg(feature = "native")]
fn test_my_balance() {
    let coins = json!([
        {"coin":"RICK","asset":"RICK","rpcport":8923,"txversion":4,"overwintered":1},
    ]);

    let mut mm = unwrap! (MarketMakerIt::start (
        json! ({
            "gui": "nogui",
            "netid": 9998,
            "myipaddr": env::var ("BOB_TRADE_IP") .ok(),
            "rpcip": env::var ("BOB_TRADE_IP") .ok(),
            "passphrase": "bob passphrase",
            "coins": coins,
            "i_am_seed": true,
            "rpc_password": "pass",
        }),
        "pass".into(),
        local_start! ("bob")
    ));
    let (_dump_log, _dump_dashboard) = mm_dump (&mm.log_path);
    log!({"log path: {}", mm.log_path.display()});
    unwrap! (block_on (mm.wait_for_log (22., |log| log.contains (">>>>>>>>> DEX stats "))));
    // Enable BEER.
    let json = block_on(enable_electrum (&mm, "RICK", vec!["electrum1.cipig.net:10017","electrum2.cipig.net:10017","electrum3.cipig.net:10017"]));
    let balance_on_enable = unwrap!(json["balance"].as_str());
    assert_eq!(balance_on_enable, "7.777");

    let my_balance = unwrap! (block_on (mm.rpc (json! ({
        "userpass": mm.userpass,
        "method": "my_balance",
        "coin": "RICK",
    }))));
    assert_eq! (my_balance.0, StatusCode::OK, "RPC «my_balance» failed with status «{}»", my_balance.0);
    let json: Json = unwrap!(json::from_str(&my_balance.1));
    let my_balance = unwrap!(json["balance"].as_str());
    assert_eq!(my_balance, "7.777");
    let my_address = unwrap!(json["address"].as_str());
    assert_eq!(my_address, "RRnMcSeKiLrNdbp91qNVQwwXx5azD4S4CD");
}

fn check_set_price_fails(mm: &MarketMakerIt, base: &str, rel: &str) {
    let rc = unwrap! (block_on (mm.rpc (json! ({
        "userpass": mm.userpass,
        "method": "setprice",
        "base": base,
        "rel": rel,
        "price": 0.9,
        "volume": 1,
    }))));
    assert! (rc.0.is_server_error(), "!setprice success but should be error: {}", rc.1);
}

fn check_buy_fails(mm: &MarketMakerIt, base: &str, rel: &str, vol: f64) {
    let rc = unwrap! (block_on (mm.rpc (json! ({
        "userpass": mm.userpass,
        "method": "buy",
        "base": base,
        "rel": rel,
        "volume": vol,
        "price": 0.9
    }))));
    assert! (rc.0.is_server_error(), "!buy success but should be error: {}", rc.1);
}

fn check_sell_fails(mm: &MarketMakerIt, base: &str, rel: &str, vol: f64) {
    let rc = unwrap! (block_on (mm.rpc (json! ({
        "userpass": mm.userpass,
        "method": "sell",
        "base": base,
        "rel": rel,
        "volume": vol,
        "price": 0.9
    }))));
    assert! (rc.0.is_server_error(), "!sell success but should be error: {}", rc.1);
}

#[test]
#[cfg(feature = "native")]
fn test_check_balance_on_order_post() {
    // start bob and immediately place the order
    let mut mm = unwrap! (MarketMakerIt::start (
        json! ({
            "gui": "nogui",
            "netid": 9998,
            "myipaddr": env::var ("BOB_TRADE_IP") .ok(),
            "rpcip": env::var ("BOB_TRADE_IP") .ok(),
            "canbind": env::var ("BOB_TRADE_PORT") .ok().map (|s| unwrap! (s.parse::<i64>())),
            "passphrase": "bob passphrase check balance on order post",
            "coins": *COINS_CONFIG,
            "i_am_seed": true,
            "rpc_password": "pass",
        }),
        "pass".into(),
        local_start! ("bob")
    ));
    let (_dump_log, _dump_dashboard) = mm_dump (&mm.log_path);
    log!({"Log path: {}", mm.log_path.display()});
    unwrap! (block_on (mm.wait_for_log (22., |log| log.contains (">>>>>>>>> DEX stats "))));
    // Enable coins. Print the replies in case we need the "address".
    log! ({"enable_coins (bob): {:?}", block_on (enable_coins_eth_electrum_xtz (&mm, vec!["http://195.201.0.6:8565"], vec!["https://tezos-dev.cryptonomic-infra.tech"]))});
    // issue sell request by setting base/rel price

    // Expect error as MORTY balance is 0
    check_set_price_fails(&mm, "MORTY", "RICK");
    // Address has enough RICK, but doesn't have ETH, so setprice call should fail because maker will not have gas to spend ETH taker payment.
    check_set_price_fails(&mm, "RICK", "ETH");
    // Address has enough RICK, but doesn't have ETH, so setprice call should fail because maker will not have gas to spend ERC20 taker payment.
    check_set_price_fails(&mm, "RICK", "JST");

    // Expect error as MORTY balance is 0
    check_buy_fails(&mm, "RICK", "MORTY", 0.1);
    // RICK balance is sufficient, but amount is too small, it will result to dust error from RPC
    check_buy_fails(&mm, "MORTY", "RICK", 0.000001);
    // Address has enough RICK, but doesn't have ETH, so buy call should fail because taker will not have gas to spend ETH maker payment.
    check_buy_fails(&mm, "ETH", "RICK", 0.1);
    // Address has enough RICK, but doesn't have ETH, so buy call should fail because taker will not have gas to spend ERC20 maker payment.
    check_buy_fails(&mm, "JST", "RICK", 0.1);

    // Expect error as MORTY balance is 0
    check_sell_fails(&mm, "MORTY", "RICK", 0.1);
    // RICK balance is sufficient, but amount is too small, the dex fee will result to dust error from RPC
    check_sell_fails(&mm, "RICK", "MORTY", 0.000001);
    // Address has enough RICK, but doesn't have ETH, so buy call should fail because taker will not have gas to spend ETH maker payment.
    check_sell_fails(&mm, "RICK", "ETH", 0.1);
    // Address has enough RICK, but doesn't have ETH, so buy call should fail because taker will not have gas to spend ERC20 maker payment.
    check_sell_fails(&mm, "RICK", "JST", 0.1);
}

#[test]
#[cfg(feature = "native")]
fn test_rpc_password_from_json() {
    let coins = json!([
        {"coin":"RICK","asset":"RICK","rpcport":8923,"txversion":4,"overwintered":1},
        {"coin":"MORTY","asset":"MORTY","rpcport":8923,"txversion":4,"overwintered":1},
    ]);

    // do not allow empty password
    let mut err_mm1 = unwrap!(MarketMakerIt::start (
        json! ({
            "gui": "nogui",
            "netid": 9998,
            "passphrase": "bob passphrase",
            "coins": coins,
            "rpc_password": "",
            "i_am_seed": true,
        }),
        "password".into(),
        local_start! ("bob")
    ));
    unwrap! (block_on (err_mm1.wait_for_log (5., |log| log.contains ("rpc_password must not be empty"))));

    // do not allow empty password
    let mut err_mm2 = unwrap!(MarketMakerIt::start (
        json! ({
            "gui": "nogui",
            "netid": 9998,
            "passphrase": "bob passphrase",
            "coins": coins,
            "rpc_password": {"key":"value"},
            "i_am_seed": true,
        }),
        "password".into(),
        local_start! ("bob")
    ));
    unwrap! (block_on (err_mm2.wait_for_log (5., |log| log.contains ("rpc_password must be string"))));

    let mut mm = unwrap! (MarketMakerIt::start (
        json! ({
            "gui": "nogui",
            "netid": 9998,
            "passphrase": "bob passphrase",
            "coins": coins,
            "rpc_password": "password",
            "i_am_seed": true,
        }),
        "password".into(),
        local_start! ("bob")
    ));
    let (_dump_log, _dump_dashboard) = mm_dump (&mm.log_path);
    log!({"Log path: {}", mm.log_path.display()});
    unwrap! (block_on (mm.wait_for_log (22., |log| log.contains (">>>>>>>>> DEX stats "))));
    let electrum_invalid = unwrap! (block_on (mm.rpc (json! ({
        "userpass": "password1",
        "method": "electrum",
        "coin": "RICK",
        "servers": [{"url":"electrum1.cipig.net:10017"},{"url":"electrum2.cipig.net:10017"},{"url":"electrum3.cipig.net:10017"}],
        "mm2": 1,
    }))));

    // electrum call must fail if invalid password is provided
    assert! (electrum_invalid.0.is_server_error(),"RPC «electrum» should have failed with server error, but got «{}», response «{}»", electrum_invalid.0, electrum_invalid.1);

    let electrum = unwrap! (block_on (mm.rpc (json! ({
        "userpass": mm.userpass,
        "method": "electrum",
        "coin": "RICK",
        "servers": [{"url":"electrum1.cipig.net:10017"},{"url":"electrum2.cipig.net:10017"},{"url":"electrum3.cipig.net:10017"}],
        "mm2": 1,
    }))));

    // electrum call must be successful with RPC password from config
    assert_eq! (electrum.0, StatusCode::OK, "RPC «electrum» failed with status «{}», response «{}»", electrum.0, electrum.1);

    let electrum = unwrap! (block_on (mm.rpc (json! ({
        "userpass": mm.userpass,
        "method": "electrum",
        "coin": "MORTY",
        "servers": [{"url":"electrum1.cipig.net:10018"},{"url":"electrum2.cipig.net:10018"},{"url":"electrum3.cipig.net:10018"}],
        "mm2": 1,
    }))));

    // electrum call must be successful with RPC password from config
    assert_eq! (electrum.0, StatusCode::OK, "RPC «electrum» failed with status «{}», response «{}»", electrum.0, electrum.1);

    let orderbook = unwrap! (block_on (mm.rpc (json! ({
        "userpass": mm.userpass,
        "method": "orderbook",
        "base": "RICK",
        "rel": "MORTY",
    }))));

    // orderbook call must be successful with RPC password from config
    assert_eq! (orderbook.0, StatusCode::OK, "RPC «orderbook» failed with status «{}», response «{}»", orderbook.0, orderbook.1);
}

#[test]
#[cfg(feature = "native")]
fn test_rpc_password_from_json_no_userpass() {
    let coins = json!([
        {"coin":"BEER","asset":"BEER","rpcport":8923,"txversion":4},
    ]);

    let mut mm = unwrap! (MarketMakerIt::start (
        json! ({
            "gui": "nogui",
            "netid": 9998,
            "passphrase": "bob passphrase",
            "coins": coins,
            "i_am_seed": true,
        }),
        "password".into(),
        local_start! ("bob")
    ));
    let (_dump_log, _dump_dashboard) = mm_dump (&mm.log_path);
    log!({"Log path: {}", mm.log_path.display()});
    unwrap! (block_on (mm.wait_for_log (22., |log| log.contains (">>>>>>>>> DEX stats "))));
    let electrum = unwrap! (block_on (mm.rpc (json! ({
        "method": "electrum",
        "coin": "BEER",
        "urls": ["test2.cipig.net:10022"],
    }))));

    // electrum call must return 500 status code
    assert! (electrum.0.is_server_error(), "RPC «electrum» should have failed with server error, but got «{}», response «{}»", electrum.0, electrum.1);
}

/// Helper function requesting my swap status and checking it's events
async fn check_my_swap_status(
    mm: &MarketMakerIt,
    uuid: &str,
    expected_success_events: &Vec<&str>,
    expected_error_events: &Vec<&str>,
    maker_amount: BigDecimal,
    taker_amount: BigDecimal,
) {
    let response = unwrap! (mm.rpc (json! ({
            "userpass": mm.userpass,
            "method": "my_swap_status",
            "params": {
                "uuid": uuid,
            }
        })) .await);
    assert!(response.0.is_success(), "!status of {}: {}", uuid, response.1);
    let status_response: Json = unwrap!(json::from_str(&response.1));
    let success_events: Vec<String> = unwrap!(json::from_value(status_response["result"]["success_events"].clone()));
    assert_eq!(expected_success_events, &success_events);
    let error_events: Vec<String> = unwrap!(json::from_value(status_response["result"]["error_events"].clone()));
    assert_eq!(expected_error_events, &error_events);

    let events_array = unwrap!(status_response["result"]["events"].as_array());
    let actual_maker_amount = unwrap!(json::from_value(events_array[0]["event"]["data"]["maker_amount"].clone()));
    assert_eq!(maker_amount, actual_maker_amount);
    let actual_taker_amount = unwrap!(json::from_value(events_array[0]["event"]["data"]["taker_amount"].clone()));
    assert_eq!(taker_amount, actual_taker_amount);
    let actual_events = events_array.iter().map(|item| unwrap!(item["event"]["type"].as_str()));
    let actual_events: Vec<&str> = actual_events.collect();
    assert_eq!(expected_success_events, &actual_events);
}

async fn check_stats_swap_status(
    mm: &MarketMakerIt,
    uuid: &str,
    maker_expected_events: &Vec<&str>,
    taker_expected_events: &Vec<&str>,
) {
    let response = unwrap! (mm.rpc (json! ({
            "method": "stats_swap_status",
            "params": {
                "uuid": uuid,
            }
        })) .await);
    assert!(response.0.is_success(), "!status of {}: {}", uuid, response.1);
    let status_response: Json = unwrap!(json::from_str(&response.1));
    let maker_events_array = unwrap!(status_response["result"]["maker"]["events"].as_array());
    let taker_events_array = unwrap!(status_response["result"]["taker"]["events"].as_array());
    let maker_actual_events = maker_events_array.iter().map(|item| unwrap!(item["event"]["type"].as_str()));
    let maker_actual_events: Vec<&str> = maker_actual_events.collect();
    let taker_actual_events = taker_events_array.iter().map(|item| unwrap!(item["event"]["type"].as_str()));
    let taker_actual_events: Vec<&str> = taker_actual_events.collect();
    assert_eq!(maker_expected_events, &maker_actual_events);
    assert_eq!(taker_expected_events, &taker_actual_events);
}

async fn check_recent_swaps(
    mm: &MarketMakerIt,
    expected_len: usize,
) {
    let response = unwrap! (mm.rpc (json! ({
            "method": "my_recent_swaps",
            "userpass": mm.userpass,
        })) .await);
    assert!(response.0.is_success(), "!status of my_recent_swaps {}", response.1);
    let swaps_response: Json = unwrap!(json::from_str(&response.1));
    let swaps: &Vec<Json> = unwrap!(swaps_response["result"]["swaps"].as_array());
    assert_eq!(expected_len, swaps.len());
}

pub async fn trade_between_2_nodes<'a>(
    mm_bob: &'a mut MarketMakerIt,
    mm_alice: &'a mut MarketMakerIt,
    pairs: Vec<(&'static str, &'static str)>,
    volume: &'static str,
    bob_max: bool,
) {
    let mut uuids = vec![];

    // issue sell request on Bob side by setting base/rel price
    for (base, rel) in pairs.iter() {
        log!("Issue bob " (base) "/" (rel) " sell request");
        let rc = unwrap! (mm_bob.rpc (json! ({
            "userpass": mm_bob.userpass,
            "method": "setprice",
            "base": base,
            "rel": rel,
            "price": 1,
            "volume": volume,
            "max": bob_max
        })) .await);
        assert!(rc.0.is_success(), "!setprice: {}", rc.1);
    }

    for (base, rel) in pairs.iter() {
        log!("Issue alice " (base) "/" (rel) " buy request");
        let rc = unwrap! (mm_alice.rpc (json! ({
            "userpass": mm_alice.userpass,
            "method": "buy",
            "base": base,
            "rel": rel,
            "volume": volume,
            "price": 2
        })) .await);
        assert!(rc.0.is_success(), "!buy: {}", rc.1);
        let buy_json: Json = unwrap!(serde_json::from_str(&rc.1));
        uuids.push(unwrap!(buy_json["result"]["uuid"].as_str()).to_owned());
    }

    for (base, rel) in pairs.iter() {
        // ensure the swaps are started
        unwrap! (mm_alice.wait_for_log (5., |log| log.contains (&format!("Entering the taker_swap_loop {}/{}", base, rel))) .await);
        unwrap! (mm_bob.wait_for_log (5., |log| log.contains (&format!("Entering the maker_swap_loop {}/{}", base, rel))) .await);
    }

    let maker_success_events = vec!["Started", "Negotiated", "TakerFeeValidated", "MakerPaymentSent",
                                    "TakerPaymentReceived", "TakerPaymentWaitConfirmStarted",
                                    "TakerPaymentValidatedAndConfirmed", "TakerPaymentSpent", "Finished"];

    let maker_error_events = vec!["StartFailed", "NegotiateFailed", "TakerFeeValidateFailed",
                                  "MakerPaymentTransactionFailed", "MakerPaymentDataSendFailed", "MakerPaymentWaitConfirmFailed",
                                  "TakerPaymentValidateFailed", "TakerPaymentWaitConfirmFailed", "TakerPaymentSpendFailed",
                                  "MakerPaymentWaitRefundStarted", "MakerPaymentRefunded", "MakerPaymentRefundFailed"];

    let taker_success_events = vec!["Started", "Negotiated", "TakerFeeSent", "MakerPaymentReceived",
                                    "MakerPaymentWaitConfirmStarted", "MakerPaymentValidatedAndConfirmed",
                                    "TakerPaymentSent", "TakerPaymentSpent", "MakerPaymentSpent", "Finished"];

    let taker_error_events = vec!["StartFailed", "NegotiateFailed", "TakerFeeSendFailed",
                                  "MakerPaymentValidateFailed", "MakerPaymentWaitConfirmFailed",
                                  "TakerPaymentTransactionFailed", "TakerPaymentWaitConfirmFailed",
                                  "TakerPaymentDataSendFailed", "TakerPaymentWaitForSpendFailed",
                                  "MakerPaymentSpendFailed", "TakerPaymentWaitRefundStarted", "TakerPaymentRefunded",
                                  "TakerPaymentRefundFailed"];

    for uuid in uuids.iter() {
        unwrap! (mm_bob.wait_for_log (360., |log| log.contains (&format!("[swap uuid={}] Finished", uuid))) .await);
        unwrap! (mm_alice.wait_for_log (360., |log| log.contains (&format!("[swap uuid={}] Finished", uuid))) .await);

        #[cfg(not(feature = "native"))] {
            log! ("Waiting a few second for the fresh swap status to be saved..");
            Timer::sleep (7.77) .await;
        }

        log! ("Checking alice/taker status..");
        check_my_swap_status(
            &mm_alice,
            &uuid,
            &taker_success_events,
            &taker_error_events,
            volume.parse().unwrap(),
            volume.parse().unwrap(),
        ).await;

        log! ("Checking bob/maker status..");
        check_my_swap_status(
            &mm_bob,
            &uuid,
            &maker_success_events,
            &maker_error_events,
            volume.parse().unwrap(),
            volume.parse().unwrap(),
        ).await;
    }

    log! ("Waiting 3 seconds for nodes to broadcast their swaps data..");
    Timer::sleep (3.) .await;

    for uuid in uuids.iter() {
        log! ("Checking alice status..");
        check_stats_swap_status(
            &mm_alice,
            &uuid,
            &maker_success_events,
            &taker_success_events,
        ).await;

        log! ("Checking bob status..");
        check_stats_swap_status(
            &mm_bob,
            &uuid,
            &maker_success_events,
            &taker_success_events,
        ).await;
    }

    log! ("Checking alice recent swaps..");
    check_recent_swaps(&mm_alice, uuids.len()).await;
    log! ("Checking bob recent swaps..");
    check_recent_swaps(&mm_bob, uuids.len()).await;

    // TODO temporary commented out, should create a separate test checking that order is deleted
    // when filled completely
    /*
    for (base, rel) in pairs.iter() {
        log!("Get " (base) "/" (rel) " orderbook");
        let rc = unwrap! (mm_bob.rpc (json! ({
            "userpass": mm_bob.userpass,
            "method": "orderbook",
            "base": base,
            "rel": rel,
        })) .await);
        assert!(rc.0.is_success(), "!orderbook: {}", rc.1);

        let bob_orderbook: Json = unwrap!(json::from_str(&rc.1));
        log!((base) "/" (rel) " orderbook " [bob_orderbook]);

        let bids = bob_orderbook["bids"].as_array().unwrap();
        let asks = bob_orderbook["asks"].as_array().unwrap();
        assert_eq!(0, bids.len(), "{} {} bids must be empty", base, rel);
        assert_eq!(0, asks.len(), "{} {} asks must be empty", base, rel);
    }
    */
    unwrap! (mm_bob.stop().await);
    unwrap! (mm_alice.stop().await);
}

/// Trading test using coins with remote RPC (Electrum, ETH nodes), it needs only ENV variables to be set, coins daemons are not required.
/// Trades few pairs concurrently to speed up the process and also act like "load" test
async fn trade_base_rel_electrum (pairs: Vec<(&'static str, &'static str)>) {
    let bob_passphrase = "0x3dc9187936e4bf40daf1aebdf4c58b7cb9665102c03640b9d696a260d87b1da5";
    let alice_passphrase = "spice describe gravity federal blast come thank unfair canal monkey style afraid";
    let mut mm_bob = unwrap! (MarketMakerIt::start (
        json! ({
            "gui": "nogui",
            "netid": 8999,
            "dht": "on",  // Enable DHT without delay.
            "myipaddr": env::var ("BOB_TRADE_IP") .ok(),
            "rpcip": env::var ("BOB_TRADE_IP") .ok(),
            "canbind": env::var ("BOB_TRADE_PORT") .ok().map (|s| unwrap! (s.parse::<i64>())),
            "passphrase": bob_passphrase,
            "coins": *COINS_CONFIG,
            "rpc_password": "password",
            "i_am_seed": true,
        }),
        "password".into(),
        local_start! ("bob")
    ));

    let (_bob_dump_log, _bob_dump_dashboard) = mm_bob.mm_dump();
    #[cfg(feature = "native")] {log! ({"Bob log path: {}", mm_bob.log_path.display()})}

    // Both Alice and Bob might try to bind on the "0.0.0.0:47773" DHT port in this test
    // (because the local "127.0.0.*:47773" addresses aren't that useful for DHT).
    // We want to give Bob a headstart in acquiring the port,
    // because Alice will then be able to directly reach it (thanks to "seednode").
    // Direct communication is not required in this test, but it's nice to have.
    wait_log_re! (mm_bob, 9., "preferred port");

    let mut mm_alice = unwrap! (MarketMakerIt::start (
        json! ({
            "gui": "nogui",
            "netid": 8999,
            "dht": "on",  // Enable DHT without delay.
            "myipaddr": env::var ("ALICE_TRADE_IP") .ok(),
            "rpcip": env::var ("ALICE_TRADE_IP") .ok(),
            "passphrase": alice_passphrase,
            "coins": *COINS_CONFIG,
            "seednodes": [fomat!((mm_bob.ip))],
            "rpc_password": "password",
        }),
        "password".into(),
        local_start! ("alice")
    ));

    let (_alice_dump_log, _alice_dump_dashboard) = mm_alice.mm_dump();
    #[cfg(feature = "native")] {log! ({"Alice log path: {}", mm_alice.log_path.display()})}

    // Wait for keypair initialization, `lp_passphrase_init`.
    unwrap! (mm_bob.wait_for_log (11., |l| l.contains ("version: ")) .await);
    unwrap! (mm_alice.wait_for_log (11., |l| l.contains ("version: ")) .await);

    // wait until both nodes RPC API is active
    wait_log_re! (mm_bob, 22., ">>>>>>>>> DEX stats ");
    wait_log_re! (mm_alice, 22., ">>>>>>>>> DEX stats ");

    // Enable coins on Bob side. Print the replies in case we need the address.
    let rc = enable_coins_eth_electrum_xtz (&mm_bob, vec!["http://195.201.0.6:8565"], vec!["https://tezos-dev.cryptonomic-infra.tech"]) .await;
    log! ({"enable_coins (bob): {:?}", rc});
    // Enable coins on Alice side. Print the replies in case we need the address.
    let rc = enable_coins_eth_electrum_xtz (&mm_alice, vec!["http://195.201.0.6:8565"], vec!["https://tezos-dev.cryptonomic-infra.tech"]) .await;
    log! ({"enable_coins (alice): {:?}", rc});

    trade_between_2_nodes(&mut mm_bob, &mut mm_alice, pairs, "0.1", false).await;
}

#[cfg(feature = "native")]
#[test]
fn trade_test_electrum_and_eth_coins() {
    block_on(trade_base_rel_electrum(vec![("ETH", "JST")]));
}

#[cfg(not(feature = "native"))]
#[no_mangle]
pub extern fn trade_test_electrum_and_eth_coins (cb_id: i32) {
    use std::ptr::null;

    common::executor::spawn (async move {
        // BEER and ETOMIC electrums are sometimes down, or blockchains stuck (cf. a5d593).
        //let pairs = vec! [("BEER", "ETOMIC"), ("ETH", "JST")];
        let pairs = vec![("ETH", "JST")];
        trade_base_rel_electrum (pairs) .await;
        unsafe {call_back (cb_id, null(), 0)}
    })
}

#[cfg(feature = "native")]
fn trade_base_rel_native(base: &str, rel: &str) {
    let (bob_file_passphrase, bob_file_userpass) = from_env_file (unwrap! (slurp (&".env.seed")));
    let (alice_file_passphrase, alice_file_userpass) = from_env_file (unwrap! (slurp (&".env.client")));

    let bob_passphrase = unwrap! (var ("BOB_PASSPHRASE") .ok().or (bob_file_passphrase), "No BOB_PASSPHRASE or .env.seed/PASSPHRASE");
    let bob_userpass = unwrap! (var ("BOB_USERPASS") .ok().or (bob_file_userpass), "No BOB_USERPASS or .env.seed/USERPASS");
    let alice_passphrase = unwrap! (var ("ALICE_PASSPHRASE") .ok().or (alice_file_passphrase), "No ALICE_PASSPHRASE or .env.client/PASSPHRASE");
    let alice_userpass = unwrap! (var ("ALICE_USERPASS") .ok().or (alice_file_userpass), "No ALICE_USERPASS or .env.client/USERPASS");

    let coins = json! ([
        {"coin":"BEER","asset":"BEER"},
        {"coin":"PIZZA","asset":"PIZZA"},
        {"coin":"ETOMIC","asset":"ETOMIC"},
        {"coin":"ETH","name":"ethereum","etomic":"0x0000000000000000000000000000000000000000","rpcport":80}
    ]);

    let mut mm_bob = unwrap! (MarketMakerIt::start (
        json! ({
            "gui": "nogui",
            "netid": 9000,
            "dht": "on",  // Enable DHT without delay.
            "myipaddr": env::var ("BOB_TRADE_IP") .ok(),
            "rpcip": env::var ("BOB_TRADE_IP") .ok(),
            "canbind": env::var ("BOB_TRADE_PORT") .ok().map (|s| unwrap! (s.parse::<i64>())),
            "passphrase": bob_passphrase,
            "coins": coins,
        }),
        bob_userpass,
        match var ("LOCAL_THREAD_MM") {Ok (ref e) if e == "bob" => Some (local_start()), _ => None}
    ));

    let (_bob_dump_log, _bob_dump_dashboard) = mm_dump (&mm_bob.log_path);
    log! ({"Bob log path: {}", mm_bob.log_path.display()});

    // Both Alice and Bob might try to bind on the "0.0.0.0:47773" DHT port in this test
    // (because the local "127.0.0.*:47773" addresses aren't that useful for DHT).
    // We want to give Bob a headstart in acquiring the port,
    // because Alice will then be able to directly reach it (thanks to "seednode").
    // Direct communication is not required in this test, but it's nice to have.
    // The port differs for another netid, should be 43804 for 9000
    unwrap! (block_on (mm_bob.wait_for_log (9., |log| log.contains ("preferred port 43804 drill true"))));

    let mut mm_alice = unwrap! (MarketMakerIt::start (
        json! ({
            "gui": "nogui",
            "netid": 9000,
            "dht": "on",  // Enable DHT without delay.
            "myipaddr": env::var ("ALICE_TRADE_IP") .ok(),
            "rpcip": env::var ("ALICE_TRADE_IP") .ok(),
            "passphrase": alice_passphrase,
            "coins": coins,
            // We're using the open (non-NAT) netid 9000 seed instead, 195.201.42.102 // "seednode": fomat!((mm_bob.ip))
        }),
        alice_userpass,
        match var ("LOCAL_THREAD_MM") {Ok (ref e) if e == "alice" => Some (local_start()), _ => None}
    ));

    let (_alice_dump_log, _alice_dump_dashboard) = mm_dump (&mm_alice.log_path);
    log! ({"Alice log path: {}", mm_alice.log_path.display()});

    // wait until both nodes RPC API is active
    unwrap! (block_on (mm_bob.wait_for_log (22., |log| log.contains (">>>>>>>>> DEX stats "))));
    unwrap! (block_on (mm_alice.wait_for_log (22., |log| log.contains (">>>>>>>>> DEX stats "))));

    // Enable coins on Bob side. Print the replies in case we need the "smartaddress".
    log! ({"enable_coins (bob): {:?}", enable_coins (&mm_bob)});
    // Enable coins on Alice side. Print the replies in case we need the "smartaddress".
    log! ({"enable_coins (alice): {:?}", enable_coins (&mm_alice)});

    // Both the Taker and the Maker should connect to the netid 9000 open (non-NAT) seed node.
    // NB: Long wayt as there might be delays in the seed node from us reusing the 127.0.0.* IPs with different keys.
    unwrap! (block_on (mm_bob.wait_for_log (999., |log| log.contains ("set pubkey for "))));
    unwrap! (block_on (mm_alice.wait_for_log (999., |log| log.contains ("set pubkey for "))));

    // issue sell request on Bob side by setting base/rel price
    log! ("Issue bob sell request");
    let rc = unwrap! (block_on (mm_bob.rpc (json! ({
        "userpass": mm_bob.userpass,
        "method": "setprice",
        "base": base,
        "rel": rel,
        "price": 0.9
    }))));
    assert! (rc.0.is_success(), "!setprice: {}", rc.1);

    // issue base/rel buy request from Alice side
    thread::sleep (Duration::from_secs (2));
    log! ("Issue alice buy request");
    let rc = unwrap! (block_on (mm_alice.rpc (json! ({
        "userpass": mm_alice.userpass,
        "method": "buy",
        "base": base,
        "rel": rel,
        "relvolume": 0.1,
        "price": 1
    }))));
    assert! (rc.0.is_success(), "!buy: {}", rc.1);

    // ensure the swap started
    unwrap! (block_on (mm_alice.wait_for_log (99., |log| log.contains ("Entering the taker_swap_loop"))));
    unwrap! (block_on (mm_bob.wait_for_log (20., |log| log.contains ("Entering the maker_swap_loop"))));

    // wait for swap to complete on both sides
    unwrap! (block_on (mm_alice.wait_for_log (600., |log| log.contains ("Swap finished successfully"))));
    unwrap! (block_on (mm_bob.wait_for_log (600., |log| log.contains ("Swap finished successfully"))));

    unwrap! (block_on (mm_bob.stop()));
    unwrap! (block_on (mm_alice.stop()));
}

/// Integration test for PIZZA/BEER and BEER/PIZZA trade
/// This test is ignored because as of now it requires additional environment setup:
/// PIZZA and ETOMIC daemons must be running and fully synced for swaps to be successful
/// The trades can't be executed concurrently now for 2 reasons:
/// 1. Bob node starts listening 47772 port on all interfaces so no more Bobs can be started at once
/// 2. Current UTXO handling algo might result to conflicts between concurrently running nodes
/// 
/// Steps that are currently necessary to run this test:
/// 
/// Obtain the wallet binaries (komodod, komodo-cli) from the [Agama wallet](https://github.com/KomodoPlatform/Agama/releases/).
/// (Or use the Docker image artempikulin/komodod-etomic).
/// (Or compile them from [source](https://github.com/jl777/komodo/tree/dev))
/// 
/// Obtain ~/.zcash-params (c:/Users/$username/AppData/Roaming/ZcashParams on Windows).
/// 
/// Start the wallets
/// 
///     komodod -ac_name=PIZZA -ac_supply=100000000 -addnode=24.54.206.138 -addnode=78.47.196.146
/// 
/// and
/// 
///     komodod -ac_name=ETOMIC -ac_supply=100000000 -addnode=78.47.196.146
/// 
/// and (if you want to test BEER coin):
///
///     komodod -ac_name=BEER -ac_supply=100000000 -addnode=78.47.196.146 -addnode=43.245.162.106 -addnode=88.99.153.2 -addnode=94.130.173.120 -addnode=195.201.12.150 -addnode=23.152.0.28
///
/// Get rpcuser and rpcpassword from ETOMIC/ETOMIC.conf
/// (c:/Users/$username/AppData/Roaming/Komodo/ETOMIC/ETOMIC.conf on Windows)
/// and run
/// 
///     komodo-cli -ac_name=ETOMIC importaddress RKGn1jkeS7VNLfwY74esW7a8JFfLNj1Yoo
/// 
/// Share the wallet information with the test. On Windows:
/// 
///     set BOB_PASSPHRASE=...
///     set BOB_USERPASS=...
///     set ALICE_PASSPHRASE=...
///     set ALICE_USERPASS=...
/// 
/// And run the test:
/// 
///     cargo test --features native trade_etomic_pizza -- --nocapture --ignored
#[test]
#[ignore]
#[cfg(feature = "native")]
fn trade_pizza_eth() {
    trade_base_rel_native("PIZZA", "ETH");
}

#[test]
#[ignore]
#[cfg(feature = "native")]
fn trade_eth_pizza() {
    trade_base_rel_native("ETH", "PIZZA");
}

#[test]
#[ignore]
#[cfg(feature = "native")]
fn trade_beer_eth() {
    trade_base_rel_native("BEER", "ETH");
}

#[test]
#[ignore]
#[cfg(feature = "native")]
fn trade_eth_beer() {
    trade_base_rel_native("ETH", "BEER");
}

#[test]
#[ignore]
#[cfg(feature = "native")]
fn trade_pizza_beer() {
    trade_base_rel_native("PIZZA", "BEER");
}

#[test]
#[ignore]
#[cfg(feature = "native")]
fn trade_beer_pizza() {
    trade_base_rel_native("BEER", "PIZZA");
}

#[test]
#[ignore]
#[cfg(feature = "native")]
fn trade_pizza_etomic() {
    trade_base_rel_native("PIZZA", "ETOMIC");
}

#[test]
#[ignore]
#[cfg(feature = "native")]
fn trade_etomic_pizza() {
    trade_base_rel_native("ETOMIC", "PIZZA");
}

#[cfg(feature = "native")]
fn withdraw_and_send(mm: &MarketMakerIt, coin: &str, to: &str, enable_res: &HashMap<&'static str, Json>, expected_bal_change: &str) {
    let addr = addr_from_enable(unwrap!(enable_res.get(coin)));

    let withdraw = unwrap! (block_on (mm.rpc (json! ({
        "userpass": mm.userpass,
        "method": "withdraw",
        "coin": coin,
        "to": to,
        "amount": 0.001
    }))));

    assert! (withdraw.0.is_success(), "!{} withdraw: {}", coin, withdraw.1);
    let withdraw_json: Json = unwrap!(json::from_str(&withdraw.1));
    assert_eq!(Some(&vec![Json::from(to)]), withdraw_json["to"].as_array());
    assert_eq!(Json::from(expected_bal_change), withdraw_json["my_balance_change"]);
    assert_eq!(Some(&vec![addr]), withdraw_json["from"].as_array());

    let send = unwrap! (block_on (mm.rpc (json! ({
        "userpass": mm.userpass,
        "method": "send_raw_transaction",
        "coin": coin,
        "tx_hex": withdraw_json["tx_hex"]
    }))));
    assert! (send.0.is_success(), "!{} send: {}", coin, send.1);
    let send_json: Json = unwrap!(json::from_str(&send.1));
    assert_eq! (withdraw_json["tx_hash"], send_json["tx_hash"]);
}

#[test]
#[cfg(feature = "native")]
fn test_withdraw_and_send() {
    let (alice_file_passphrase, _alice_file_userpass) = from_env_file (unwrap! (slurp (&".env.client")));

    let alice_passphrase = unwrap! (var ("ALICE_PASSPHRASE") .ok().or (alice_file_passphrase), "No ALICE_PASSPHRASE or .env.client/PASSPHRASE");

    let coins = json! ([
        {"coin":"RICK","asset":"RICK","rpcport":8923,"txversion":4,"overwintered":1,"txfee":1000},
        {"coin":"MORTY","asset":"MORTY","rpcport":8923,"txversion":4,"overwintered":1,"txfee":1000},
        {"coin":"MORTY_SEGWIT","asset":"MORTY_SEGWIT","txversion":4,"overwintered":1,"segwit":true,"txfee":1000},
        {"coin":"ETOMIC","asset":"ETOMIC","txversion":4,"overwintered":1,"txfee":1000},
        {"coin":"ETH","name":"ethereum","etomic":"0x0000000000000000000000000000000000000000"},
        {"coin":"JST","name":"jst","etomic":"0x2b294F029Fde858b2c62184e8390591755521d8E"},
        {"coin":"XTZ","name":"tezosbabylonnet","ed25519_addr_prefix":[6, 161, 159],"secp256k1_addr_prefix":[6, 161, 161],"p256_addr_prefix":[6, 161, 164],"protocol":{"platform":"TEZOS","token_type":"TEZOS"},"mm2":1},
        {"coin":"XTZ_MLA","name":"tezosbabylonnet_mla","ed25519_addr_prefix":[6, 161, 159],"secp256k1_addr_prefix":[6, 161, 161],"p256_addr_prefix":[6, 161, 164],"protocol":{"platform":"TEZOS","token_type":"MLA","contract_address":"KT1DAJcbk3P8ReXsfWvWPWEfBP4ptNtyT2Ut"},"mm2":1},
    ]);

    let mut mm_alice = unwrap! (MarketMakerIt::start (
        json! ({
            "gui": "nogui",
            "netid": 8100,
            "myipaddr": env::var ("ALICE_TRADE_IP") .ok(),
            "rpcip": env::var ("ALICE_TRADE_IP") .ok(),
            "passphrase": alice_passphrase,
            "coins": coins,
            "rpc_password": "password",
            "i_am_seed": true,
        }),
        "password".into(),
        match var ("LOCAL_THREAD_MM") {Ok (ref e) if e == "alice" => Some (local_start()), _ => None}
    ));

    let (_alice_dump_log, _alice_dump_dashboard) = mm_dump (&mm_alice.log_path);
    log! ({"Alice log path: {}", mm_alice.log_path.display()});

    // wait until RPC API is active
    unwrap! (block_on (mm_alice.wait_for_log (22., |log| log.contains (">>>>>>>>> DEX stats "))));

    // Enable coins. Print the replies in case we need the address.
    let mut enable_res = block_on (enable_coins_eth_electrum_xtz (&mm_alice, vec!["http://195.201.0.6:8565"], vec!["https://tezos-dev.cryptonomic-infra.tech"]));
    enable_res.insert ("MORTY_SEGWIT", block_on(enable_electrum (&mm_alice, "MORTY_SEGWIT", vec!["electrum1.cipig.net:10018","electrum2.cipig.net:10018","electrum3.cipig.net:10018"])));

    log! ("enable_coins (alice): " [enable_res]);
    withdraw_and_send(&mm_alice, "MORTY", "RJTYiYeJ8eVvJ53n2YbrVmxWNNMVZjDGLh", &enable_res, "-0.00101");
    // dev chain gas price is 0 so ETH expected balance change doesn't include the fee
    withdraw_and_send(&mm_alice, "ETH", "0x657980d55733B41c0C64c06003864e1aAD917Ca7", &enable_res, "-0.001");
    withdraw_and_send(&mm_alice, "JST", "0x657980d55733B41c0C64c06003864e1aAD917Ca7", &enable_res, "-0.001");

    // must not allow to withdraw to non-P2PKH addresses
    let withdraw = unwrap! (block_on (mm_alice.rpc (json! ({
        "userpass": mm_alice.userpass,
        "method": "withdraw",
        "coin": "MORTY",
        "to": "bUN5nesdt1xsAjCtAaYUnNbQhGqUWwQT1Q",
        "amount": "0.001"
    }))));

    assert! (withdraw.0.is_server_error(), "MORTY withdraw: {}", withdraw.1);
    let withdraw_json: Json = unwrap!(json::from_str(&withdraw.1));
    assert!(unwrap!(withdraw_json["error"].as_str()).contains("Address bUN5nesdt1xsAjCtAaYUnNbQhGqUWwQT1Q has invalid format"));

    // but must allow to withdraw to P2SH addresses if Segwit flag is true
    let withdraw = unwrap! (block_on (mm_alice.rpc (json! ({
        "userpass": mm_alice.userpass,
        "method": "withdraw",
        "coin": "MORTY_SEGWIT",
        "to": "bUN5nesdt1xsAjCtAaYUnNbQhGqUWwQT1Q",
        "amount": "0.001"
    }))));

    assert! (withdraw.0.is_success(), "MORTY_SEGWIT withdraw: {}", withdraw.1);

    // must not allow to withdraw to invalid checksum address
    let withdraw = unwrap! (block_on (mm_alice.rpc (json! ({
        "userpass": mm_alice.userpass,
        "method": "withdraw",
        "coin": "ETH",
        "to": "0x657980d55733b41c0c64c06003864e1aad917ca7",
        "amount": "0.001"
    }))));

    assert! (withdraw.0.is_server_error(), "ETH withdraw: {}", withdraw.1);
    let withdraw_json: Json = unwrap!(json::from_str(&withdraw.1));
    assert!(unwrap!(withdraw_json["error"].as_str()).contains("Invalid address checksum"));
    unwrap!(block_on(mm_alice.stop()));
}

/// Ensure that swap status return the 404 status code if swap is not found
#[test]
#[cfg(feature = "native")]
fn test_swap_status() {
    let coins = json! ([{"coin":"BEER","asset":"BEER"},]);

    let mut mm = unwrap! (MarketMakerIt::start (
        json! ({
            "gui": "nogui",
            "netid": 8100,
            "myipaddr": env::var ("ALICE_TRADE_IP") .ok(),
            "rpcip": env::var ("ALICE_TRADE_IP") .ok(),
            "passphrase": "some passphrase",
            "coins": coins,
            "rpc_password": "password",
            "i_am_seed": true,
        }),
        "password".into(),
        match var ("LOCAL_THREAD_MM") {Ok (ref e) if e == "alice" => Some (local_start()), _ => None}
    ));

    unwrap! (block_on (mm.wait_for_log (22., |log| log.contains (">>>>>>>>> DEX stats "))));

    let my_swap = unwrap! (block_on (mm.rpc (json! ({
        "userpass": mm.userpass,
        "method": "my_swap_status",
        "params": {
            "uuid":"random",
        }
    }))));

    assert_eq! (my_swap.0, StatusCode::NOT_FOUND, "!not found status code: {}", my_swap.1);

    let stats_swap = unwrap! (block_on (mm.rpc (json! ({
        "userpass": mm.userpass,
        "method": "stats_swap_status",
        "params": {
            "uuid":"random",
        }
    }))));

    assert_eq! (stats_swap.0, StatusCode::NOT_FOUND, "!not found status code: {}", stats_swap.1);
}

/// Ensure that setprice/buy/sell calls deny base == rel
/// https://github.com/artemii235/SuperNET/issues/363
#[test]
#[cfg(feature = "native")]
fn test_order_errors_when_base_equal_rel() {
    let coins = json!([
        {"coin":"RICK","asset":"RICK","rpcport":8923,"txversion":4,"overwintered":1},
    ]);

    let mut mm = unwrap! (MarketMakerIt::start (
        json! ({
            "gui": "nogui",
            "netid": 9998,
            "myipaddr": env::var ("BOB_TRADE_IP") .ok(),
            "rpcip": env::var ("BOB_TRADE_IP") .ok(),
            "canbind": env::var ("BOB_TRADE_PORT") .ok().map (|s| unwrap! (s.parse::<i64>())),
            "passphrase": "bob passphrase",
            "coins": coins,
            "rpc_password": "pass",
            "i_am_seed": true,
        }),
        "pass".into(),
        match var ("LOCAL_THREAD_MM") {Ok (ref e) if e == "bob" => Some (local_start()), _ => None}
    ));
    let (_dump_log, _dump_dashboard) = mm_dump (&mm.log_path);
    log!({"Log path: {}", mm.log_path.display()});
    unwrap! (block_on (mm.wait_for_log (22., |log| log.contains (">>>>>>>>> DEX stats "))));
    block_on(enable_electrum(&mm, "RICK", vec!["electrum3.cipig.net:10017","electrum2.cipig.net:10017","electrum1.cipig.net:10017"]));

    let rc = unwrap! (block_on (mm.rpc (json! ({
        "userpass": mm.userpass,
        "method": "setprice",
        "base": "RICK",
        "rel": "RICK",
        "price": 0.9
    }))));
    assert! (rc.0.is_server_error(), "setprice should have failed, but got {:?}", rc);

    let rc = unwrap! (block_on (mm.rpc (json! ({
        "userpass": mm.userpass,
        "method": "buy",
        "base": "RICK",
        "rel": "RICK",
        "price": 0.9,
        "relvolume": 0.1,
    }))));
    assert! (rc.0.is_server_error(), "buy should have failed, but got {:?}", rc);

    let rc = unwrap! (block_on (mm.rpc (json! ({
        "userpass": mm.userpass,
        "method": "sell",
        "base": "RICK",
        "rel": "RICK",
        "price": 0.9,
        "basevolume": 0.1,
    }))));
    assert! (rc.0.is_server_error(), "sell should have failed, but got {:?}", rc);
}

fn startup_passphrase(passphrase: &str, expected_address: &str) {
    let coins = json!([
        {"coin":"KMD","rpcport":8923,"txversion":4},
    ]);

    let mut mm = unwrap! (MarketMakerIt::start (
        json! ({
            "gui": "nogui",
            "netid": 9998,
            "myipaddr": env::var ("BOB_TRADE_IP") .ok(),
            "rpcip": env::var ("BOB_TRADE_IP") .ok(),
            "canbind": env::var ("BOB_TRADE_PORT") .ok().map (|s| unwrap! (s.parse::<i64>())),
            "passphrase": passphrase,
            "coins": coins,
            "rpc_password": "pass",
            "i_am_seed": true,
        }),
        "pass".into(),
        match var ("LOCAL_THREAD_MM") {Ok (ref e) if e == "bob" => Some (local_start()), _ => None}
    ));
    let (_dump_log, _dump_dashboard) = mm.mm_dump();
    #[cfg(feature = "native")] {log!({"Log path: {}", mm.log_path.display()})}
    unwrap! (block_on (mm.wait_for_log (22., |log| log.contains (">>>>>>>>> DEX stats "))));
    let enable = block_on (enable_electrum (&mm, "KMD", vec!["electrum1.cipig.net:10001"]));
    let addr = addr_from_enable(&enable);
    assert_eq!(Json::from(expected_address), addr);
    unwrap!(block_on(mm.stop()));
}

/// MM2 should detect if passphrase is WIF or 0x-prefixed hex encoded privkey and parse it properly.
/// https://github.com/artemii235/SuperNET/issues/396
#[test]
#[cfg(feature = "native")]
fn test_startup_passphrase() {
    // seed phrase
    startup_passphrase("bob passphrase", "RRnMcSeKiLrNdbp91qNVQwwXx5azD4S4CD");

    // WIF
    assert!(key_pair_from_seed("UvCjJf4dKSs2vFGVtCnUTAhR5FTZGdg43DDRa9s7s5DV1sSDX14g").is_ok());
    startup_passphrase("UvCjJf4dKSs2vFGVtCnUTAhR5FTZGdg43DDRa9s7s5DV1sSDX14g", "RRnMcSeKiLrNdbp91qNVQwwXx5azD4S4CD");
    // WIF, Invalid network version
    assert!(key_pair_from_seed("92Qba5hnyWSn5Ffcka56yMQauaWY6ZLd91Vzxbi4a9CCetaHtYj").is_err());
    // WIF, not compressed
    assert!(key_pair_from_seed("5HpHagT65TZzG1PH3CSu63k8DbpvD8s5ip4nEB3kEsreAnchuDf").is_err());

    // 0x prefixed hex
    assert!(key_pair_from_seed("0xb8c774f071de08c7fd8f62b97f1a5726f6ce9f1bcf141b70b86689254ed6714e").is_ok());
    startup_passphrase("0xb8c774f071de08c7fd8f62b97f1a5726f6ce9f1bcf141b70b86689254ed6714e", "RRnMcSeKiLrNdbp91qNVQwwXx5azD4S4CD");
    // Out of range, https://en.bitcoin.it/wiki/Private_key#Range_of_valid_ECDSA_private_keys
    assert!(key_pair_from_seed("0xFFFFFFFFFFFFFFFFFFFFFFFFFFFFFFFEBAAEDCE6AF48A03BBFD25E8CD0364141").is_err());
}

/// MM2 should allow to issue several buy/sell calls in a row without delays.
/// https://github.com/artemii235/SuperNET/issues/245
#[test]
#[cfg(feature = "native")]
fn test_multiple_buy_sell_no_delay() {
    let coins = json!([
        {"coin":"RICK","asset":"RICK","rpcport":8923,"txversion":4,"overwintered":1},
        {"coin":"MORTY","asset":"MORTY","rpcport":11608,"txversion":4,"overwintered":1},
        {"coin":"ETOMIC","asset":"ETOMIC","txversion":4},
    ]);

    let (bob_file_passphrase, _bob_file_userpass) = from_env_file (unwrap! (slurp (&".env.seed")));
    let bob_passphrase = unwrap! (var ("BOB_PASSPHRASE") .ok().or (bob_file_passphrase), "No BOB_PASSPHRASE or .env.seed/PASSPHRASE");

    let mut mm = unwrap! (MarketMakerIt::start (
        json! ({
            "gui": "nogui",
            "netid": 9998,
            "myipaddr": env::var ("BOB_TRADE_IP") .ok(),
            "rpcip": env::var ("BOB_TRADE_IP") .ok(),
            "canbind": env::var ("BOB_TRADE_PORT") .ok().map (|s| unwrap! (s.parse::<i64>())),
            "passphrase": bob_passphrase,
            "coins": coins,
            "rpc_password": "pass",
            "i_am_seed": true,
        }),
        "pass".into(),
        match var ("LOCAL_THREAD_MM") {Ok (ref e) if e == "bob" => Some (local_start()), _ => None}
    ));
    let (_dump_log, _dump_dashboard) = mm_dump (&mm.log_path);
    log!({"Log path: {}", mm.log_path.display()});
    unwrap! (block_on (mm.wait_for_log (22., |log| log.contains (">>>>>>>>> DEX stats "))));
    log!([block_on (enable_electrum (&mm, "RICK", vec!["electrum1.cipig.net:10017","electrum2.cipig.net:10017","electrum3.cipig.net:10017"]))]);
    log!([block_on (enable_electrum (&mm, "MORTY", vec!["electrum1.cipig.net:10018","electrum2.cipig.net:10018","electrum3.cipig.net:10018"]))]);
    log!([block_on (enable_electrum (&mm, "ETOMIC", vec!["test1.cipig.net:10025", "test2.cipig.net:10025"]))]);

    let rc = unwrap! (block_on (mm.rpc (json! ({
        "userpass": mm.userpass,
        "method": "buy",
        "base": "RICK",
        "rel": "MORTY",
        "price": 1,
        "volume": 0.1,
    }))));
    assert! (rc.0.is_success(), "buy should have succeed, but got {:?}", rc);

    let rc = unwrap! (block_on (mm.rpc (json! ({
        "userpass": mm.userpass,
        "method": "buy",
        "base": "RICK",
        "rel": "ETOMIC",
        "price": 1,
        "volume": 0.1,
    }))));
    assert! (rc.0.is_success(), "buy should have succeed, but got {:?}", rc);
    thread::sleep(Duration::from_secs(40));

    log!("Get RICK/MORTY orderbook");
    let rc = unwrap! (block_on (mm.rpc (json! ({
        "userpass": mm.userpass,
        "method": "orderbook",
        "base": "RICK",
        "rel": "MORTY",
    }))));
    assert! (rc.0.is_success(), "!orderbook: {}", rc.1);

    let bob_orderbook: Json = unwrap!(json::from_str(&rc.1));
    log!("RICK/MORTY orderbook " [bob_orderbook]);
    let bids = bob_orderbook["bids"].as_array().unwrap();
    let asks = bob_orderbook["asks"].as_array().unwrap();
    assert!(bids.len() > 0, "RICK/MORTY bids are empty");
    assert_eq!(0, asks.len(), "RICK/MORTY asks are not empty");
    assert_eq!(Json::from("0.1"), bids[0]["maxvolume"]);

    log!("Get RICK/ETOMIC orderbook");
    let rc = unwrap! (block_on (mm.rpc (json! ({
        "userpass": mm.userpass,
        "method": "orderbook",
        "base": "RICK",
        "rel": "ETOMIC",
    }))));
    assert! (rc.0.is_success(), "!orderbook: {}", rc.1);

    let bob_orderbook: Json = unwrap!(json::from_str(&rc.1));
    log!("RICK/ETOMIC orderbook " [bob_orderbook]);
    let bids = bob_orderbook["bids"].as_array().unwrap();
    assert!(bids.len() > 0, "RICK/ETOMIC bids are empty");
    assert_eq!(asks.len(), 0, "RICK/ETOMIC asks are not empty");
    assert_eq!(Json::from("0.1"), bids[0]["maxvolume"]);
}

/// https://github.com/artemii235/SuperNET/issues/398
#[test]
#[cfg(feature = "native")]
fn test_cancel_order() {
    // start bob and immediately place the order
    let mut mm_bob = unwrap! (MarketMakerIt::start (
        json! ({
            "gui": "nogui",
            "netid": 9998,
            "dht": "on",  // Enable DHT without delay.
            "myipaddr": env::var ("BOB_TRADE_IP") .ok(),
            "rpcip": env::var ("BOB_TRADE_IP") .ok(),
            "canbind": env::var ("BOB_TRADE_PORT") .ok().map (|s| unwrap! (s.parse::<i64>())),
            "passphrase": "bob passphrase",
            "coins": *COINS_CONFIG,
            "i_am_seed": true,
            "rpc_password": "pass",
        }),
        "pass".into(),
        match var ("LOCAL_THREAD_MM") {Ok (ref e) if e == "bob" => Some (local_start()), _ => None}
    ));
    let (_bob_dump_log, _bob_dump_dashboard) = mm_dump (&mm_bob.log_path);
    log!({"Bob log path: {}", mm_bob.log_path.display()});
    unwrap! (block_on (mm_bob.wait_for_log (22., |log| log.contains (">>>>>>>>> DEX stats "))));
    // Enable coins on Bob side. Print the replies in case we need the "address".
    log! ({"enable_coins (bob): {:?}", block_on (enable_coins_eth_electrum_xtz (&mm_bob, vec!["http://195.201.0.6:8565"], vec!["https://tezos-dev.cryptonomic-infra.tech"]))});

    log!("Issue sell request on Bob side by setting base/rel price…");
    let rc = unwrap! (block_on (mm_bob.rpc (json! ({
        "userpass": mm_bob.userpass,
        "method": "setprice",
        "base": "RICK",
        "rel": "MORTY",
        "price": 0.9,
        "volume": "0.9",
    }))));
    assert! (rc.0.is_success(), "!setprice: {}", rc.1);
    let setprice_json: Json = unwrap!(json::from_str(&rc.1));
    log!([setprice_json]);

    let mut mm_alice = unwrap! (MarketMakerIt::start (
        json! ({
            "gui": "nogui",
            "netid": 9998,
            "dht": "on",  // Enable DHT without delay.
            "myipaddr": env::var ("ALICE_TRADE_IP") .ok(),
            "rpcip": env::var ("ALICE_TRADE_IP") .ok(),
            "passphrase": "alice passphrase",
            "coins": *COINS_CONFIG,
            "seednodes": [fomat!((mm_bob.ip))],
            "rpc_password": "pass",
        }),
        "pass".into(),
        match var ("LOCAL_THREAD_MM") {Ok (ref e) if e == "alice" => Some (local_start()), _ => None}
    ));

    let (_alice_dump_log, _alice_dump_dashboard) = mm_dump (&mm_alice.log_path);
    log!({"Alice log path: {}", mm_alice.log_path.display()});

    unwrap! (block_on (mm_alice.wait_for_log (22., |log| log.contains (">>>>>>>>> DEX stats "))));

    // Enable coins on Alice side. Print the replies in case we need the "address".
    log! ({"enable_coins (alice): {:?}", block_on (enable_coins_eth_electrum_xtz (&mm_alice, vec!["http://195.201.0.6:8565"], vec!["https://tezos-dev.cryptonomic-infra.tech"]))});

    log!("Give Alice 15 seconds to import the order…");
    thread::sleep(Duration::from_secs(15));

    log!("Get BEER/PIZZA orderbook on Alice side");
    let rc = unwrap! (block_on (mm_alice.rpc (json! ({
        "userpass": mm_alice.userpass,
        "method": "orderbook",
        "base": "RICK",
        "rel": "MORTY",
    }))));
    assert!(rc.0.is_success(), "!orderbook: {}", rc.1);

    let alice_orderbook: Json = unwrap!(json::from_str(&rc.1));
    log!("Alice orderbook " [alice_orderbook]);
    let asks = alice_orderbook["asks"].as_array().unwrap();
    assert_eq!(asks.len(), 1, "Alice RICK/MORTY orderbook must have exactly 1 ask");

    let cancel_rc = unwrap! (block_on (mm_bob.rpc (json! ({
        "userpass": mm_bob.userpass,
        "method": "cancel_order",
        "uuid": setprice_json["result"]["uuid"],
    }))));
    assert!(cancel_rc.0.is_success(), "!cancel_order: {}", rc.1);

    let pause = 11;
    log!("Waiting (" (pause) " seconds) for Bob to cancel the order…");
    thread::sleep(Duration::from_secs(pause));

    // Bob orderbook must show no orders
    log!("Get RICK/MORTY orderbook on Bob side");
    let rc = unwrap! (block_on (mm_bob.rpc (json! ({
        "userpass": mm_bob.userpass,
        "method": "orderbook",
        "base": "RICK",
        "rel": "MORTY",
    }))));
    assert! (rc.0.is_success(), "!orderbook: {}", rc.1);

    let bob_orderbook: Json = unwrap!(json::from_str(&rc.1));
    log!("Bob orderbook " [bob_orderbook]);
    let asks = bob_orderbook["asks"].as_array().unwrap();
    assert_eq!(asks.len(), 0, "Bob RICK/MORTY asks are not empty");

    // Alice orderbook must show no orders
    log!("Get RICK/MORTY orderbook on Alice side");
    let rc = unwrap! (block_on (mm_alice.rpc (json! ({
        "userpass": mm_alice.userpass,
        "method": "orderbook",
        "base": "RICK",
        "rel": "MORTY",
    }))));
    assert! (rc.0.is_success(), "!orderbook: {}", rc.1);

    let alice_orderbook: Json = unwrap!(json::from_str(&rc.1));
    log!("Alice orderbook " [alice_orderbook]);
    let asks = alice_orderbook["asks"].as_array().unwrap();
    assert_eq!(asks.len(), 0, "Alice RICK/MORTY asks are not empty");
}

/// https://github.com/artemii235/SuperNET/issues/367
/// Electrum requests should success if at least 1 server successfully connected,
/// all others might end up with DNS resolution errors, TCP connection errors, etc.
#[test]
#[cfg(feature = "native")]
fn test_electrum_enable_conn_errors() {
    let coins = json!([
        {"coin":"RICK","asset":"RICK"},
        {"coin":"MORTY","asset":"MORTY"},
    ]);

    let mut mm_bob = unwrap! (MarketMakerIt::start (
        json! ({
            "gui": "nogui",
            "netid": 9998,
            "dht": "on",  // Enable DHT without delay.
            "myipaddr": env::var ("BOB_TRADE_IP") .ok(),
            "rpcip": env::var ("BOB_TRADE_IP") .ok(),
            "canbind": env::var ("BOB_TRADE_PORT") .ok().map (|s| unwrap! (s.parse::<i64>())),
            "passphrase": "bob passphrase",
            "coins": coins,
            "i_am_seed": true,
            "rpc_password": "pass",
        }),
        "pass".into(),
        match var ("LOCAL_THREAD_MM") {Ok (ref e) if e == "bob" => Some (local_start()), _ => None}
    ));
    let (_bob_dump_log, _bob_dump_dashboard) = mm_dump (&mm_bob.log_path);
    log!({"Bob log path: {}", mm_bob.log_path.display()});
    unwrap! (block_on (mm_bob.wait_for_log (22., |log| log.contains (">>>>>>>>> DEX stats "))));
    // Using working servers and few else with random ports to trigger "connection refused"
    block_on(enable_electrum(&mm_bob, "RICK", vec![
        "electrum3.cipig.net:10017",
        "electrum2.cipig.net:10017",
        "electrum1.cipig.net:10017",
        "electrum1.cipig.net:60017",
        "electrum1.cipig.net:60018",
    ]));
    // use random domain name to trigger name is not resolved
    block_on(enable_electrum(&mm_bob, "MORTY", vec![
        "electrum3.cipig.net:10018",
        "electrum2.cipig.net:10018",
        "electrum1.cipig.net:10018",
        "random-electrum-domain-name1.net:60017",
        "random-electrum-domain-name2.net:60017",
    ]));
}

#[test]
#[cfg(feature = "native")]
fn test_order_should_not_be_displayed_when_node_is_down() {
    let coins = json!([
        {"coin":"RICK","asset":"RICK"},
        {"coin":"MORTY","asset":"MORTY"},
    ]);

    // start bob and immediately place the order
    let mut mm_bob = unwrap! (MarketMakerIt::start (
        json! ({
            "gui": "nogui",
            "netid": 9998,
            "dht": "on",  // Enable DHT without delay.
            "myipaddr": env::var ("BOB_TRADE_IP") .ok(),
            "rpcip": env::var ("BOB_TRADE_IP") .ok(),
            "canbind": env::var ("BOB_TRADE_PORT") .ok().map (|s| unwrap! (s.parse::<i64>())),
            "passphrase": "bob passphrase",
            "coins": coins,
            "i_am_seed": true,
            "rpc_password": "pass",
        }),
        "pass".into(),
        match var ("LOCAL_THREAD_MM") {Ok (ref e) if e == "bob" => Some (local_start()), _ => None}
    ));
    let (_bob_dump_log, _bob_dump_dashboard) = mm_dump (&mm_bob.log_path);
    log!({"Bob log path: {}", mm_bob.log_path.display()});
    unwrap! (block_on (mm_bob.wait_for_log (22., |log| log.contains (">>>>>>>>> DEX stats "))));

    log!("Bob enable RICK " [block_on(enable_electrum(&mm_bob, "RICK", vec![
        "electrum3.cipig.net:10017",
        "electrum2.cipig.net:10017",
        "electrum1.cipig.net:10017",
    ]))]);

    log!("Bob enable MORTY " [block_on(enable_electrum(&mm_bob, "MORTY", vec![
        "electrum3.cipig.net:10018",
        "electrum2.cipig.net:10018",
        "electrum1.cipig.net:10018",
    ]))]);

    let mut mm_alice = unwrap! (MarketMakerIt::start (
        json! ({
            "gui": "nogui",
            "netid": 9998,
            "myipaddr": env::var ("ALICE_TRADE_IP") .ok(),
            "rpcip": env::var ("ALICE_TRADE_IP") .ok(),
            "passphrase": "alice passphrase",
            "coins": coins,
            "seednodes": [fomat!((mm_bob.ip))],
            "rpc_password": "pass",
        }),
        "pass".into(),
        match var ("LOCAL_THREAD_MM") {Ok (ref e) if e == "alice" => Some (local_start()), _ => None}
    ));

    let (_alice_dump_log, _alice_dump_dashboard) = mm_dump (&mm_alice.log_path);
    log!({"Alice log path: {}", mm_alice.log_path.display()});

    unwrap! (block_on (mm_alice.wait_for_log (22., |log| log.contains (">>>>>>>>> DEX stats "))));

    log!("Alice enable RICK " [block_on(enable_electrum(&mm_alice, "RICK", vec![
        "electrum3.cipig.net:10017",
        "electrum2.cipig.net:10017",
        "electrum1.cipig.net:10017",
    ]))]);

    log!("Alice enable MORTY " [block_on(enable_electrum(&mm_alice, "MORTY", vec![
        "electrum3.cipig.net:10018",
        "electrum2.cipig.net:10018",
        "electrum1.cipig.net:10018",
    ]))]);

    // issue sell request on Bob side by setting base/rel price
    log!("Issue bob sell request");
    let rc = unwrap! (block_on (mm_bob.rpc (json! ({
        "userpass": mm_bob.userpass,
        "method": "setprice",
        "base": "RICK",
        "rel": "MORTY",
        "price": 0.9,
        "volume": "0.9",
    }))));
    assert! (rc.0.is_success(), "!setprice: {}", rc.1);

    thread::sleep(Duration::from_secs(12));

    log!("Get RICK/MORTY orderbook on Alice side");
    let rc = unwrap! (block_on (mm_alice.rpc (json! ({
            "userpass": mm_alice.userpass,
            "method": "orderbook",
            "base": "RICK",
            "rel": "MORTY",
        }))));
    assert!(rc.0.is_success(), "!orderbook: {}", rc.1);

    let alice_orderbook: Json = unwrap!(json::from_str(&rc.1));
    log!("Alice orderbook " [alice_orderbook]);
    let asks = alice_orderbook["asks"].as_array().unwrap();
    assert_eq!(asks.len(), 1, "Alice RICK/MORTY orderbook must have exactly 1 ask");

    unwrap! (block_on (mm_bob.stop()));
    thread::sleep(Duration::from_secs(30));

    let rc = unwrap! (block_on (mm_alice.rpc (json! ({
            "userpass": mm_alice.userpass,
            "method": "orderbook",
            "base": "RICK",
            "rel": "MORTY",
        }))));
    assert!(rc.0.is_success(), "!orderbook: {}", rc.1);

    let alice_orderbook: Json = unwrap!(json::from_str(&rc.1));
    log!("Alice orderbook " [alice_orderbook]);
    let asks = unwrap!(alice_orderbook["asks"].as_array());
    assert_eq!(asks.len(), 0, "Alice RICK/MORTY orderbook must have zero asks");

    unwrap! (block_on (mm_alice.stop()));
}

#[test]
#[cfg(feature = "native")]
// https://github.com/KomodoPlatform/atomicDEX-API/issues/511
fn test_all_orders_per_pair_per_node_must_be_displayed_in_orderbook() {
    let coins = json!([
        {"coin":"RICK","asset":"RICK"},
        {"coin":"MORTY","asset":"MORTY"},
    ]);

    let mut mm = unwrap! (MarketMakerIt::start (
        json! ({
            "gui": "nogui",
            "netid": 9998,
            "myipaddr": env::var ("BOB_TRADE_IP") .ok(),
            "rpcip": env::var ("BOB_TRADE_IP") .ok(),
            "canbind": env::var ("BOB_TRADE_PORT") .ok().map (|s| unwrap! (s.parse::<i64>())),
            "passphrase": "bob passphrase",
            "coins": coins,
            "rpc_password": "pass",
            "i_am_seed": true,
        }),
        "pass".into(),
        match var ("LOCAL_THREAD_MM") {Ok (ref e) if e == "bob" => Some (local_start()), _ => None}
    ));
    let (_dump_log, _dump_dashboard) = mm_dump (&mm.log_path);
    log!({"Log path: {}", mm.log_path.display()});
    unwrap! (block_on (mm.wait_for_log (22., |log| log.contains (">>>>>>>>> DEX stats "))));
    block_on(enable_electrum(&mm, "RICK", vec!["electrum3.cipig.net:10017", "electrum2.cipig.net:10017", "electrum1.cipig.net:10017"]));
    block_on(enable_electrum(&mm, "MORTY", vec!["electrum3.cipig.net:10018", "electrum2.cipig.net:10018", "electrum1.cipig.net:10018"]));

    // set 2 orders with different prices
    let rc = unwrap! (block_on (mm.rpc (json! ({
        "userpass": mm.userpass,
        "method": "setprice",
        "base": "RICK",
        "rel": "MORTY",
        "price": 0.9,
        "volume": "0.9",
        "cancel_previous": false,
    }))));
    assert! (rc.0.is_success(), "!setprice: {}", rc.1);

    let rc = unwrap! (block_on (mm.rpc (json! ({
        "userpass": mm.userpass,
        "method": "setprice",
        "base": "RICK",
        "rel": "MORTY",
        "price": 1,
        "volume": "0.9",
        "cancel_previous": false,
    }))));
    assert! (rc.0.is_success(), "!setprice: {}", rc.1);

    thread::sleep(Duration::from_secs(12));

    log!("Get RICK/MORTY orderbook");
    let rc = unwrap! (block_on (mm.rpc (json! ({
            "userpass": mm.userpass,
            "method": "orderbook",
            "base": "RICK",
            "rel": "MORTY",
        }))));
    assert!(rc.0.is_success(), "!orderbook: {}", rc.1);

    let orderbook: Json = unwrap!(json::from_str(&rc.1));
    log!("orderbook " [orderbook]);
    let asks = orderbook["asks"].as_array().unwrap();
    assert_eq!(asks.len(), 2, "RICK/MORTY orderbook must have exactly 2 asks");
}

#[test]
#[cfg(feature = "native")]
fn orderbook_should_display_rational_amounts() {
    let coins = json!([
        {"coin":"RICK","asset":"RICK"},
        {"coin":"MORTY","asset":"MORTY"},
    ]);

    let mut mm = unwrap! (MarketMakerIt::start (
        json! ({
            "gui": "nogui",
            "netid": 9998,
            "myipaddr": env::var ("BOB_TRADE_IP") .ok(),
            "rpcip": env::var ("BOB_TRADE_IP") .ok(),
            "canbind": env::var ("BOB_TRADE_PORT") .ok().map (|s| unwrap! (s.parse::<i64>())),
            "passphrase": "bob passphrase",
            "coins": coins,
            "rpc_password": "pass",
            "i_am_seed": true,
        }),
        "pass".into(),
        match var ("LOCAL_THREAD_MM") {Ok (ref e) if e == "bob" => Some (local_start()), _ => None}
    ));
    let (_dump_log, _dump_dashboard) = mm_dump (&mm.log_path);
    log!({"Log path: {}", mm.log_path.display()});
    unwrap! (block_on (mm.wait_for_log (22., |log| log.contains (">>>>>>>>> DEX stats "))));
    block_on(enable_electrum(&mm, "RICK", vec!["electrum3.cipig.net:10017", "electrum2.cipig.net:10017", "electrum1.cipig.net:10017"]));
    block_on(enable_electrum(&mm, "MORTY", vec!["electrum3.cipig.net:10018", "electrum2.cipig.net:10018", "electrum1.cipig.net:10018"]));

    let price = BigRational::new(9.into(), 10.into());
    let volume = BigRational::new(9.into(), 10.into());

    // create order with rational amount and price
    let rc = unwrap! (block_on (mm.rpc (json! ({
        "userpass": mm.userpass,
        "method": "setprice",
        "base": "RICK",
        "rel": "MORTY",
        "price": price,
        "volume": volume,
        "cancel_previous": false,
    }))));
    assert! (rc.0.is_success(), "!setprice: {}", rc.1);

    thread::sleep(Duration::from_secs(12));
    log!("Get RICK/MORTY orderbook");
    let rc = unwrap! (block_on (mm.rpc (json! ({
            "userpass": mm.userpass,
            "method": "orderbook",
            "base": "RICK",
            "rel": "MORTY",
        }))));
    assert!(rc.0.is_success(), "!orderbook: {}", rc.1);

    let orderbook: Json = unwrap!(json::from_str(&rc.1));
    log!("orderbook " [orderbook]);
    let asks = orderbook["asks"].as_array().unwrap();
    assert_eq!(asks.len(), 1, "RICK/MORTY orderbook must have exactly 1 ask");
    let price_in_orderbook: BigRational = unwrap!(json::from_value(asks[0]["price_rat"].clone()));
    let volume_in_orderbook: BigRational = unwrap!(json::from_value(asks[0]["max_volume_rat"].clone()));
    assert_eq!(price, price_in_orderbook);
    assert_eq!(volume, volume_in_orderbook);
}

<<<<<<< HEAD
#[test]
#[cfg(feature = "native")]
fn orderbook_should_display_valid_address() {
    let mut mm = unwrap! (MarketMakerIt::start (
=======
fn check_priv_key(mm: &MarketMakerIt, coin: &str, expected_priv_key: &str) {
    let rc = unwrap! (block_on (mm.rpc (json! ({
        "userpass": mm.userpass,
        "method": "show_priv_key",
        "coin": coin
    }))));
    assert!(rc.0.is_success(), "!show_priv_key: {}", rc.1);
    let privkey: Json = unwrap!(json::from_str(&rc.1));
    assert_eq!(privkey["result"]["priv_key"], Json::from(expected_priv_key))
}

#[test]
#[cfg(feature = "native")]
fn test_show_priv_key() {
    let coins = json! ([
        {"coin":"RICK","asset":"RICK","rpcport":8923,"txversion":4,"overwintered":1},
        {"coin":"MORTY","asset":"MORTY","rpcport":11608,"txversion":4,"overwintered":1},
        {"coin":"ETH","name":"ethereum","etomic":"0x0000000000000000000000000000000000000000"},
        {"coin":"JST","name":"jst","etomic":"0x2b294F029Fde858b2c62184e8390591755521d8E"}
    ]);

    let mut mm = unwrap!(MarketMakerIt::start (
>>>>>>> a2d3c9a3
        json! ({
            "gui": "nogui",
            "netid": 9998,
            "myipaddr": env::var ("BOB_TRADE_IP") .ok(),
            "rpcip": env::var ("BOB_TRADE_IP") .ok(),
            "canbind": env::var ("BOB_TRADE_PORT") .ok().map (|s| unwrap! (s.parse::<i64>())),
<<<<<<< HEAD
            "passphrase": "0x3dc9187936e4bf40daf1aebdf4c58b7cb9665102c03640b9d696a260d87b1da5",
            "coins": *COINS_CONFIG,
=======
            "passphrase": "bob passphrase",
            "coins": coins,
>>>>>>> a2d3c9a3
            "rpc_password": "pass",
            "i_am_seed": true,
        }),
        "pass".into(),
        match var ("LOCAL_THREAD_MM") {Ok (ref e) if e == "bob" => Some (local_start()), _ => None}
    ));
<<<<<<< HEAD
    let (_dump_log, _dump_dashboard) = mm_dump (&mm.log_path);
    log!({"Log path: {}", mm.log_path.display()});
    unwrap! (block_on (mm.wait_for_log (22., |log| log.contains (">>>>>>>>> DEX stats "))));
    block_on(enable_electrum(&mm, "MORTY", vec!["electrum3.cipig.net:10018", "electrum2.cipig.net:10018", "electrum1.cipig.net:10018"]));
    block_on(enable_native(&mm, "XTZ", vec!["https://tezos-dev.cryptonomic-infra.tech"], "KT1NeiPn2baKGyofShT4B4NzVnXomgSLj6UK"));

    let price = BigRational::new(9.into(), 10.into());
    let volume = BigRational::new(9.into(), 10.into());

    // create order with rational amount and price
    let rc = unwrap! (block_on (mm.rpc (json! ({
        "userpass": mm.userpass,
        "method": "setprice",
        "base": "XTZ",
        "rel": "MORTY",
        "price": price,
        "volume": volume,
        "cancel_previous": false,
    }))));
    assert! (rc.0.is_success(), "!setprice: {}", rc.1);

    thread::sleep(Duration::from_secs(12));
    log!("Get XTZ/MORTY orderbook");
    let rc = unwrap! (block_on (mm.rpc (json! ({
            "userpass": mm.userpass,
            "method": "orderbook",
            "base": "XTZ",
            "rel": "MORTY",
        }))));
    assert!(rc.0.is_success(), "!orderbook: {}", rc.1);

    let orderbook: Json = unwrap!(json::from_str(&rc.1));
    log!("orderbook " [orderbook]);
    let asks = orderbook["asks"].as_array().unwrap();
    assert_eq!(asks.len(), 1, "XTZ/MORTY orderbook must have exactly 1 ask");
    let address_in_orderbook = asks[0]["address"].as_str().unwrap();
    assert_eq!("tz1bzbcrL5f2U5cAVMgCUD1V7WN4L9YP6hpn", address_in_orderbook);
=======

    let (_dump_log, _dump_dashboard) = mm_dump (&mm.log_path);
    log!({"Log path: {}", mm.log_path.display()});
    unwrap! (block_on (mm.wait_for_log (22., |log| log.contains (">>>>>>>>> DEX stats "))));
    log! ({"enable_coins: {:?}", block_on (enable_coins_eth_electrum (&mm, vec!["http://195.201.0.6:8565"]))});

    check_priv_key(&mm, "RICK", "UvCjJf4dKSs2vFGVtCnUTAhR5FTZGdg43DDRa9s7s5DV1sSDX14g");
    check_priv_key(&mm, "ETH", "0xb8c774f071de08c7fd8f62b97f1a5726f6ce9f1bcf141b70b86689254ed6714e");
>>>>>>> a2d3c9a3
}

// HOWTO
// 1. Install Firefox.
// 2. Install forked version of wasm-bindgen-cli: cargo install wasm-bindgen-cli --git https://github.com/artemii235/wasm-bindgen.git
// 3. Download Gecko driver for your OS: https://github.com/mozilla/geckodriver/releases
// 4. Run HEADLESS_TIMEOUT=120 GECKODRIVER=PATH_TO_GECKO_DRIVER_BIN cargo test --target wasm32-unknown-unknown --features w-bindgen
#[cfg(feature = "w-bindgen")]
mod wasm_bindgen_tests {
    use futures01::Future;
    use js_sys::Promise;
    use lazy_static::lazy_static;
    use wasm_bindgen_test::*;
    use wasm_bindgen::prelude::*;
    use web_sys::console;
    use wasm_bindgen_futures::JsFuture;
    use super::*;

    wasm_bindgen_test_configure!(run_in_browser);

    #[wasm_bindgen]
    extern "C" {
        fn setInterval(closure: &Closure<FnMut()>, millis: u32) -> f64;
        fn cancelInterval(token: f64);
    }

    pub struct Interval {
        closure: Closure<FnMut()>,
    }

    impl Interval {
        fn new() -> Interval {
            let closure = Closure::new({common::executor::run});
            Interval {
                closure,
            }
        }
    }

    unsafe impl Send for Interval {}
    unsafe impl Sync for Interval {}

    lazy_static! {
        static ref EXECUTOR_INTERVAL: Interval = Interval::new();
    }

    #[wasm_bindgen(raw_module = "./js/defined-in-js.js")]
    extern "C" {
        fn sleep(ms: u32) -> Promise;
    }

    #[wasm_bindgen_test]
    async fn test_swap() {
        use common::mm_ctx::MmCtxBuilder;
        use coins::lp_coininit;
        use futures::{Future, TryFutureExt};
        use futures::future::join;
        use crate::mm2::lp_swap::{run_maker_swap, run_taker_swap, MakerSwap, TakerSwap};

        setInterval(&EXECUTOR_INTERVAL.closure, 200);
        let key_pair_taker = key_pair_from_seed("spice describe gravity federal blast come thank unfair canal monkey style afraid").unwrap();
        let key_pair_maker = key_pair_from_seed("also shoot benefit prefer juice shell elder veteran woman mimic image kidney").unwrap();
        let conf = json!({
            "coins": [{
                "coin": "ETH",
                "name": "ethereum",
                "fname": "Ethereum",
                "etomic": "0x0000000000000000000000000000000000000000",
                "rpcport": 80,
                "mm2": 1
            }, {
                "coin": "JST",
                "name": "jst",
                "fname": "jst",
                "etomic": "0x2b294F029Fde858b2c62184e8390591755521d8E",
                "rpcport": 80,
                "mm2": 1
            }]
        });
        let ctx_taker = MmCtxBuilder::new().with_conf(conf.clone()).with_secp256k1_key_pair(key_pair_taker).into_mm_arc();
        let ctx_maker = MmCtxBuilder::new().with_conf(conf).with_secp256k1_key_pair(key_pair_maker).into_mm_arc();

        let req = json!({
            "urls":["http://195.201.0.6:8565"],
            "swap_contract_address":"0xa09ad3cd7e96586ebd05a2607ee56b56fb2db8fd"
        });
        let eth_taker = lp_coininit(&ctx_taker, "ETH", &req).await.unwrap();
        let jst_taker = lp_coininit(&ctx_taker, "JST", &req).await.unwrap();
        let eth_maker = lp_coininit(&ctx_maker, "ETH", &req).await.unwrap();
        let jst_maker = lp_coininit(&ctx_maker, "JST", &req).await.unwrap();
        let taker_swap = TakerSwap::new(
            ctx_taker.clone(),
            [0; 32].into(),
            eth_taker.clone(),
            jst_taker.clone(),
            1.into(),
            1.into(),
            (**ctx_taker.secp256k1_key_pair().public()).into(),
            "7c9319b2-866d-412f-bb82-a311b675fc52".to_owned(),
        );

        let maker_swap = MakerSwap::new(
            ctx_maker.clone(),
            [0; 32].into(),
            eth_maker.clone(),
            jst_maker.clone(),
            1.into(),
            1.into(),
            (**ctx_maker.secp256k1_key_pair().public()).into(),
            "7c9319b2-866d-412f-bb82-a311b675fc52".to_owned(),
        );
        join(run_taker_swap(taker_swap, None), run_maker_swap(maker_swap, None)).await;
    }
}<|MERGE_RESOLUTION|>--- conflicted
+++ resolved
@@ -1923,55 +1923,24 @@
     assert_eq!(volume, volume_in_orderbook);
 }
 
-<<<<<<< HEAD
 #[test]
 #[cfg(feature = "native")]
 fn orderbook_should_display_valid_address() {
     let mut mm = unwrap! (MarketMakerIt::start (
-=======
-fn check_priv_key(mm: &MarketMakerIt, coin: &str, expected_priv_key: &str) {
-    let rc = unwrap! (block_on (mm.rpc (json! ({
-        "userpass": mm.userpass,
-        "method": "show_priv_key",
-        "coin": coin
-    }))));
-    assert!(rc.0.is_success(), "!show_priv_key: {}", rc.1);
-    let privkey: Json = unwrap!(json::from_str(&rc.1));
-    assert_eq!(privkey["result"]["priv_key"], Json::from(expected_priv_key))
-}
-
-#[test]
-#[cfg(feature = "native")]
-fn test_show_priv_key() {
-    let coins = json! ([
-        {"coin":"RICK","asset":"RICK","rpcport":8923,"txversion":4,"overwintered":1},
-        {"coin":"MORTY","asset":"MORTY","rpcport":11608,"txversion":4,"overwintered":1},
-        {"coin":"ETH","name":"ethereum","etomic":"0x0000000000000000000000000000000000000000"},
-        {"coin":"JST","name":"jst","etomic":"0x2b294F029Fde858b2c62184e8390591755521d8E"}
-    ]);
-
-    let mut mm = unwrap!(MarketMakerIt::start (
->>>>>>> a2d3c9a3
         json! ({
             "gui": "nogui",
             "netid": 9998,
             "myipaddr": env::var ("BOB_TRADE_IP") .ok(),
             "rpcip": env::var ("BOB_TRADE_IP") .ok(),
             "canbind": env::var ("BOB_TRADE_PORT") .ok().map (|s| unwrap! (s.parse::<i64>())),
-<<<<<<< HEAD
             "passphrase": "0x3dc9187936e4bf40daf1aebdf4c58b7cb9665102c03640b9d696a260d87b1da5",
             "coins": *COINS_CONFIG,
-=======
-            "passphrase": "bob passphrase",
-            "coins": coins,
->>>>>>> a2d3c9a3
             "rpc_password": "pass",
             "i_am_seed": true,
         }),
         "pass".into(),
         match var ("LOCAL_THREAD_MM") {Ok (ref e) if e == "bob" => Some (local_start()), _ => None}
     ));
-<<<<<<< HEAD
     let (_dump_log, _dump_dashboard) = mm_dump (&mm.log_path);
     log!({"Log path: {}", mm.log_path.display()});
     unwrap! (block_on (mm.wait_for_log (22., |log| log.contains (">>>>>>>>> DEX stats "))));
@@ -2009,7 +1978,44 @@
     assert_eq!(asks.len(), 1, "XTZ/MORTY orderbook must have exactly 1 ask");
     let address_in_orderbook = asks[0]["address"].as_str().unwrap();
     assert_eq!("tz1bzbcrL5f2U5cAVMgCUD1V7WN4L9YP6hpn", address_in_orderbook);
-=======
+}
+
+fn check_priv_key(mm: &MarketMakerIt, coin: &str, expected_priv_key: &str) {
+    let rc = unwrap! (block_on (mm.rpc (json! ({
+        "userpass": mm.userpass,
+        "method": "show_priv_key",
+        "coin": coin
+    }))));
+    assert!(rc.0.is_success(), "!show_priv_key: {}", rc.1);
+    let privkey: Json = unwrap!(json::from_str(&rc.1));
+    assert_eq!(privkey["result"]["priv_key"], Json::from(expected_priv_key))
+}
+
+#[test]
+#[cfg(feature = "native")]
+fn test_show_priv_key() {
+    let coins = json! ([
+        {"coin":"RICK","asset":"RICK","rpcport":8923,"txversion":4,"overwintered":1},
+        {"coin":"MORTY","asset":"MORTY","rpcport":11608,"txversion":4,"overwintered":1},
+        {"coin":"ETH","name":"ethereum","etomic":"0x0000000000000000000000000000000000000000"},
+        {"coin":"JST","name":"jst","etomic":"0x2b294F029Fde858b2c62184e8390591755521d8E"}
+    ]);
+
+    let mut mm = unwrap!(MarketMakerIt::start (
+        json! ({
+            "gui": "nogui",
+            "netid": 9998,
+            "myipaddr": env::var ("BOB_TRADE_IP") .ok(),
+            "rpcip": env::var ("BOB_TRADE_IP") .ok(),
+            "canbind": env::var ("BOB_TRADE_PORT") .ok().map (|s| unwrap! (s.parse::<i64>())),
+            "passphrase": "bob passphrase",
+            "coins": coins,
+            "rpc_password": "pass",
+            "i_am_seed": true,
+        }),
+        "pass".into(),
+        match var ("LOCAL_THREAD_MM") {Ok (ref e) if e == "bob" => Some (local_start()), _ => None}
+    ));
 
     let (_dump_log, _dump_dashboard) = mm_dump (&mm.log_path);
     log!({"Log path: {}", mm.log_path.display()});
@@ -2018,7 +2024,6 @@
 
     check_priv_key(&mm, "RICK", "UvCjJf4dKSs2vFGVtCnUTAhR5FTZGdg43DDRa9s7s5DV1sSDX14g");
     check_priv_key(&mm, "ETH", "0xb8c774f071de08c7fd8f62b97f1a5726f6ce9f1bcf141b70b86689254ed6714e");
->>>>>>> a2d3c9a3
 }
 
 // HOWTO
