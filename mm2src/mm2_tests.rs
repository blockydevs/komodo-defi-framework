--- conflicted
+++ resolved
@@ -641,7 +641,6 @@
 ///     cargo test trade -- --nocapture --ignored
 #[test]
 #[ignore]
-<<<<<<< HEAD
 fn trade_pizza_eth() {
     trade_base_rel("PIZZA", "ETH");
 }
@@ -650,9 +649,16 @@
 #[ignore]
 fn trade_eth_pizza() {
     trade_base_rel("ETH", "PIZZA");
-=======
-fn test_trade() {
+}
+
+#[test]
+#[ignore]
+fn trade_pizza_beer() {
     trade_base_rel("PIZZA", "BEER");
+}
+
+#[test]
+#[ignore]
+fn trade_beer_pizza() {
     trade_base_rel("BEER", "PIZZA");
->>>>>>> 8724eea6
 }