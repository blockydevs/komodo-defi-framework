#![cfg_attr(not(feature = "native"), allow(dead_code))]

use atomic::Atomic;
use bigdecimal::BigDecimal;
use common::executor::Timer;
use common::{bits256, now_ms, now_float, slurp, write, MM_VERSION};
use common::crypto::{CurveType, EcPubkey, SecretHash, SecretHashAlgo};
use common::mm_ctx::MmArc;
use coins::{FoundSwapTxSpend, MmCoinEnum, TradeInfo, TransactionDetails};
use crc::crc32;
use futures::compat::Future01CompatExt;
use futures::future::Either;
use parking_lot::Mutex as PaMutex;
use peers::FixedValidator;
use rand::Rng;
use rpc::v1::types::{H256 as H256Json, H264 as H264Json};
use serde_json::{self as json, Value as Json};
use serialization::{deserialize, serialize};
use std::path::PathBuf;
use std::sync::{Arc, RwLock, RwLockReadGuard, RwLockWriteGuard};
use std::sync::atomic::Ordering;
use super::{ban_pubkey, broadcast_my_swap_status, dex_fee_amount, get_locked_amount_by_other_swaps,
  lp_atomic_locktime, my_swap_file_path,
  AtomicSwap, LockedAmount, MySwapInfo, RecoveredSwap, RecoveredSwapAction,
  SavedSwap, SwapsContext, SwapError, SwapNegotiationData, select_secret_hash_algo,
  BASIC_COMM_TIMEOUT, WAIT_CONFIRM_INTERVAL};

pub fn stats_maker_swap_file_path(ctx: &MmArc, uuid: &str) -> PathBuf {
    ctx.dbdir().join("SWAPS").join("STATS").join("MAKER").join(format!("{}.json", uuid))
}

fn save_my_maker_swap_event(ctx: &MmArc, swap: &MakerSwap, event: MakerSavedEvent) -> Result<(), String> {
    let path = my_swap_file_path(ctx, &swap.uuid);
    let content = try_s!(slurp(&path));
    let swap: SavedSwap = if content.is_empty() {
        SavedSwap::Maker(MakerSavedSwap {
            uuid: swap.uuid.clone(),
            maker_amount: Some(swap.maker_amount.clone()),
            maker_coin: Some(swap.maker_coin.ticker().to_owned()),
            taker_amount: Some(swap.taker_amount.clone()),
            taker_coin: Some(swap.taker_coin.ticker().to_owned()),
            gui: ctx.gui().map(|g| g.to_owned()),
            mm_version: Some(MM_VERSION.to_owned()),
            events: vec![],
            success_events: vec!["Started".into(), "Negotiated".into(), "TakerFeeValidated".into(),
                                 "MakerPaymentSent".into(), "TakerPaymentReceived".into(),
                                 "TakerPaymentWaitConfirmStarted".into(), "TakerPaymentValidatedAndConfirmed".into(),
                                 "TakerPaymentSpent".into(), "Finished".into()],
            error_events: vec!["StartFailed".into(), "NegotiateFailed".into(), "TakerFeeValidateFailed".into(),
                               "MakerPaymentTransactionFailed".into(), "MakerPaymentDataSendFailed".into(), "MakerPaymentWaitConfirmFailed".into(),
                               "TakerPaymentValidateFailed".into(), "TakerPaymentWaitConfirmFailed".into(), "TakerPaymentSpendFailed".into(),
                               "MakerPaymentWaitRefundStarted".into(), "MakerPaymentRefunded".into(), "MakerPaymentRefundFailed".into()],
        })
    } else {
        try_s!(json::from_slice(&content))
    };

    if let SavedSwap::Maker(mut maker_swap) = swap {
        maker_swap.events.push(event);
        let new_swap = SavedSwap::Maker(maker_swap);
        let new_content = try_s!(json::to_vec(&new_swap));
        try_s!(write(&path, &new_content));
        Ok(())
    } else {
        ERR!("Expected SavedSwap::Maker at {}, got {:?}", path.display(), swap)
    }
}

#[derive(Clone, Debug, Deserialize, Eq, PartialEq, Serialize)]
pub struct TakerNegotiationData {
    pub taker_payment_locktime: u64,
    pub maker_coin_pubkey: EcPubkey,
    pub taker_coin_pubkey: EcPubkey,
}

#[derive(Clone, Debug, Default, Deserialize, PartialEq, Eq, Serialize)]
pub struct MakerSwapData {
    taker_coin: String,
    maker_coin: String,
    taker: H256Json,
    secret: H256Json,
    secret_hash: SecretHash,
    lock_duration: u64,
    maker_amount: BigDecimal,
    taker_amount: BigDecimal,
    maker_payment_confirmations: u64,
    taker_payment_confirmations: u64,
    maker_payment_lock: u64,
    /// Allows to recognize one SWAP from the other in the logs. #274.
    uuid: String,
    started_at: u64,
    maker_coin_start_block: u64,
    taker_coin_start_block: u64,
}

pub struct MakerSwapMut {
    data: MakerSwapData,
    other_persistent_pub_maker_coin: EcPubkey,
    other_persistent_pub_taker_coin: EcPubkey,
    taker_fee: Option<TransactionDetails>,
    maker_payment: Option<TransactionDetails>,
    taker_payment: Option<TransactionDetails>,
    taker_payment_spend: Option<TransactionDetails>,
    maker_payment_refund: Option<TransactionDetails>,
}

pub struct MakerSwap {
    ctx: MmArc,
    maker_coin: MmCoinEnum,
    taker_coin: MmCoinEnum,
    maker_amount: BigDecimal,
    taker_amount: BigDecimal,
    taker: bits256,
    uuid: String,
    taker_payment_lock: Atomic<u64>,
    taker_payment_confirmed: Atomic<bool>,
    errors: PaMutex<Vec<SwapError>>,
    finished_at: Atomic<u64>,
    mutable: RwLock<MakerSwapMut>,
}

impl MakerSwap {
    fn w(&self) -> RwLockWriteGuard<MakerSwapMut> {unwrap!(self.mutable.write())}
    fn r(&self) -> RwLockReadGuard<MakerSwapMut> {unwrap!(self.mutable.read())}

    fn wait_refund_until(&self) -> u64 {
        self.r().data.maker_payment_lock + 3700
    }

    fn apply_event(&self, event: MakerSwapEvent) -> Result<(), String> {
        match event {
            MakerSwapEvent::Started(data) => self.w().data = data,
            MakerSwapEvent::StartFailed(err) => self.errors.lock().push(err),
            MakerSwapEvent::Negotiated(data) => {
                self.taker_payment_lock.store(data.taker_payment_locktime, Ordering::Relaxed);
                self.w().other_persistent_pub_maker_coin = data.maker_coin_pubkey;
                self.w().other_persistent_pub_taker_coin = data.taker_coin_pubkey;
            },
            MakerSwapEvent::NegotiateFailed(err) => self.errors.lock().push(err),
            MakerSwapEvent::TakerFeeValidated(tx) => self.w().taker_fee = Some(tx),
            MakerSwapEvent::TakerFeeValidateFailed(err) => self.errors.lock().push(err),
            MakerSwapEvent::MakerPaymentSent(tx) => self.w().maker_payment = Some(tx),
            MakerSwapEvent::MakerPaymentTransactionFailed(err) => self.errors.lock().push(err),
            MakerSwapEvent::MakerPaymentDataSendFailed(err) => self.errors.lock().push(err),
            MakerSwapEvent::MakerPaymentWaitConfirmFailed(err) => self.errors.lock().push(err),
            MakerSwapEvent::TakerPaymentReceived(tx) => self.w().taker_payment = Some(tx),
            MakerSwapEvent::TakerPaymentWaitConfirmStarted => (),
            MakerSwapEvent::TakerPaymentValidatedAndConfirmed => self.taker_payment_confirmed.store(true, Ordering::Relaxed),
            MakerSwapEvent::TakerPaymentValidateFailed(err) => self.errors.lock().push(err),
            MakerSwapEvent::TakerPaymentWaitConfirmFailed(err) => self.errors.lock().push(err),
            MakerSwapEvent::TakerPaymentSpent(tx) => self.w().taker_payment_spend = Some(tx),
            MakerSwapEvent::TakerPaymentSpendFailed(err) => self.errors.lock().push(err),
            MakerSwapEvent::MakerPaymentWaitRefundStarted { wait_until: _ } => (),
            MakerSwapEvent::MakerPaymentRefunded(tx) => self.w().maker_payment_refund = Some(tx),
            MakerSwapEvent::MakerPaymentRefundFailed(err) => self.errors.lock().push(err),
            MakerSwapEvent::Finished => self.finished_at.store(now_ms() / 1000, Ordering::Relaxed),
        }
        Ok(())
    }

    async fn handle_command(&self, command: MakerSwapCommand)
                      -> Result<(Option<MakerSwapCommand>, Vec<MakerSwapEvent>), String> {
        match command {
            MakerSwapCommand::Start => self.start().await,
            MakerSwapCommand::Negotiate => self.negotiate().await,
            MakerSwapCommand::WaitForTakerFee => self.wait_taker_fee().await,
            MakerSwapCommand::SendPayment => self.maker_payment().await,
            MakerSwapCommand::WaitForTakerPayment => self.wait_for_taker_payment().await,
            MakerSwapCommand::ValidateTakerPayment => self.validate_taker_payment().await,
            MakerSwapCommand::SpendTakerPayment => self.spend_taker_payment().await,
            MakerSwapCommand::RefundMakerPayment => self.refund_maker_payment().await,
            MakerSwapCommand::Finish => Ok((None, vec![MakerSwapEvent::Finished])),
        }
    }

    pub fn new(
        ctx: MmArc,
        taker: bits256,
        maker_coin: MmCoinEnum,
        taker_coin: MmCoinEnum,
        maker_amount: BigDecimal,
        taker_amount: BigDecimal,
        uuid: String,
    ) -> Self {
        MakerSwap {
            ctx: ctx.clone(),
            maker_coin,
            taker_coin,
            maker_amount,
            taker_amount,
            taker,
            uuid,
            taker_payment_lock: Atomic::new(0),
            errors: PaMutex::new(Vec::new()),
            finished_at: Atomic::new(0),
            taker_payment_confirmed: Atomic::new(false),
            mutable: RwLock::new(MakerSwapMut {
                data: MakerSwapData::default(),
                other_persistent_pub_maker_coin: EcPubkey::default(),
                other_persistent_pub_taker_coin: EcPubkey::default(),
                taker_fee: None,
                maker_payment: None,
                taker_payment: None,
                taker_payment_spend: None,
                maker_payment_refund: None,
            })
        }
    }

    async fn start(&self) -> Result<(Option<MakerSwapCommand>, Vec<MakerSwapEvent>), String> {
        let my_balance = match self.maker_coin.my_balance().compat().await {
            Ok(balance) => balance,
            Err(e) => return Ok((
                Some(MakerSwapCommand::Finish),
                vec![MakerSwapEvent::StartFailed(ERRL!("!my_balance {}", e).into())],
            ))
        };

        let locked = get_locked_amount_by_other_swaps(&self.ctx, &self.uuid, self.maker_coin.ticker());
        let available = &my_balance - &locked;
        if self.maker_amount > available {
            return Ok((
                Some(MakerSwapCommand::Finish),
                vec![MakerSwapEvent::StartFailed(ERRL!("maker amount {} is larger than available {}, balance {}, locked by other swaps {}",
                    self.maker_amount, available, my_balance, locked
                ).into())],
            ));
        }

        if let Err(e) = self.maker_coin.check_i_have_enough_to_trade(&self.maker_amount.clone().into(), &my_balance.clone().into(), TradeInfo::Maker).compat().await {
            return Ok((
                Some(MakerSwapCommand::Finish),
                vec![MakerSwapEvent::StartFailed(ERRL!("!check_i_have_enough_to_trade {}", e).into())],
            ));
        };

        if let Err(e) = self.taker_coin.can_i_spend_other_payment().compat().await {
            return Ok((
                Some(MakerSwapCommand::Finish),
                vec![MakerSwapEvent::StartFailed(ERRL!("!can_i_spend_other_payment {}", e).into())],
            ));
        };

        let lock_duration = lp_atomic_locktime(self.maker_coin.ticker(), self.taker_coin.ticker());

        let secret: [u8; 32] = {
            #[cfg(feature = "native")]
            let mut rng = rand::thread_rng();
            // TODO small rng uses now_ms() as seed which is completely insecure to generate the secret
            // for swap, we must consider refactoring
            #[cfg(not(feature = "native"))]
            let mut rng = common::small_rng();

            rng.gen()
        };
        let started_at = now_ms() / 1000;

        let maker_coin_start_block = match self.maker_coin.current_block().compat().await {
            Ok(b) => b,
            Err(e) => return Ok((
                Some(MakerSwapCommand::Finish),
                vec![MakerSwapEvent::StartFailed(ERRL!("!maker_coin.current_block {}", e).into())],
            ))
        };

        let taker_coin_start_block = match self.taker_coin.current_block().compat().await {
            Ok(b) => b,
            Err(e) => return Ok((
                Some(MakerSwapCommand::Finish),
                vec![MakerSwapEvent::StartFailed(ERRL!("!taker_coin.current_block {}", e).into())],
            ))
        };

        let secret_hash_algo = match select_secret_hash_algo(&self.maker_coin, &self.taker_coin) {
            Ok(a) => a,
            Err(e) => return Ok((
                Some(MakerSwapCommand::Finish),
                vec![MakerSwapEvent::StartFailed(ERRL!("!select_secret_hash_algo {}", e).into())],
            ))
        };

        let data = MakerSwapData {
            taker_coin: self.taker_coin.ticker().to_owned(),
            maker_coin: self.maker_coin.ticker().to_owned(),
            taker: self.taker.bytes.into(),
            secret_hash: SecretHash::from_secret(secret_hash_algo, &secret),
            secret: secret.into(),
            started_at,
            lock_duration,
            maker_amount: self.maker_amount.clone(),
            taker_amount: self.taker_amount.clone(),
            maker_payment_confirmations: self.maker_coin.required_confirmations(),
            taker_payment_confirmations: self.taker_coin.required_confirmations(),
            maker_payment_lock: started_at + lock_duration * 2,
            uuid: self.uuid.clone(),
            maker_coin_start_block,
            taker_coin_start_block,
        };

        Ok((Some(MakerSwapCommand::Negotiate), vec![MakerSwapEvent::Started(data)]))
    }

    async fn negotiate(&self) -> Result<(Option<MakerSwapCommand>, Vec<MakerSwapEvent>), String> {
        let maker_negotiation_data = SwapNegotiationData {
            started_at: self.r().data.started_at,
            payment_locktime: self.r().data.maker_payment_lock,
            secret_hash: self.r().data.secret_hash.clone(),
            maker_coin_persistent_pub: self.maker_coin.get_pubkey(),
            taker_coin_persistent_pub: self.taker_coin.get_pubkey(),
        };

        let bytes = serialize(&maker_negotiation_data);
        let sending_f = match send!(self.ctx, self.taker, fomat!(("negotiation") '@' (self.uuid)), 30, bytes.as_slice()) {
            Ok(f) => f,
            Err(e) => return Ok((
                Some(MakerSwapCommand::Finish),
                vec![MakerSwapEvent::NegotiateFailed(ERRL!("{}", e).into())],
            )),
        };

        let data = match recv!(self, sending_f, "negotiation-reply", 90, -2000, FixedValidator::AnythingGoes) {
            Ok(d) => d,
            Err(e) => return Ok((
                Some(MakerSwapCommand::Finish),
                vec![MakerSwapEvent::NegotiateFailed(ERRL!("{:?}", e).into())],
            )),
        };
        let taker_data: SwapNegotiationData = match deserialize(data.as_slice()) {
            Ok(d) => d,
            Err(e) => return Ok((
                Some(MakerSwapCommand::Finish),
                vec![MakerSwapEvent::NegotiateFailed(ERRL!("{:?}", e).into())],
            )),
        };
        let time_dif = (self.r().data.started_at as i64 - taker_data.started_at as i64).abs();
        if  time_dif > 60 {
            return Ok((
                Some(MakerSwapCommand::Finish),
                vec![MakerSwapEvent::NegotiateFailed(ERRL!("Started_at time_dif over 60 {}", time_dif).into())]
            ))
        }

        let expected_lock_time = taker_data.started_at + self.r().data.lock_duration;
        if taker_data.payment_locktime != expected_lock_time {
            return Ok((
                Some(MakerSwapCommand::Finish),
                vec![MakerSwapEvent::NegotiateFailed(ERRL!("taker_data.payment_locktime {} not equal to expected {}", taker_data.payment_locktime, expected_lock_time).into())]
            ))
        }

        Ok((
            Some(MakerSwapCommand::WaitForTakerFee),
            vec![MakerSwapEvent::Negotiated(
                TakerNegotiationData {
                    taker_payment_locktime: taker_data.payment_locktime,
                    maker_coin_pubkey: taker_data.maker_coin_persistent_pub,
                    taker_coin_pubkey: taker_data.taker_coin_persistent_pub,
                })
            ],
        ))
    }

    async fn wait_taker_fee(&self) -> Result<(Option<MakerSwapCommand>, Vec<MakerSwapEvent>), String> {
        let negotiated = serialize(&true);
        let sending_f = match send!(self.ctx, self.taker, fomat!(("negotiated") '@' (self.uuid)), 30, negotiated.as_slice()) {
            Ok(f) => f,
            Err(e) => return Ok((
                Some(MakerSwapCommand::Finish),
                vec![MakerSwapEvent::NegotiateFailed(ERRL!("{}", e).into())],
            )),
        };

        let payload = match recv!(self, sending_f, "taker-fee", 180, -2003, FixedValidator::AnythingGoes) {
            Ok(d) => d,
            Err(e) => return Ok((
                Some(MakerSwapCommand::Finish),
                vec![MakerSwapEvent::TakerFeeValidateFailed(ERRL!("{}", e).into())]
            ))
        };
        let taker_fee = match self.taker_coin.tx_enum_from_bytes(&payload) {
            Ok(tx) => tx,
            Err(e) => return Ok((
                Some(MakerSwapCommand::Finish),
                vec![MakerSwapEvent::TakerFeeValidateFailed(ERRL!("{}", e).into())]
            ))
        };

        let hash = taker_fee.tx_hash();
        log!({ "Taker fee tx {}", self.taker_coin.tx_hash_to_string(&hash) });

        let fee_addr_pub_key = EcPubkey {
            curve_type: CurveType::SECP256K1,
            bytes: unwrap!(hex::decode("03bc2c7ba671bae4a6fc835244c9762b41647b9827d4780a89a949b984a8ddcc06")),
        };
        let fee_amount = dex_fee_amount(&self.r().data.maker_coin, &self.r().data.taker_coin, &self.taker_amount);
        let other_pub_taker_coin = self.r().other_persistent_pub_taker_coin.clone();

        let mut attempts = 0;
        loop {
            match self.taker_coin.validate_fee(&taker_fee, &fee_addr_pub_key, &other_pub_taker_coin, &fee_amount).compat().await {
                Ok(_) => break,
                Err(err) => if attempts >= 3 {
                    return Ok((
                        Some(MakerSwapCommand::Finish),
                        vec![MakerSwapEvent::TakerFeeValidateFailed(ERRL!("{}", err).into())]
                    ))
                } else {
                    attempts += 1;
                    Timer::sleep(10.).await;
                }
            };
        };

        let mut attempts = 0;
        let fee_details = loop {
            match self.taker_coin.tx_details_by_hash(&hash).compat().await {
                Ok(details) => break details,
                Err(err) => if attempts >= 3 {
                    return Ok((
                        Some(MakerSwapCommand::Finish),
                        vec![MakerSwapEvent::TakerFeeValidateFailed(ERRL!("Taker fee tx_details_by_hash failed {}", err).into())]
                    ))
                } else {
                    attempts += 1;
                    Timer::sleep(10.).await;
                }
            };
        };

        Ok((
            Some(MakerSwapCommand::SendPayment),
            vec![MakerSwapEvent::TakerFeeValidated(fee_details)]
        ))
    }

    async fn maker_payment(&self) -> Result<(Option<MakerSwapCommand>, Vec<MakerSwapEvent>), String> {
        let timeout = self.r().data.started_at + self.r().data.lock_duration / 3;
        let now = now_ms() / 1000;
        if now > timeout {
            return Ok((
                Some(MakerSwapCommand::Finish),
                vec![MakerSwapEvent::MakerPaymentTransactionFailed(ERRL!("Timeout {} > {}", now, timeout).into())],
            ));
        }

        let transaction_f = self.maker_coin.check_if_my_maker_payment_sent(
            self.uuid.as_bytes(),
            self.r().data.maker_payment_lock as u32,
            &self.r().other_persistent_pub_maker_coin,
            &self.r().data.secret_hash,
            self.r().data.maker_coin_start_block,
        ).compat();
        let tx_details = match transaction_f.await {
            Ok(res) => match res {
                Some(tx) => unwrap!(self.maker_coin.tx_details_by_hash(&tx.tx_hash()).compat().await),
                None => {
                    let payment_fut = self.maker_coin.send_maker_payment(
                        self.uuid.as_bytes(),
                        self.r().data.maker_payment_lock as u32,
                        &self.r().other_persistent_pub_maker_coin,
                        &self.r().data.secret_hash,
                        self.maker_amount.clone(),
                    );

                    match payment_fut.compat().await {
                        Ok(t) => t,
                        Err(err) => return Ok((
                            Some(MakerSwapCommand::Finish),
                            vec![MakerSwapEvent::MakerPaymentTransactionFailed(ERRL!("{}", err).into())],
                        ))
                    }
                }
            },
            Err(e) => return Ok((
                Some(MakerSwapCommand::Finish),
                vec![MakerSwapEvent::MakerPaymentTransactionFailed(ERRL!("{}", e).into())],
            ))
        };

        log!("Maker payment tx " (tx_details.tx_hash));
        Ok((
            Some(MakerSwapCommand::WaitForTakerPayment),
            vec![MakerSwapEvent::MakerPaymentSent(tx_details)]
        ))
    }

    async fn wait_for_taker_payment(&self) -> Result<(Option<MakerSwapCommand>, Vec<MakerSwapEvent>), String> {
        let maker_payment_hex = self.r().maker_payment.as_ref().unwrap().tx_hex.clone();
        let sending_f = match send!(self.ctx, self.taker, fomat!(("maker-payment") '@' (self.uuid)), 60, maker_payment_hex) {
            Ok(f) => f,
            Err(e) => return Ok((
                Some(MakerSwapCommand::RefundMakerPayment),
                vec![
                    MakerSwapEvent::MakerPaymentDataSendFailed(ERRL!("{}", e).into()),
                    MakerSwapEvent::MakerPaymentWaitRefundStarted { wait_until: self.wait_refund_until() },
                ]
            ))
        };

        let maker_payment_wait_confirm = self.r().data.started_at + (self.r().data.lock_duration * 3) / 5;
        let f = self.maker_coin.wait_for_confirmations(
            &unwrap!(self.r().maker_payment.clone()).tx_hex,
            self.r().data.maker_payment_confirmations,
            maker_payment_wait_confirm,
            WAIT_CONFIRM_INTERVAL,
            self.r().data.maker_coin_start_block,
        );
        if let Err(err) = f.compat().await {
            return Ok((
                Some(MakerSwapCommand::RefundMakerPayment),
                vec![
                    MakerSwapEvent::MakerPaymentWaitConfirmFailed(ERRL!("!wait for maker payment confirmations: {}", err).into()),
                    MakerSwapEvent::MakerPaymentWaitRefundStarted { wait_until: self.wait_refund_until() },
                ]
            ));
        }

        // wait for 3/5, we need to leave some time space for transaction to be confirmed
        let wait_duration = (self.r().data.lock_duration * 3) / 5;
        let payload = match recv!(self, sending_f, "taker-payment", wait_duration, -2006, FixedValidator::AnythingGoes) {
            Ok(p) => p,
            Err(e) => return Ok((
                Some(MakerSwapCommand::RefundMakerPayment),
                vec![
                    MakerSwapEvent::TakerPaymentValidateFailed(e.into()),
                    MakerSwapEvent::MakerPaymentWaitRefundStarted { wait_until: self.wait_refund_until() },
                ],
            ))
        };

        let taker_payment = match self.taker_coin.tx_enum_from_bytes(&payload) {
            Ok(tx) => tx,
            Err(err) => return Ok((
                Some(MakerSwapCommand::RefundMakerPayment),
                vec![
                    MakerSwapEvent::TakerPaymentValidateFailed(ERRL!("!taker_coin.tx_enum_from_bytes: {}", err).into()),
                    MakerSwapEvent::MakerPaymentWaitRefundStarted { wait_until: self.wait_refund_until() },
                ]
            )),
        };

<<<<<<< HEAD
        let tx_hash = self.taker_coin.tx_hash_to_string(&taker_payment.tx_hash());
        log!("Taker payment tx " (tx_hash));

        let tx_details = TransactionDetails {
            block_height: 0,
            coin: self.taker_coin.ticker().into(),
            fee_details: None,
            from: vec![],
            internal_id: vec![].into(),
            my_balance_change: 0.into(),
            received_by_me: 0.into(),
            spent_by_me: 0.into(),
            timestamp: now_ms() / 1000,
            to: vec![],
            tx_hash,
            total_amount: 0.into(),
            tx_hex: taker_payment.tx_hex().into(),
=======
        let hash = taker_payment.tx_hash();
        log!({ "Taker payment tx {:02x}", hash });
        let mut attempts = 0;
        let tx_details = loop {
            match self.taker_coin.tx_details_by_hash(&hash).compat().await {
                Ok(details) => break details,
                Err(err) => if attempts >= 3 {
                    return Ok((
                        Some(MakerSwapCommand::RefundMakerPayment),
                        vec![
                            MakerSwapEvent::TakerPaymentValidateFailed(ERRL!("!taker_coin.tx_details_by_hash: {}", err).into()),
                            MakerSwapEvent::MakerPaymentWaitRefundStarted { wait_until: self.wait_refund_until() },
                        ]
                    ))
                } else {
                    attempts += 1;
                    Timer::sleep(10.).await;
                }
            };
>>>>>>> fba4fdfe
        };

        Ok((
            Some(MakerSwapCommand::ValidateTakerPayment),
            vec![MakerSwapEvent::TakerPaymentReceived(tx_details), MakerSwapEvent::TakerPaymentWaitConfirmStarted]
        ))
    }

    async fn validate_taker_payment(&self) -> Result<(Option<MakerSwapCommand>, Vec<MakerSwapEvent>), String> {
        let wait_duration = (self.r().data.lock_duration * 4) / 5;
        let wait_taker_payment = self.r().data.started_at + wait_duration;

        let validated_f = self.taker_coin.validate_taker_payment(
            self.uuid.as_bytes(),
            &unwrap!(self.r().taker_payment.clone()).tx_hex,
            self.taker_payment_lock.load(Ordering::Relaxed) as u32,
            &self.r().other_persistent_pub_taker_coin,
            &self.r().data.secret_hash,
            self.taker_amount.clone(),
        ).compat();

        if let Err(e) = validated_f.await {
            return Ok((
                Some(MakerSwapCommand::RefundMakerPayment),
                vec![
                    MakerSwapEvent::TakerPaymentValidateFailed(ERRL!("!taker_coin.validate_taker_payment: {}", e).into()),
                    MakerSwapEvent::MakerPaymentWaitRefundStarted { wait_until: self.wait_refund_until() },
                ]
            ))
        }

        let wait_f = self.taker_coin.wait_for_confirmations(
            &unwrap!(self.r().taker_payment.clone()).tx_hex,
            self.r().data.taker_payment_confirmations,
            wait_taker_payment,
            WAIT_CONFIRM_INTERVAL,
            self.r().data.taker_coin_start_block
        ).compat();

        if let Err(err) = wait_f.await {
            return Ok((
                Some(MakerSwapCommand::RefundMakerPayment),
                vec![
                    MakerSwapEvent::TakerPaymentWaitConfirmFailed(ERRL!("!taker_coin.wait_for_confirmations: {}", err).into()),
                    MakerSwapEvent::MakerPaymentWaitRefundStarted { wait_until: self.wait_refund_until() },
                ]
            ))
        }

        Ok((
            Some(MakerSwapCommand::SpendTakerPayment),
            vec![MakerSwapEvent::TakerPaymentValidatedAndConfirmed]
        ))
    }

    async fn spend_taker_payment(&self) -> Result<(Option<MakerSwapCommand>, Vec<MakerSwapEvent>), String> {
        let spend_fut = self.taker_coin.send_maker_spends_taker_payment(
            self.uuid.as_bytes(),
            &unwrap!(self.r().taker_payment.clone()).tx_hex,
            self.taker_payment_lock.load(Ordering::Relaxed) as u32,
            &self.r().other_persistent_pub_taker_coin,
            &self.r().data.secret.0,
            &self.r().data.secret_hash,
        );

        let transaction = match spend_fut.compat().await {
            Ok(t) => t,
            Err(err) => return Ok((
                Some(MakerSwapCommand::RefundMakerPayment),
                vec![
                    MakerSwapEvent::TakerPaymentSpendFailed(ERRL!("!taker_coin.send_maker_spends_taker_payment: {}", err).into()),
                    MakerSwapEvent::MakerPaymentWaitRefundStarted { wait_until: self.wait_refund_until() },
                ]
            ))
        };

        let tx_hash = self.taker_coin.tx_hash_to_string(&transaction.tx_hash());
        log!("Taker payment spend tx " (tx_hash));

        let tx_details = TransactionDetails {
            block_height: 0,
            coin: self.taker_coin.ticker().into(),
            fee_details: None,
            from: vec![],
            internal_id: vec![].into(),
            my_balance_change: 0.into(),
            received_by_me: 0.into(),
            spent_by_me: 0.into(),
            timestamp: now_ms() / 1000,
            to: vec![],
            tx_hash,
            total_amount: 0.into(),
            tx_hex: transaction.tx_hex().into(),
        };

        Ok((
            Some(MakerSwapCommand::Finish),
            vec![MakerSwapEvent::TakerPaymentSpent(tx_details)]
        ))
    }

    async fn refund_maker_payment(&self) -> Result<(Option<MakerSwapCommand>, Vec<MakerSwapEvent>), String> {
        // have to wait for 1 hour more due as some coins have BIP113 activated so these will reject transactions with locktime == present time
        // https://github.com/bitcoin/bitcoin/blob/master/doc/release-notes/release-notes-0.11.2.md#bip113-mempool-only-locktime-enforcement-using-getmediantimepast
        while now_ms() / 1000 < self.wait_refund_until() {
            Timer::sleep(10.).await;
        }

        let spend_fut = self.maker_coin.send_maker_refunds_payment(
            self.uuid.as_bytes(),
            &unwrap!(self.r().maker_payment.clone()).tx_hex,
            self.r().data.maker_payment_lock as u32,
            &self.r().other_persistent_pub_maker_coin,
            &self.r().data.secret_hash,
        );

        let transaction = match spend_fut.compat().await {
            Ok(t) => t,
            Err(err) => return Ok((
                Some(MakerSwapCommand::Finish),
                vec![MakerSwapEvent::MakerPaymentRefundFailed(ERRL!("!maker_coin.send_maker_refunds_payment: {}", err).into())]
            ))
        };
        let hash = transaction.tx_hash();
        log!({ "Maker payment refund tx {:02x}", hash });

        // we can attempt to get the details in loop here as transaction was already sent and
        // is present on blockchain so only transport errors are expected to happen
        let tx_details = loop {
            match self.maker_coin.tx_details_by_hash(&hash).compat().await {
                Ok(details) => break details,
                Err(e) => {
                    log!({"Error {} getting tx details of {:02x}", e, hash});
                    Timer::sleep(30.).await;
                    continue;
                }
            }
        };
        Ok((
            Some(MakerSwapCommand::Finish),
            vec![MakerSwapEvent::MakerPaymentRefunded(tx_details)],
        ))
    }

    pub fn load_from_saved(
        ctx: MmArc,
        maker_coin: MmCoinEnum,
        taker_coin: MmCoinEnum,
        saved: MakerSavedSwap
    ) -> Result<(Self, Option<MakerSwapCommand>), String> {
        if saved.events.is_empty() {
            return ERR!("Can't restore swap from empty events set");
        };

        match &saved.events[0].event {
            MakerSwapEvent::Started(data) => {
                let mut taker = bits256::from([0; 32]);
                taker.bytes = data.taker.0;

                let swap = MakerSwap::new(
                    ctx,
                    taker.into(),
                    maker_coin,
                    taker_coin,
                    data.maker_amount.clone(),
                    data.taker_amount.clone(),
                    saved.uuid,
                );
                let command = saved.events.last().unwrap().get_command();
                for saved_event in saved.events {
                    try_s!(swap.apply_event(saved_event.event));
                }
                Ok((swap, command))
            },
            _ => ERR!("First swap event must be Started"),
        }
    }

    pub async fn recover_funds(&self) -> Result<RecoveredSwap, String> {
        if self.finished_at.load(Ordering::Relaxed) == 0 { return ERR!("Swap must be finished before recover funds attempt"); }

        if self.r().maker_payment_refund.is_some() { return ERR!("Maker payment is refunded, swap is not recoverable"); }

        if self.r().taker_payment_spend.is_some() { return ERR!("Taker payment is spent, swap is not recoverable"); }

        let maker_payment_lock = self.r().data.maker_payment_lock as u32;
        let other_pub = &self.r().other_persistent_pub_maker_coin.clone();
        let secret_hash = self.r().data.secret_hash.clone();
        let maker_coin_start_block = self.r().data.maker_coin_start_block;

        let maker_payment = self.r().maker_payment.clone();
        let maker_payment = match maker_payment {
            Some(tx) => tx.tx_hex.0.clone(),
            None => {
                let maybe_maker_payment = try_s!(self.maker_coin.check_if_my_maker_payment_sent(
                    self.uuid.as_bytes(),
                    maker_payment_lock,
                    &other_pub,
                    &secret_hash,
                    maker_coin_start_block,
                ).compat().await);
                match maybe_maker_payment {
                    Some(tx) => tx.tx_hex(),
                    None => return ERR!("Maker payment transaction was not found"),
                }
            }
        };
        // validate that maker payment is not spent
        match self.maker_coin.search_for_swap_tx_spend_my(
            maker_payment_lock,
            &other_pub,
            &secret_hash,
            &maker_payment,
            maker_coin_start_block,
        ).compat().await {
            Ok(Some(FoundSwapTxSpend::Spent(tx))) => return ERR!("Maker payment was already spent by {} tx {:02x}", self.maker_coin.ticker(), tx.tx_hash()),
            Ok(Some(FoundSwapTxSpend::Refunded(tx))) => return ERR!("Maker payment was already refunded by {} tx {:02x}", self.maker_coin.ticker(), tx.tx_hash()),
            Err(e) => return ERR!("Error {} when trying to find maker payment spend", e),
            Ok(None) => (), // payment is not spent, continue
        }

        if now_ms() / 1000 < self.r().data.maker_payment_lock + 3700 {
            return ERR!("Too early to refund, wait until {}", self.r().data.maker_payment_lock + 3700);
        }

        let transaction = try_s!(self.maker_coin.send_maker_refunds_payment(
            self.uuid.as_bytes(),
            &maker_payment,
            maker_payment_lock,
            &other_pub,
            &secret_hash,
        ).compat().await);

        Ok(RecoveredSwap {
            action: RecoveredSwapAction::RefundedMyPayment,
            coin: self.maker_coin.ticker().to_string(),
            transaction,
        })
    }
}

impl AtomicSwap for MakerSwap {
    fn locked_amount(&self) -> LockedAmount {
        // if maker payment is not sent yet the maker amount must be virtually locked
        let amount = match self.r().maker_payment {
            Some(_) => 0.into(),
            None => self.maker_amount.clone(),
        };

        LockedAmount {
            coin: self.maker_coin.ticker().to_string(),
            amount,
        }
    }

    fn uuid(&self) -> &str {
        &self.uuid
    }

    fn maker_coin(&self) -> &str { self.maker_coin.ticker() }

    fn taker_coin(&self) -> &str { self.taker_coin.ticker() }
}

#[derive(Debug)]
pub enum MakerSwapCommand {
    Start,
    Negotiate,
    WaitForTakerFee,
    SendPayment,
    WaitForTakerPayment,
    ValidateTakerPayment,
    SpendTakerPayment,
    RefundMakerPayment,
    Finish
}

#[derive(Clone, Debug, Deserialize, PartialEq, Serialize)]
#[serde(tag = "type", content = "data")]
pub enum MakerSwapEvent {
    Started(MakerSwapData),
    StartFailed(SwapError),
    Negotiated(TakerNegotiationData),
    NegotiateFailed(SwapError),
    TakerFeeValidated(TransactionDetails),
    TakerFeeValidateFailed(SwapError),
    MakerPaymentSent(TransactionDetails),
    MakerPaymentTransactionFailed(SwapError),
    MakerPaymentDataSendFailed(SwapError),
    MakerPaymentWaitConfirmFailed(SwapError),
    TakerPaymentReceived(TransactionDetails),
    TakerPaymentWaitConfirmStarted,
    TakerPaymentValidatedAndConfirmed,
    TakerPaymentValidateFailed(SwapError),
    TakerPaymentWaitConfirmFailed(SwapError),
    TakerPaymentSpent(TransactionDetails),
    TakerPaymentSpendFailed(SwapError),
    MakerPaymentWaitRefundStarted { wait_until: u64 },
    MakerPaymentRefunded(TransactionDetails),
    MakerPaymentRefundFailed(SwapError),
    Finished,
}

impl MakerSwapEvent {
    fn status_str(&self) -> String {
        match self {
            MakerSwapEvent::Started(_) => "Started...".to_owned(),
            MakerSwapEvent::StartFailed(_) => "Start failed...".to_owned(),
            MakerSwapEvent::Negotiated(_) => "Negotiated...".to_owned(),
            MakerSwapEvent::NegotiateFailed(_) => "Negotiate failed...".to_owned(),
            MakerSwapEvent::TakerFeeValidated(_) => "Taker fee validated...".to_owned(),
            MakerSwapEvent::TakerFeeValidateFailed(_) => "Taker fee validate failed...".to_owned(),
            MakerSwapEvent::MakerPaymentSent(_) => "Maker payment sent...".to_owned(),
            MakerSwapEvent::MakerPaymentTransactionFailed(_) => "Maker payment failed...".to_owned(),
            MakerSwapEvent::MakerPaymentDataSendFailed(_) => "Maker payment failed...".to_owned(),
            MakerSwapEvent::MakerPaymentWaitConfirmFailed(_) => "Maker payment wait for confirmation failed...".to_owned(),
            MakerSwapEvent::TakerPaymentReceived(_) => "Taker payment received...".to_owned(),
            MakerSwapEvent::TakerPaymentWaitConfirmStarted => "Taker payment wait confirm started...".to_owned(),
            MakerSwapEvent::TakerPaymentValidatedAndConfirmed => "Taker payment validated and confirmed...".to_owned(),
            MakerSwapEvent::TakerPaymentValidateFailed(_) => "Taker payment validate failed...".to_owned(),
            MakerSwapEvent::TakerPaymentWaitConfirmFailed(_) => "Taker payment wait for confirmation failed...".to_owned(),
            MakerSwapEvent::TakerPaymentSpent(_) => "Taker payment spent...".to_owned(),
            MakerSwapEvent::TakerPaymentSpendFailed(_) => "Taker payment spend failed...".to_owned(),
            MakerSwapEvent::MakerPaymentWaitRefundStarted { wait_until } => format!("Maker payment wait refund till {} started...", wait_until),
            MakerSwapEvent::MakerPaymentRefunded(_) => "Maker payment refunded...".to_owned(),
            MakerSwapEvent::MakerPaymentRefundFailed(_) => "Maker payment refund failed...".to_owned(),
            MakerSwapEvent::Finished => "Finished".to_owned(),
        }
    }

    fn should_ban_taker(&self) -> bool {
        match self {
            MakerSwapEvent::NegotiateFailed(_) | MakerSwapEvent::TakerFeeValidateFailed(_) |
            MakerSwapEvent::TakerPaymentValidateFailed(_) => true,
            _ => false,
        }
    }
}

#[derive(Debug, Deserialize, PartialEq, Serialize)]
struct MakerSavedEvent {
    timestamp: u64,
    event: MakerSwapEvent,
}

impl MakerSavedEvent {
    /// next command that must be executed after swap is restored
    fn get_command(&self) -> Option<MakerSwapCommand> {
        match self.event {
            MakerSwapEvent::Started(_) => Some(MakerSwapCommand::Negotiate),
            MakerSwapEvent::StartFailed(_) => Some(MakerSwapCommand::Finish),
            MakerSwapEvent::Negotiated(_) => Some(MakerSwapCommand::WaitForTakerFee),
            MakerSwapEvent::NegotiateFailed(_) => Some(MakerSwapCommand::Finish),
            MakerSwapEvent::TakerFeeValidated(_) => Some(MakerSwapCommand::SendPayment),
            MakerSwapEvent::TakerFeeValidateFailed(_) => Some(MakerSwapCommand::Finish),
            MakerSwapEvent::MakerPaymentSent(_) => Some(MakerSwapCommand::WaitForTakerPayment),
            MakerSwapEvent::MakerPaymentTransactionFailed(_) => Some(MakerSwapCommand::Finish),
            MakerSwapEvent::MakerPaymentDataSendFailed(_) => Some(MakerSwapCommand::RefundMakerPayment),
            MakerSwapEvent::MakerPaymentWaitConfirmFailed(_) => Some(MakerSwapCommand::RefundMakerPayment),
            MakerSwapEvent::TakerPaymentReceived(_) => Some(MakerSwapCommand::ValidateTakerPayment),
            MakerSwapEvent::TakerPaymentWaitConfirmStarted => Some(MakerSwapCommand::ValidateTakerPayment),
            MakerSwapEvent::TakerPaymentValidatedAndConfirmed => Some(MakerSwapCommand::SpendTakerPayment),
            MakerSwapEvent::TakerPaymentValidateFailed(_) => Some(MakerSwapCommand::RefundMakerPayment),
            MakerSwapEvent::TakerPaymentWaitConfirmFailed(_) => Some(MakerSwapCommand::RefundMakerPayment),
            MakerSwapEvent::TakerPaymentSpent(_) => Some(MakerSwapCommand::Finish),
            MakerSwapEvent::TakerPaymentSpendFailed(_) => Some(MakerSwapCommand::RefundMakerPayment),
            MakerSwapEvent::MakerPaymentWaitRefundStarted { wait_until: _ } => Some(MakerSwapCommand::RefundMakerPayment),
            MakerSwapEvent::MakerPaymentRefunded(_) => Some(MakerSwapCommand::Finish),
            MakerSwapEvent::MakerPaymentRefundFailed(_) => Some(MakerSwapCommand::Finish),
            MakerSwapEvent::Finished => None,
        }
    }
}

#[derive(Debug, Serialize, Deserialize)]
pub struct MakerSavedSwap {
    pub uuid: String,
    events: Vec<MakerSavedEvent>,
    maker_amount: Option<BigDecimal>,
    maker_coin: Option<String>,
    taker_amount: Option<BigDecimal>,
    taker_coin: Option<String>,
    gui: Option<String>,
    mm_version: Option<String>,
    success_events: Vec<String>,
    error_events: Vec<String>,
}

impl MakerSavedSwap {
    pub fn maker_coin(&self) -> Result<String, String> {
        match self.events.first() {
            Some(event) => match &event.event {
                MakerSwapEvent::Started(data) => Ok(data.maker_coin.clone()),
                _ => ERR!("First swap event must be Started"),
            },
            None => ERR!("Can't get maker coin, events are empty"),
        }
    }

    pub fn taker_coin(&self) -> Result<String, String> {
        match self.events.first() {
            Some(event) => match &event.event {
                MakerSwapEvent::Started(data) => Ok(data.taker_coin.clone()),
                _ => ERR!("First swap event must be Started"),
            },
            None => ERR!("Can't get maker coin, events are empty"),
        }
    }

    pub fn is_finished(&self) -> bool {
        match self.events.last() {
            Some(event) => event.event == MakerSwapEvent::Finished,
            None => false,
        }
    }

    pub fn get_my_info(&self) -> Option<MySwapInfo> {
        match self.events.first() {
            Some(event) => match &event.event {
                MakerSwapEvent::Started(data) => {
                    Some(MySwapInfo {
                        my_coin: data.maker_coin.clone(),
                        other_coin: data.taker_coin.clone(),
                        my_amount: data.maker_amount.clone(),
                        other_amount: data.taker_amount.clone(),
                        started_at: data.started_at,
                    })
                },
                _ => None,
            },
            None => None,
        }
    }

    pub fn hide_secret(&mut self) {
        match self.events.first_mut() {
            Some(ref mut event) => match &mut event.event {
                MakerSwapEvent::Started(ref mut data) => data.secret = H256Json::default(),
                _ => (),
            }
            None => (),
        }
    }

    pub fn is_recoverable(&self) -> bool {
        if !self.is_finished() { return false };
        for event in self.events.iter() {
            match event.event {
                MakerSwapEvent::StartFailed(_) | MakerSwapEvent::NegotiateFailed(_) | MakerSwapEvent::TakerFeeValidateFailed(_) |
                MakerSwapEvent::TakerPaymentSpent(_) | MakerSwapEvent::MakerPaymentRefunded(_) => {
                    return false;
                }
                _ => (),
            }
        }
        true
    }
}

/// Starts the maker swap and drives it to completion (until None next command received).
/// Panics in case of command or event apply fails, not sure yet how to handle such situations
/// because it's usually means that swap is in invalid state which is possible only if there's developer error.
/// Every produced event is saved to local DB. Swap status is broadcasted to P2P network after completion.
pub async fn run_maker_swap(swap: MakerSwap, initial_command: Option<MakerSwapCommand>) {
    let mut command = initial_command.unwrap_or(MakerSwapCommand::Start);
    let mut events;
    let ctx = swap.ctx.clone();
    let mut status = ctx.log.status_handle();
    let uuid = swap.uuid.clone();
    macro_rules! swap_tags {() => {&[&"swap", &("uuid", &uuid[..])]}}
    let running_swap = Arc::new(swap);
    let weak_ref = Arc::downgrade(&running_swap);
    let swap_ctx = unwrap!(SwapsContext::from_ctx(&ctx));
    unwrap!(swap_ctx.running_swaps.lock()).push(weak_ref);

    loop {
        let res = unwrap!(running_swap.handle_command(command).await, "!handle_command");
        events = res.1;
        for event in events {
            let to_save = MakerSavedEvent {
                timestamp: now_ms(),
                event: event.clone(),
            };
            unwrap!(save_my_maker_swap_event(&ctx, &running_swap, to_save), "!save_my_maker_swap_event");
            if event.should_ban_taker() { ban_pubkey(&ctx, running_swap.taker.bytes.into()) }
            status.status(swap_tags!(), &event.status_str());
            unwrap!(running_swap.apply_event(event), "!apply_event");
        }
        match res.0 {
            Some(c) => { command = c; },
            None => {
                if let Err(e) = broadcast_my_swap_status(&uuid, &ctx) {
                    log!("!broadcast_my_swap_status(" (uuid) "): " (e));
                }
                break;
            },
        }
    }
}

pub fn migrate_maker_saved_swap(mut old_json: Json) -> Result<Json, String> {
    match old_json["events"].as_array_mut() {
        Some(events) => {
            for event in events.iter_mut() {
                match event["event"]["type"].as_str() {
                    Some("Started") => {
                        let secret: H256Json = try_s!(json::from_value(event["event"]["data"]["secret"].clone()));
                        let secret_hash = SecretHash::from_secret(SecretHashAlgo::Ripe160Sha256, &secret.0);
                        event["event"]["data"]["secret_hash"] = try_s!(json::to_value(secret_hash));
                    },
                    Some("Negotiated") => {
                        let taker_pubkey: H264Json = try_s!(json::from_value(event["event"]["data"]["taker_pubkey"].clone()));
                        let ec_pubkey = EcPubkey {
                            curve_type: CurveType::SECP256K1,
                            bytes: taker_pubkey.0.to_vec(),
                        };
                        event["event"]["data"]["maker_coin_pubkey"] = try_s!(json::to_value(ec_pubkey.clone()));
                        event["event"]["data"]["taker_coin_pubkey"] = try_s!(json::to_value(ec_pubkey));
                    },
                    _ => (),
                }
            }
            Ok(old_json)
        },
        None => ERR!("There's no 'events' in the json")
    }
}

#[cfg(test)]
mod maker_swap_tests {
    use coins::{MarketCoinOps, SwapOps, TestCoin};
    use coins::eth::{signed_eth_tx_from_bytes, SignedEthTx};
    use common::block_on;
    use common::privkey::key_pair_from_seed;
    use common::mm_ctx::MmCtxBuilder;
    use mocktopus::mocking::*;
    use super::*;

    fn eth_tx_for_test() -> SignedEthTx {
        // raw transaction bytes of https://etherscan.io/tx/0x0869be3e5d4456a29d488a533ad6c118620fef450f36778aecf31d356ff8b41f
        let tx_bytes = [248, 240, 3, 133, 1, 42, 5, 242, 0, 131, 2, 73, 240, 148, 133, 0, 175, 192, 188, 82, 20, 114, 128, 130, 22, 51, 38, 194, 255, 12, 115, 244, 168, 113, 135, 110, 205, 245, 24, 127, 34, 254, 184, 132, 21, 44, 243, 175, 73, 33, 143, 82, 117, 16, 110, 27, 133, 82, 200, 114, 233, 42, 140, 198, 35, 21, 201, 249, 187, 180, 20, 46, 148, 40, 9, 228, 193, 130, 71, 199, 0, 0, 0, 0, 0, 0, 0, 0, 0, 0, 0, 0, 152, 41, 132, 9, 201, 73, 19, 94, 237, 137, 35, 61, 4, 194, 207, 239, 152, 75, 175, 245, 157, 174, 10, 214, 161, 207, 67, 70, 87, 246, 231, 212, 47, 216, 119, 68, 237, 197, 125, 141, 0, 0, 0, 0, 0, 0, 0, 0, 0, 0, 0, 0, 0, 0, 0, 0, 0, 0, 0, 0, 0, 0, 0, 0, 0, 0, 0, 0, 0, 0, 0, 0, 0, 0, 0, 0, 0, 0, 0, 0, 93, 72, 125, 102, 28, 159, 180, 237, 198, 97, 87, 80, 82, 200, 104, 40, 245, 221, 7, 28, 122, 104, 91, 99, 1, 159, 140, 25, 131, 101, 74, 87, 50, 168, 146, 187, 90, 160, 51, 1, 123, 247, 6, 108, 165, 181, 188, 40, 56, 47, 211, 229, 221, 73, 5, 15, 89, 81, 117, 225, 216, 108, 98, 226, 119, 232, 94, 184, 42, 106];
        unwrap!(signed_eth_tx_from_bytes(&tx_bytes))
    }

    fn get_migrated_swap(swap: &str) -> MakerSavedSwap {
        let old_json: Json = unwrap!(json::from_str(swap));
        let new_json = unwrap!(migrate_maker_saved_swap(old_json));
        unwrap!(json::from_value(new_json))
    }

    #[test]
    fn test_recover_funds_maker_swap_payment_errored_but_sent() {
        // the swap ends up with MakerPaymentTransactionFailed error but the transaction is actually
        // sent, need to find it and refund
        let maker_saved_json = r#"{"error_events":["StartFailed","NegotiateFailed","TakerFeeValidateFailed","MakerPaymentTransactionFailed","MakerPaymentDataSendFailed","TakerPaymentValidateFailed","TakerPaymentSpendFailed","MakerPaymentRefunded","MakerPaymentRefundFailed"],"events":[{"event":{"data":{"lock_duration":7800,"maker_amount":"3.54932734","maker_coin":"KMD","maker_coin_start_block":1452970,"maker_payment_confirmations":1,"maker_payment_lock":1563759539,"my_persistent_pub":"031bb83b58ec130e28e0a6d5d2acf2eb01b0d3f1670e021d47d31db8a858219da8","secret":"0000000000000000000000000000000000000000000000000000000000000000","started_at":1563743939,"taker":"101ace6b08605b9424b0582b5cce044b70a3c8d8d10cb2965e039b0967ae92b9","taker_amount":"0.02004833998671660000000000","taker_coin":"ETH","taker_coin_start_block":8196380,"taker_payment_confirmations":1,"uuid":"3447b727-fe93-4357-8e5a-8cf2699b7e86"},"type":"Started"},"timestamp":1563743939211},{"event":{"data":{"taker_payment_locktime":1563751737,"taker_pubkey":"03101ace6b08605b9424b0582b5cce044b70a3c8d8d10cb2965e039b0967ae92b9"},"type":"Negotiated"},"timestamp":1563743979835},{"event":{"data":{"block_height":8196386,"coin":"ETH","fee_details":null,"from":["0x3D6a2f4Dd6085b34EeD6cBc2D3aaABd0D3B697C1"],"internal_id":"00","my_balance_change":0,"received_by_me":0,"spent_by_me":0,"timestamp":1563744052,"to":["0xD8997941Dd1346e9231118D5685d866294f59e5b"],"total_amount":0.0001,"tx_hash":"a59203eb2328827de00bed699a29389792906e4f39fdea145eb40dc6b3821bd6","tx_hex":"f8690284ee6b280082520894d8997941dd1346e9231118d5685d866294f59e5b865af3107a4000801ca0743d2b7c9fad65805d882179062012261be328d7628ae12ee08eff8d7657d993a07eecbd051f49d35279416778faa4664962726d516ce65e18755c9b9406a9c2fd"},"type":"TakerFeeValidated"},"timestamp":1563744052878},{"event":{"data":{"error":"lp_swap:1888] eth:654] RPC error: Error { code: ServerError(-32010), message: \"Transaction with the same hash was already imported.\", data: None }"},"type":"MakerPaymentTransactionFailed"},"timestamp":1563744118577},{"event":{"type":"Finished"},"timestamp":1563763243350}],"success_events":["Started","Negotiated","TakerFeeValidated","MakerPaymentSent","TakerPaymentReceived","TakerPaymentWaitConfirmStarted","TakerPaymentValidatedAndConfirmed","TakerPaymentSpent","Finished"],"uuid":"3447b727-fe93-4357-8e5a-8cf2699b7e86"}"#;
        let maker_saved_swap = get_migrated_swap(maker_saved_json);
        let key_pair = unwrap!(key_pair_from_seed("spice describe gravity federal blast come thank unfair canal monkey style afraid"));
        let ctx = MmCtxBuilder::default().with_secp256k1_key_pair(key_pair).into_mm_arc();

        TestCoin::ticker.mock_safe(|_| MockResult::Return("ticker"));
        static mut MY_PAYMENT_SENT_CALLED: bool = false;
        TestCoin::check_if_my_maker_payment_sent.mock_safe(|_, _, _, _, _, _| {
            unsafe { MY_PAYMENT_SENT_CALLED = true };
            MockResult::Return(Box::new(futures01::future::ok(Some(eth_tx_for_test().into()))))
        });

        static mut MAKER_REFUND_CALLED: bool = false;
        TestCoin::send_maker_refunds_payment.mock_safe(|_, _, _, _, _, _| {
            unsafe { MAKER_REFUND_CALLED = true };
            MockResult::Return(Box::new(futures01::future::ok(eth_tx_for_test().into())))
        });
        TestCoin::search_for_swap_tx_spend_my.mock_safe(|_, _, _, _, _, _| MockResult::Return(Box::new(futures01::future::ok(None))));
        let maker_coin = MmCoinEnum::Test(TestCoin {});
        let taker_coin = MmCoinEnum::Test(TestCoin {});
        let (maker_swap, _) = unwrap!(MakerSwap::load_from_saved(ctx, maker_coin, taker_coin, maker_saved_swap));
        let actual = unwrap!(block_on(maker_swap.recover_funds()));
        let expected = RecoveredSwap {
            action: RecoveredSwapAction::RefundedMyPayment,
            coin: "ticker".to_string(),
            transaction: eth_tx_for_test().into(),
        };
        assert_eq!(expected, actual);
        assert!(unsafe { MY_PAYMENT_SENT_CALLED });
        assert!(unsafe { MAKER_REFUND_CALLED });
    }

    #[test]
    fn test_recover_funds_maker_payment_refund_errored() {
        // the swap ends up with MakerPaymentRefundFailed error
        let maker_saved_json = r#"{"error_events":["StartFailed","NegotiateFailed","TakerFeeValidateFailed","MakerPaymentTransactionFailed","MakerPaymentDataSendFailed","TakerPaymentValidateFailed","TakerPaymentSpendFailed","MakerPaymentRefunded","MakerPaymentRefundFailed"],"events":[{"event":{"data":{"lock_duration":7800,"maker_amount":"0.58610590","maker_coin":"KMD","maker_coin_start_block":1450923,"maker_payment_confirmations":1,"maker_payment_lock":1563636475,"my_persistent_pub":"031bb83b58ec130e28e0a6d5d2acf2eb01b0d3f1670e021d47d31db8a858219da8","secret":"0000000000000000000000000000000000000000000000000000000000000000","started_at":1563620875,"taker":"14a96292bfcd7762ece8eb08ead915da927c2619277363853572f30880d5155e","taker_amount":"0.0077700000552410000000000","taker_coin":"LTC","taker_coin_start_block":1670837,"taker_payment_confirmations":1,"uuid":"9db641f5-4300-4527-9fa6-f1c391d42c35"},"type":"Started"},"timestamp":1563620875062},{"event":{"data":{"taker_payment_locktime":1563628675,"taker_pubkey":"02713015d3fa4d30259e90be5f131beb593bf0131f3af2dcdb304e3322d8d52b91"},"type":"Negotiated"},"timestamp":1563620915497},{"event":{"data":{"block_height":0,"coin":"LTC","fee_details":{"amount":0.001},"from":["LKquWDGkJHEcFn85Dzw4FV5XwYp8GT3WvD"],"internal_id":"6740136eaaa615d9d231969e3a9599d0fc59e53989237a8d31cd6fc86c160013","my_balance_change":0,"received_by_me":0,"spent_by_me":0,"timestamp":0,"to":["LKquWDGkJHEcFn85Dzw4FV5XwYp8GT3WvD","LdeeicEe3dYpjy36TPWrufiGToyaaEP2Zs"],"total_amount":0.0179204,"tx_hash":"6740136eaaa615d9d231969e3a9599d0fc59e53989237a8d31cd6fc86c160013","tx_hex":"0100000001a2586ea8294cedc55741bef625ba72c646399903391a7f6c604a58c6263135f2000000006b4830450221009c78c8ba4a7accab6b09f9a95da5bc59c81f4fc1e60b288ec3c5462b4d02ef01022056b63be1629cf17751d3cc5ffec51bcb1d7f9396e9ce9ca254d0f34104f7263a012102713015d3fa4d30259e90be5f131beb593bf0131f3af2dcdb304e3322d8d52b91ffffffff0210270000000000001976a914ca1e04745e8ca0c60d8c5881531d51bec470743f88ac78aa1900000000001976a91406ccabfd5f9075ecd5e8d0d31c0e973a54d51e8288ac5bf6325d"},"type":"TakerFeeValidated"},"timestamp":1563620976060},{"event":{"data":{"block_height":0,"coin":"KMD","fee_details":{"amount":1e-05},"from":["RT9MpMyucqXiX8bZLimXBnrrn2ofmdGNKd"],"internal_id":"d0f6e664cea9d89fe7b5cf8005fdca070d1ab1d05a482aaef95c08cdaecddf0a","my_balance_change":-0.5861159,"received_by_me":0.41387409,"spent_by_me":0.99998999,"timestamp":0,"to":["RT9MpMyucqXiX8bZLimXBnrrn2ofmdGNKd","bLVo4svJDxUF6C2fVivmV91HJqVjrkkAf4"],"total_amount":0.99998999,"tx_hash":"d0f6e664cea9d89fe7b5cf8005fdca070d1ab1d05a482aaef95c08cdaecddf0a","tx_hex":"0400008085202f89019f1cbda354342cdf982046b331bbd3791f53b692efc6e4becc36be495b2977d9000000006b483045022100fa9d4557394141f6a8b9bfb8cd594a521fd8bcd1965dbf8bc4e04abc849ac66e0220589f521814c10a7561abfd5e432f7a2ee60d4875fe4604618af3207dae531ac00121031bb83b58ec130e28e0a6d5d2acf2eb01b0d3f1670e021d47d31db8a858219da8ffffffff029e537e030000000017a9145534898009f1467191065f6890b96914b39a1c018791857702000000001976a914c3f710deb7320b0efa6edb14e3ebeeb9155fa90d88ac72ee325d000000000000000000000000000000"},"type":"MakerPaymentSent"},"timestamp":1563620976189},{"event":{"data":{"block_height":0,"coin":"LTC","fee_details":{"amount":0.001},"from":["LKquWDGkJHEcFn85Dzw4FV5XwYp8GT3WvD"],"internal_id":"1e883eb2f3991e84ba27f53651f89b7dda708678a5b9813d043577f222b9ca30","my_balance_change":0,"received_by_me":0,"spent_by_me":0,"timestamp":0,"to":["3DgMcEEjxwXfnEVapgQSCBVy2tz9X41RmR","LKquWDGkJHEcFn85Dzw4FV5XwYp8GT3WvD"],"total_amount":0.0168204,"tx_hash":"1e883eb2f3991e84ba27f53651f89b7dda708678a5b9813d043577f222b9ca30","tx_hex":"01000000011300166cc86fcd318d7a238939e559fcd099953a9e9631d2d915a6aa6e134067010000006a47304402206781d5f2db2ff13d2ec7e266f774ea5630cc2dba4019e18e9716131b8b026051022006ebb33857b6d180f13aa6be2fc532f9734abde9d00ae14757e7d7ba3741c08c012102713015d3fa4d30259e90be5f131beb593bf0131f3af2dcdb304e3322d8d52b91ffffffff0228db0b000000000017a91483818667161bf94adda3964a81a231cbf6f5338187b0480c00000000001976a91406ccabfd5f9075ecd5e8d0d31c0e973a54d51e8288ac7cf7325d"},"type":"TakerPaymentReceived"},"timestamp":1563621268320},{"event":{"type":"TakerPaymentWaitConfirmStarted"},"timestamp":1563621268321},{"event":{"type":"TakerPaymentValidatedAndConfirmed"},"timestamp":1563621778471},{"event":{"data":{"error":"lp_swap:2025] utxo:938] rpc_clients:719] JsonRpcError { request: JsonRpcRequest { jsonrpc: \"2.0\", id: \"9\", method: \"blockchain.transaction.broadcast\", params: [String(\"010000000130cab922f27735043d81b9a5788670da7d9bf85136f527ba841e99f3b23e881e00000000b6473044022058a0c1da6bcf8c1418899ff8475f3ab6dddbff918528451c1fe71c2f7dad176302204c2e0bcf8f9b5f09e02ccfeb9256e9b34fb355ea655a5704a8a3fa920079b91501514c6b63048314335db1752102713015d3fa4d30259e90be5f131beb593bf0131f3af2dcdb304e3322d8d52b91ac6782012088a9147ed38daab6085c1a1e4426e61dc87a3c2c081a958821031bb83b58ec130e28e0a6d5d2acf2eb01b0d3f1670e021d47d31db8a858219da8ac68feffffff0188540a00000000001976a91406ccabfd5f9075ecd5e8d0d31c0e973a54d51e8288ac1c2b335d\")] }, error: Response(Object({\"code\": Number(1), \"message\": String(\"the transaction was rejected by network rules.\\n\\nMissing inputs\\n[010000000130cab922f27735043d81b9a5788670da7d9bf85136f527ba841e99f3b23e881e00000000b6473044022058a0c1da6bcf8c1418899ff8475f3ab6dddbff918528451c1fe71c2f7dad176302204c2e0bcf8f9b5f09e02ccfeb9256e9b34fb355ea655a5704a8a3fa920079b91501514c6b63048314335db1752102713015d3fa4d30259e90be5f131beb593bf0131f3af2dcdb304e3322d8d52b91ac6782012088a9147ed38daab6085c1a1e4426e61dc87a3c2c081a958821031bb83b58ec130e28e0a6d5d2acf2eb01b0d3f1670e021d47d31db8a858219da8ac68feffffff0188540a00000000001976a91406ccabfd5f9075ecd5e8d0d31c0e973a54d51e8288ac1c2b335d]\")})) }"},"type":"TakerPaymentSpendFailed"},"timestamp":1563638060583},{"event":{"data":{"error":"lp_swap:2025] utxo:938] rpc_clients:719] JsonRpcError { request: JsonRpcRequest { jsonrpc: \"2.0\", id: \"9\", method: \"blockchain.transaction.broadcast\", params: [String(\"010000000130cab922f27735043d81b9a5788670da7d9bf85136f527ba841e99f3b23e881e00000000b6473044022058a0c1da6bcf8c1418899ff8475f3ab6dddbff918528451c1fe71c2f7dad176302204c2e0bcf8f9b5f09e02ccfeb9256e9b34fb355ea655a5704a8a3fa920079b91501514c6b63048314335db1752102713015d3fa4d30259e90be5f131beb593bf0131f3af2dcdb304e3322d8d52b91ac6782012088a9147ed38daab6085c1a1e4426e61dc87a3c2c081a958821031bb83b58ec130e28e0a6d5d2acf2eb01b0d3f1670e021d47d31db8a858219da8ac68feffffff0188540a00000000001976a91406ccabfd5f9075ecd5e8d0d31c0e973a54d51e8288ac1c2b335d\")] }, error: Response(Object({\"code\": Number(1), \"message\": String(\"the transaction was rejected by network rules.\\n\\nMissing inputs\\n[010000000130cab922f27735043d81b9a5788670da7d9bf85136f527ba841e99f3b23e881e00000000b6473044022058a0c1da6bcf8c1418899ff8475f3ab6dddbff918528451c1fe71c2f7dad176302204c2e0bcf8f9b5f09e02ccfeb9256e9b34fb355ea655a5704a8a3fa920079b91501514c6b63048314335db1752102713015d3fa4d30259e90be5f131beb593bf0131f3af2dcdb304e3322d8d52b91ac6782012088a9147ed38daab6085c1a1e4426e61dc87a3c2c081a958821031bb83b58ec130e28e0a6d5d2acf2eb01b0d3f1670e021d47d31db8a858219da8ac68feffffff0188540a00000000001976a91406ccabfd5f9075ecd5e8d0d31c0e973a54d51e8288ac1c2b335d]\")})) }"},"type":"MakerPaymentRefundFailed"},"timestamp":1563638060583},{"event":{"type":"Finished"},"timestamp":1563621778483}],"success_events":["Started","Negotiated","TakerFeeValidated","MakerPaymentSent","TakerPaymentReceived","TakerPaymentWaitConfirmStarted","TakerPaymentValidatedAndConfirmed","TakerPaymentSpent","Finished"],"uuid":"9db641f5-4300-4527-9fa6-f1c391d42c35"}"#;
        let maker_saved_swap = get_migrated_swap(maker_saved_json);
        let key_pair = unwrap!(key_pair_from_seed("spice describe gravity federal blast come thank unfair canal monkey style afraid"));
        let ctx = MmCtxBuilder::default().with_secp256k1_key_pair(key_pair).into_mm_arc();

        TestCoin::ticker.mock_safe(|_| MockResult::Return("ticker"));
        static mut MAKER_REFUND_CALLED: bool = false;

        TestCoin::send_maker_refunds_payment.mock_safe(|_, _, _, _, _, _| {
            unsafe { MAKER_REFUND_CALLED = true };
            MockResult::Return(Box::new(futures01::future::ok(eth_tx_for_test().into())))
        });

        TestCoin::search_for_swap_tx_spend_my.mock_safe(|_, _, _, _, _, _| MockResult::Return(Box::new(futures01::future::ok(None))));
        let maker_coin = MmCoinEnum::Test(TestCoin {});
        let taker_coin = MmCoinEnum::Test(TestCoin {});
        let (maker_swap, _) = unwrap!(MakerSwap::load_from_saved(ctx, maker_coin, taker_coin, maker_saved_swap));
        let actual = unwrap!(block_on(maker_swap.recover_funds()));
        let expected = RecoveredSwap {
            action: RecoveredSwapAction::RefundedMyPayment,
            coin: "ticker".to_string(),
            transaction: eth_tx_for_test().into(),
        };
        assert_eq!(expected, actual);
        assert!(unsafe { MAKER_REFUND_CALLED });
    }

    #[test]
    fn test_recover_funds_maker_payment_refund_errored_already_refunded() {
        // the swap ends up with MakerPaymentRefundFailed error
        let maker_saved_json = r#"{"error_events":["StartFailed","NegotiateFailed","TakerFeeValidateFailed","MakerPaymentTransactionFailed","MakerPaymentDataSendFailed","TakerPaymentValidateFailed","TakerPaymentSpendFailed","MakerPaymentRefunded","MakerPaymentRefundFailed"],"events":[{"event":{"data":{"lock_duration":7800,"maker_amount":"0.58610590","maker_coin":"KMD","maker_coin_start_block":1450923,"maker_payment_confirmations":1,"maker_payment_lock":1563636475,"my_persistent_pub":"031bb83b58ec130e28e0a6d5d2acf2eb01b0d3f1670e021d47d31db8a858219da8","secret":"0000000000000000000000000000000000000000000000000000000000000000","started_at":1563620875,"taker":"14a96292bfcd7762ece8eb08ead915da927c2619277363853572f30880d5155e","taker_amount":"0.0077700000552410000000000","taker_coin":"LTC","taker_coin_start_block":1670837,"taker_payment_confirmations":1,"uuid":"9db641f5-4300-4527-9fa6-f1c391d42c35"},"type":"Started"},"timestamp":1563620875062},{"event":{"data":{"taker_payment_locktime":1563628675,"taker_pubkey":"02713015d3fa4d30259e90be5f131beb593bf0131f3af2dcdb304e3322d8d52b91"},"type":"Negotiated"},"timestamp":1563620915497},{"event":{"data":{"block_height":0,"coin":"LTC","fee_details":{"amount":0.001},"from":["LKquWDGkJHEcFn85Dzw4FV5XwYp8GT3WvD"],"internal_id":"6740136eaaa615d9d231969e3a9599d0fc59e53989237a8d31cd6fc86c160013","my_balance_change":0,"received_by_me":0,"spent_by_me":0,"timestamp":0,"to":["LKquWDGkJHEcFn85Dzw4FV5XwYp8GT3WvD","LdeeicEe3dYpjy36TPWrufiGToyaaEP2Zs"],"total_amount":0.0179204,"tx_hash":"6740136eaaa615d9d231969e3a9599d0fc59e53989237a8d31cd6fc86c160013","tx_hex":"0100000001a2586ea8294cedc55741bef625ba72c646399903391a7f6c604a58c6263135f2000000006b4830450221009c78c8ba4a7accab6b09f9a95da5bc59c81f4fc1e60b288ec3c5462b4d02ef01022056b63be1629cf17751d3cc5ffec51bcb1d7f9396e9ce9ca254d0f34104f7263a012102713015d3fa4d30259e90be5f131beb593bf0131f3af2dcdb304e3322d8d52b91ffffffff0210270000000000001976a914ca1e04745e8ca0c60d8c5881531d51bec470743f88ac78aa1900000000001976a91406ccabfd5f9075ecd5e8d0d31c0e973a54d51e8288ac5bf6325d"},"type":"TakerFeeValidated"},"timestamp":1563620976060},{"event":{"data":{"block_height":0,"coin":"KMD","fee_details":{"amount":1e-05},"from":["RT9MpMyucqXiX8bZLimXBnrrn2ofmdGNKd"],"internal_id":"d0f6e664cea9d89fe7b5cf8005fdca070d1ab1d05a482aaef95c08cdaecddf0a","my_balance_change":-0.5861159,"received_by_me":0.41387409,"spent_by_me":0.99998999,"timestamp":0,"to":["RT9MpMyucqXiX8bZLimXBnrrn2ofmdGNKd","bLVo4svJDxUF6C2fVivmV91HJqVjrkkAf4"],"total_amount":0.99998999,"tx_hash":"d0f6e664cea9d89fe7b5cf8005fdca070d1ab1d05a482aaef95c08cdaecddf0a","tx_hex":"0400008085202f89019f1cbda354342cdf982046b331bbd3791f53b692efc6e4becc36be495b2977d9000000006b483045022100fa9d4557394141f6a8b9bfb8cd594a521fd8bcd1965dbf8bc4e04abc849ac66e0220589f521814c10a7561abfd5e432f7a2ee60d4875fe4604618af3207dae531ac00121031bb83b58ec130e28e0a6d5d2acf2eb01b0d3f1670e021d47d31db8a858219da8ffffffff029e537e030000000017a9145534898009f1467191065f6890b96914b39a1c018791857702000000001976a914c3f710deb7320b0efa6edb14e3ebeeb9155fa90d88ac72ee325d000000000000000000000000000000"},"type":"MakerPaymentSent"},"timestamp":1563620976189},{"event":{"data":{"block_height":0,"coin":"LTC","fee_details":{"amount":0.001},"from":["LKquWDGkJHEcFn85Dzw4FV5XwYp8GT3WvD"],"internal_id":"1e883eb2f3991e84ba27f53651f89b7dda708678a5b9813d043577f222b9ca30","my_balance_change":0,"received_by_me":0,"spent_by_me":0,"timestamp":0,"to":["3DgMcEEjxwXfnEVapgQSCBVy2tz9X41RmR","LKquWDGkJHEcFn85Dzw4FV5XwYp8GT3WvD"],"total_amount":0.0168204,"tx_hash":"1e883eb2f3991e84ba27f53651f89b7dda708678a5b9813d043577f222b9ca30","tx_hex":"01000000011300166cc86fcd318d7a238939e559fcd099953a9e9631d2d915a6aa6e134067010000006a47304402206781d5f2db2ff13d2ec7e266f774ea5630cc2dba4019e18e9716131b8b026051022006ebb33857b6d180f13aa6be2fc532f9734abde9d00ae14757e7d7ba3741c08c012102713015d3fa4d30259e90be5f131beb593bf0131f3af2dcdb304e3322d8d52b91ffffffff0228db0b000000000017a91483818667161bf94adda3964a81a231cbf6f5338187b0480c00000000001976a91406ccabfd5f9075ecd5e8d0d31c0e973a54d51e8288ac7cf7325d"},"type":"TakerPaymentReceived"},"timestamp":1563621268320},{"event":{"type":"TakerPaymentWaitConfirmStarted"},"timestamp":1563621268321},{"event":{"type":"TakerPaymentValidatedAndConfirmed"},"timestamp":1563621778471},{"event":{"data":{"error":"lp_swap:2025] utxo:938] rpc_clients:719] JsonRpcError { request: JsonRpcRequest { jsonrpc: \"2.0\", id: \"9\", method: \"blockchain.transaction.broadcast\", params: [String(\"010000000130cab922f27735043d81b9a5788670da7d9bf85136f527ba841e99f3b23e881e00000000b6473044022058a0c1da6bcf8c1418899ff8475f3ab6dddbff918528451c1fe71c2f7dad176302204c2e0bcf8f9b5f09e02ccfeb9256e9b34fb355ea655a5704a8a3fa920079b91501514c6b63048314335db1752102713015d3fa4d30259e90be5f131beb593bf0131f3af2dcdb304e3322d8d52b91ac6782012088a9147ed38daab6085c1a1e4426e61dc87a3c2c081a958821031bb83b58ec130e28e0a6d5d2acf2eb01b0d3f1670e021d47d31db8a858219da8ac68feffffff0188540a00000000001976a91406ccabfd5f9075ecd5e8d0d31c0e973a54d51e8288ac1c2b335d\")] }, error: Response(Object({\"code\": Number(1), \"message\": String(\"the transaction was rejected by network rules.\\n\\nMissing inputs\\n[010000000130cab922f27735043d81b9a5788670da7d9bf85136f527ba841e99f3b23e881e00000000b6473044022058a0c1da6bcf8c1418899ff8475f3ab6dddbff918528451c1fe71c2f7dad176302204c2e0bcf8f9b5f09e02ccfeb9256e9b34fb355ea655a5704a8a3fa920079b91501514c6b63048314335db1752102713015d3fa4d30259e90be5f131beb593bf0131f3af2dcdb304e3322d8d52b91ac6782012088a9147ed38daab6085c1a1e4426e61dc87a3c2c081a958821031bb83b58ec130e28e0a6d5d2acf2eb01b0d3f1670e021d47d31db8a858219da8ac68feffffff0188540a00000000001976a91406ccabfd5f9075ecd5e8d0d31c0e973a54d51e8288ac1c2b335d]\")})) }"},"type":"TakerPaymentSpendFailed"},"timestamp":1563638060583},{"event":{"data":{"error":"lp_swap:2025] utxo:938] rpc_clients:719] JsonRpcError { request: JsonRpcRequest { jsonrpc: \"2.0\", id: \"9\", method: \"blockchain.transaction.broadcast\", params: [String(\"010000000130cab922f27735043d81b9a5788670da7d9bf85136f527ba841e99f3b23e881e00000000b6473044022058a0c1da6bcf8c1418899ff8475f3ab6dddbff918528451c1fe71c2f7dad176302204c2e0bcf8f9b5f09e02ccfeb9256e9b34fb355ea655a5704a8a3fa920079b91501514c6b63048314335db1752102713015d3fa4d30259e90be5f131beb593bf0131f3af2dcdb304e3322d8d52b91ac6782012088a9147ed38daab6085c1a1e4426e61dc87a3c2c081a958821031bb83b58ec130e28e0a6d5d2acf2eb01b0d3f1670e021d47d31db8a858219da8ac68feffffff0188540a00000000001976a91406ccabfd5f9075ecd5e8d0d31c0e973a54d51e8288ac1c2b335d\")] }, error: Response(Object({\"code\": Number(1), \"message\": String(\"the transaction was rejected by network rules.\\n\\nMissing inputs\\n[010000000130cab922f27735043d81b9a5788670da7d9bf85136f527ba841e99f3b23e881e00000000b6473044022058a0c1da6bcf8c1418899ff8475f3ab6dddbff918528451c1fe71c2f7dad176302204c2e0bcf8f9b5f09e02ccfeb9256e9b34fb355ea655a5704a8a3fa920079b91501514c6b63048314335db1752102713015d3fa4d30259e90be5f131beb593bf0131f3af2dcdb304e3322d8d52b91ac6782012088a9147ed38daab6085c1a1e4426e61dc87a3c2c081a958821031bb83b58ec130e28e0a6d5d2acf2eb01b0d3f1670e021d47d31db8a858219da8ac68feffffff0188540a00000000001976a91406ccabfd5f9075ecd5e8d0d31c0e973a54d51e8288ac1c2b335d]\")})) }"},"type":"MakerPaymentRefundFailed"},"timestamp":1563638060583},{"event":{"type":"Finished"},"timestamp":1563621778483}],"success_events":["Started","Negotiated","TakerFeeValidated","MakerPaymentSent","TakerPaymentReceived","TakerPaymentWaitConfirmStarted","TakerPaymentValidatedAndConfirmed","TakerPaymentSpent","Finished"],"uuid":"9db641f5-4300-4527-9fa6-f1c391d42c35"}"#;
        let maker_saved_swap = get_migrated_swap(maker_saved_json);
        let key_pair = unwrap!(key_pair_from_seed("spice describe gravity federal blast come thank unfair canal monkey style afraid"));
        let ctx = MmCtxBuilder::default().with_secp256k1_key_pair(key_pair).into_mm_arc();

        TestCoin::ticker.mock_safe(|_| MockResult::Return("ticker"));
        TestCoin::search_for_swap_tx_spend_my.mock_safe(|_, _, _, _, _, _| {
            let res = Some(FoundSwapTxSpend::Refunded(eth_tx_for_test().into()));
            MockResult::Return(Box::new(futures01::future::ok(res)))
        });
        let maker_coin = MmCoinEnum::Test(TestCoin {});
        let taker_coin = MmCoinEnum::Test(TestCoin {});
        let (maker_swap, _) = unwrap!(MakerSwap::load_from_saved(ctx, maker_coin, taker_coin, maker_saved_swap));
        assert!(block_on(maker_swap.recover_funds()).is_err());
    }

    #[test]
    fn test_recover_funds_maker_payment_refund_errored_already_spent() {
        // the swap ends up with MakerPaymentRefundFailed error
        let maker_saved_json = r#"{"error_events":["StartFailed","NegotiateFailed","TakerFeeValidateFailed","MakerPaymentTransactionFailed","MakerPaymentDataSendFailed","TakerPaymentValidateFailed","TakerPaymentSpendFailed","MakerPaymentRefunded","MakerPaymentRefundFailed"],"events":[{"event":{"data":{"lock_duration":7800,"maker_amount":"0.58610590","maker_coin":"KMD","maker_coin_start_block":1450923,"maker_payment_confirmations":1,"maker_payment_lock":1563636475,"my_persistent_pub":"031bb83b58ec130e28e0a6d5d2acf2eb01b0d3f1670e021d47d31db8a858219da8","secret":"0000000000000000000000000000000000000000000000000000000000000000","started_at":1563620875,"taker":"14a96292bfcd7762ece8eb08ead915da927c2619277363853572f30880d5155e","taker_amount":"0.0077700000552410000000000","taker_coin":"LTC","taker_coin_start_block":1670837,"taker_payment_confirmations":1,"uuid":"9db641f5-4300-4527-9fa6-f1c391d42c35"},"type":"Started"},"timestamp":1563620875062},{"event":{"data":{"taker_payment_locktime":1563628675,"taker_pubkey":"02713015d3fa4d30259e90be5f131beb593bf0131f3af2dcdb304e3322d8d52b91"},"type":"Negotiated"},"timestamp":1563620915497},{"event":{"data":{"block_height":0,"coin":"LTC","fee_details":{"amount":0.001},"from":["LKquWDGkJHEcFn85Dzw4FV5XwYp8GT3WvD"],"internal_id":"6740136eaaa615d9d231969e3a9599d0fc59e53989237a8d31cd6fc86c160013","my_balance_change":0,"received_by_me":0,"spent_by_me":0,"timestamp":0,"to":["LKquWDGkJHEcFn85Dzw4FV5XwYp8GT3WvD","LdeeicEe3dYpjy36TPWrufiGToyaaEP2Zs"],"total_amount":0.0179204,"tx_hash":"6740136eaaa615d9d231969e3a9599d0fc59e53989237a8d31cd6fc86c160013","tx_hex":"0100000001a2586ea8294cedc55741bef625ba72c646399903391a7f6c604a58c6263135f2000000006b4830450221009c78c8ba4a7accab6b09f9a95da5bc59c81f4fc1e60b288ec3c5462b4d02ef01022056b63be1629cf17751d3cc5ffec51bcb1d7f9396e9ce9ca254d0f34104f7263a012102713015d3fa4d30259e90be5f131beb593bf0131f3af2dcdb304e3322d8d52b91ffffffff0210270000000000001976a914ca1e04745e8ca0c60d8c5881531d51bec470743f88ac78aa1900000000001976a91406ccabfd5f9075ecd5e8d0d31c0e973a54d51e8288ac5bf6325d"},"type":"TakerFeeValidated"},"timestamp":1563620976060},{"event":{"data":{"block_height":0,"coin":"KMD","fee_details":{"amount":1e-05},"from":["RT9MpMyucqXiX8bZLimXBnrrn2ofmdGNKd"],"internal_id":"d0f6e664cea9d89fe7b5cf8005fdca070d1ab1d05a482aaef95c08cdaecddf0a","my_balance_change":-0.5861159,"received_by_me":0.41387409,"spent_by_me":0.99998999,"timestamp":0,"to":["RT9MpMyucqXiX8bZLimXBnrrn2ofmdGNKd","bLVo4svJDxUF6C2fVivmV91HJqVjrkkAf4"],"total_amount":0.99998999,"tx_hash":"d0f6e664cea9d89fe7b5cf8005fdca070d1ab1d05a482aaef95c08cdaecddf0a","tx_hex":"0400008085202f89019f1cbda354342cdf982046b331bbd3791f53b692efc6e4becc36be495b2977d9000000006b483045022100fa9d4557394141f6a8b9bfb8cd594a521fd8bcd1965dbf8bc4e04abc849ac66e0220589f521814c10a7561abfd5e432f7a2ee60d4875fe4604618af3207dae531ac00121031bb83b58ec130e28e0a6d5d2acf2eb01b0d3f1670e021d47d31db8a858219da8ffffffff029e537e030000000017a9145534898009f1467191065f6890b96914b39a1c018791857702000000001976a914c3f710deb7320b0efa6edb14e3ebeeb9155fa90d88ac72ee325d000000000000000000000000000000"},"type":"MakerPaymentSent"},"timestamp":1563620976189},{"event":{"data":{"block_height":0,"coin":"LTC","fee_details":{"amount":0.001},"from":["LKquWDGkJHEcFn85Dzw4FV5XwYp8GT3WvD"],"internal_id":"1e883eb2f3991e84ba27f53651f89b7dda708678a5b9813d043577f222b9ca30","my_balance_change":0,"received_by_me":0,"spent_by_me":0,"timestamp":0,"to":["3DgMcEEjxwXfnEVapgQSCBVy2tz9X41RmR","LKquWDGkJHEcFn85Dzw4FV5XwYp8GT3WvD"],"total_amount":0.0168204,"tx_hash":"1e883eb2f3991e84ba27f53651f89b7dda708678a5b9813d043577f222b9ca30","tx_hex":"01000000011300166cc86fcd318d7a238939e559fcd099953a9e9631d2d915a6aa6e134067010000006a47304402206781d5f2db2ff13d2ec7e266f774ea5630cc2dba4019e18e9716131b8b026051022006ebb33857b6d180f13aa6be2fc532f9734abde9d00ae14757e7d7ba3741c08c012102713015d3fa4d30259e90be5f131beb593bf0131f3af2dcdb304e3322d8d52b91ffffffff0228db0b000000000017a91483818667161bf94adda3964a81a231cbf6f5338187b0480c00000000001976a91406ccabfd5f9075ecd5e8d0d31c0e973a54d51e8288ac7cf7325d"},"type":"TakerPaymentReceived"},"timestamp":1563621268320},{"event":{"type":"TakerPaymentWaitConfirmStarted"},"timestamp":1563621268321},{"event":{"type":"TakerPaymentValidatedAndConfirmed"},"timestamp":1563621778471},{"event":{"data":{"error":"lp_swap:2025] utxo:938] rpc_clients:719] JsonRpcError { request: JsonRpcRequest { jsonrpc: \"2.0\", id: \"9\", method: \"blockchain.transaction.broadcast\", params: [String(\"010000000130cab922f27735043d81b9a5788670da7d9bf85136f527ba841e99f3b23e881e00000000b6473044022058a0c1da6bcf8c1418899ff8475f3ab6dddbff918528451c1fe71c2f7dad176302204c2e0bcf8f9b5f09e02ccfeb9256e9b34fb355ea655a5704a8a3fa920079b91501514c6b63048314335db1752102713015d3fa4d30259e90be5f131beb593bf0131f3af2dcdb304e3322d8d52b91ac6782012088a9147ed38daab6085c1a1e4426e61dc87a3c2c081a958821031bb83b58ec130e28e0a6d5d2acf2eb01b0d3f1670e021d47d31db8a858219da8ac68feffffff0188540a00000000001976a91406ccabfd5f9075ecd5e8d0d31c0e973a54d51e8288ac1c2b335d\")] }, error: Response(Object({\"code\": Number(1), \"message\": String(\"the transaction was rejected by network rules.\\n\\nMissing inputs\\n[010000000130cab922f27735043d81b9a5788670da7d9bf85136f527ba841e99f3b23e881e00000000b6473044022058a0c1da6bcf8c1418899ff8475f3ab6dddbff918528451c1fe71c2f7dad176302204c2e0bcf8f9b5f09e02ccfeb9256e9b34fb355ea655a5704a8a3fa920079b91501514c6b63048314335db1752102713015d3fa4d30259e90be5f131beb593bf0131f3af2dcdb304e3322d8d52b91ac6782012088a9147ed38daab6085c1a1e4426e61dc87a3c2c081a958821031bb83b58ec130e28e0a6d5d2acf2eb01b0d3f1670e021d47d31db8a858219da8ac68feffffff0188540a00000000001976a91406ccabfd5f9075ecd5e8d0d31c0e973a54d51e8288ac1c2b335d]\")})) }"},"type":"TakerPaymentSpendFailed"},"timestamp":1563638060583},{"event":{"data":{"error":"lp_swap:2025] utxo:938] rpc_clients:719] JsonRpcError { request: JsonRpcRequest { jsonrpc: \"2.0\", id: \"9\", method: \"blockchain.transaction.broadcast\", params: [String(\"010000000130cab922f27735043d81b9a5788670da7d9bf85136f527ba841e99f3b23e881e00000000b6473044022058a0c1da6bcf8c1418899ff8475f3ab6dddbff918528451c1fe71c2f7dad176302204c2e0bcf8f9b5f09e02ccfeb9256e9b34fb355ea655a5704a8a3fa920079b91501514c6b63048314335db1752102713015d3fa4d30259e90be5f131beb593bf0131f3af2dcdb304e3322d8d52b91ac6782012088a9147ed38daab6085c1a1e4426e61dc87a3c2c081a958821031bb83b58ec130e28e0a6d5d2acf2eb01b0d3f1670e021d47d31db8a858219da8ac68feffffff0188540a00000000001976a91406ccabfd5f9075ecd5e8d0d31c0e973a54d51e8288ac1c2b335d\")] }, error: Response(Object({\"code\": Number(1), \"message\": String(\"the transaction was rejected by network rules.\\n\\nMissing inputs\\n[010000000130cab922f27735043d81b9a5788670da7d9bf85136f527ba841e99f3b23e881e00000000b6473044022058a0c1da6bcf8c1418899ff8475f3ab6dddbff918528451c1fe71c2f7dad176302204c2e0bcf8f9b5f09e02ccfeb9256e9b34fb355ea655a5704a8a3fa920079b91501514c6b63048314335db1752102713015d3fa4d30259e90be5f131beb593bf0131f3af2dcdb304e3322d8d52b91ac6782012088a9147ed38daab6085c1a1e4426e61dc87a3c2c081a958821031bb83b58ec130e28e0a6d5d2acf2eb01b0d3f1670e021d47d31db8a858219da8ac68feffffff0188540a00000000001976a91406ccabfd5f9075ecd5e8d0d31c0e973a54d51e8288ac1c2b335d]\")})) }"},"type":"MakerPaymentRefundFailed"},"timestamp":1563638060583},{"event":{"type":"Finished"},"timestamp":1563621778483}],"success_events":["Started","Negotiated","TakerFeeValidated","MakerPaymentSent","TakerPaymentReceived","TakerPaymentWaitConfirmStarted","TakerPaymentValidatedAndConfirmed","TakerPaymentSpent","Finished"],"uuid":"9db641f5-4300-4527-9fa6-f1c391d42c35"}"#;
        let maker_saved_swap = get_migrated_swap(maker_saved_json);
        let key_pair = unwrap!(key_pair_from_seed("spice describe gravity federal blast come thank unfair canal monkey style afraid"));
        let ctx = MmCtxBuilder::default().with_secp256k1_key_pair(key_pair).into_mm_arc();

        TestCoin::ticker.mock_safe(|_| MockResult::Return("ticker"));
        TestCoin::search_for_swap_tx_spend_my.mock_safe(|_, _, _, _, _, _| {
            let res = Some(FoundSwapTxSpend::Spent(eth_tx_for_test().into()));
            MockResult::Return(Box::new(futures01::future::ok(res)))
        });
        let maker_coin = MmCoinEnum::Test(TestCoin {});
        let taker_coin = MmCoinEnum::Test(TestCoin {});
        let (maker_swap, _) = unwrap!(MakerSwap::load_from_saved(ctx, maker_coin, taker_coin, maker_saved_swap));
        assert!(block_on(maker_swap.recover_funds()).is_err());
    }

    #[test]
    fn test_recover_funds_maker_swap_payment_errored_but_too_early_to_refund() {
        // the swap ends up with MakerPaymentTransactionFailed error but the transaction is actually
        // sent, need to find it and refund, prevent refund if payment is not spendable due to locktime restrictions
        let maker_saved_json = r#"{"error_events":["StartFailed","NegotiateFailed","TakerFeeValidateFailed","MakerPaymentTransactionFailed","MakerPaymentDataSendFailed","TakerPaymentValidateFailed","TakerPaymentSpendFailed","MakerPaymentRefunded","MakerPaymentRefundFailed"],"events":[{"event":{"data":{"lock_duration":7800,"maker_amount":"3.54932734","maker_coin":"KMD","maker_coin_start_block":1452970,"maker_payment_confirmations":1,"maker_payment_lock":1563759539,"my_persistent_pub":"031bb83b58ec130e28e0a6d5d2acf2eb01b0d3f1670e021d47d31db8a858219da8","secret":"0000000000000000000000000000000000000000000000000000000000000000","started_at":1563743939,"taker":"101ace6b08605b9424b0582b5cce044b70a3c8d8d10cb2965e039b0967ae92b9","taker_amount":"0.02004833998671660000000000","taker_coin":"ETH","taker_coin_start_block":8196380,"taker_payment_confirmations":1,"uuid":"3447b727-fe93-4357-8e5a-8cf2699b7e86"},"type":"Started"},"timestamp":1563743939211},{"event":{"data":{"taker_payment_locktime":1563751737,"taker_pubkey":"03101ace6b08605b9424b0582b5cce044b70a3c8d8d10cb2965e039b0967ae92b9"},"type":"Negotiated"},"timestamp":1563743979835},{"event":{"data":{"block_height":8196386,"coin":"ETH","fee_details":null,"from":["0x3D6a2f4Dd6085b34EeD6cBc2D3aaABd0D3B697C1"],"internal_id":"00","my_balance_change":0,"received_by_me":0,"spent_by_me":0,"timestamp":1563744052,"to":["0xD8997941Dd1346e9231118D5685d866294f59e5b"],"total_amount":0.0001,"tx_hash":"a59203eb2328827de00bed699a29389792906e4f39fdea145eb40dc6b3821bd6","tx_hex":"f8690284ee6b280082520894d8997941dd1346e9231118d5685d866294f59e5b865af3107a4000801ca0743d2b7c9fad65805d882179062012261be328d7628ae12ee08eff8d7657d993a07eecbd051f49d35279416778faa4664962726d516ce65e18755c9b9406a9c2fd"},"type":"TakerFeeValidated"},"timestamp":1563744052878},{"event":{"data":{"error":"lp_swap:1888] eth:654] RPC error: Error { code: ServerError(-32010), message: \"Transaction with the same hash was already imported.\", data: None }"},"type":"MakerPaymentTransactionFailed"},"timestamp":1563744118577},{"event":{"type":"Finished"},"timestamp":1563763243350}],"success_events":["Started","Negotiated","TakerFeeValidated","MakerPaymentSent","TakerPaymentReceived","TakerPaymentWaitConfirmStarted","TakerPaymentValidatedAndConfirmed","TakerPaymentSpent","Finished"],"uuid":"3447b727-fe93-4357-8e5a-8cf2699b7e86"}"#;
        let maker_saved_swap = get_migrated_swap(maker_saved_json);
        let key_pair = unwrap!(key_pair_from_seed("spice describe gravity federal blast come thank unfair canal monkey style afraid"));
        let ctx = MmCtxBuilder::default().with_secp256k1_key_pair(key_pair).into_mm_arc();

        TestCoin::ticker.mock_safe(|_| MockResult::Return("ticker"));
        static mut MY_PAYMENT_SENT_CALLED: bool = false;
        TestCoin::check_if_my_maker_payment_sent.mock_safe(|_, _, _, _, _, _| {
            unsafe { MY_PAYMENT_SENT_CALLED = true };
            MockResult::Return(Box::new(futures01::future::ok(Some(eth_tx_for_test().into()))))
        });
        TestCoin::search_for_swap_tx_spend_my.mock_safe(|_, _, _, _, _, _| MockResult::Return(
            Box::new(futures01::future::ok(None))
        ));
        let maker_coin = MmCoinEnum::Test(TestCoin {});
        let taker_coin = MmCoinEnum::Test(TestCoin {});
        let (maker_swap, _) = unwrap!(MakerSwap::load_from_saved(ctx, maker_coin, taker_coin, maker_saved_swap));
        maker_swap.w().data.maker_payment_lock = (now_ms() / 1000) - 3690;
        assert!(block_on(maker_swap.recover_funds()).is_err());
        assert!(unsafe { MY_PAYMENT_SENT_CALLED });
    }

    #[test]
    fn test_recover_funds_maker_swap_payment_errored_and_not_sent() {
        // the swap ends up with MakerPaymentTransactionFailed error and transaction is not sent,
        // recover must return error in this case
        let maker_saved_json = r#"{"error_events":["StartFailed","NegotiateFailed","TakerFeeValidateFailed","MakerPaymentTransactionFailed","MakerPaymentDataSendFailed","TakerPaymentValidateFailed","TakerPaymentSpendFailed","MakerPaymentRefunded","MakerPaymentRefundFailed"],"events":[{"event":{"data":{"lock_duration":7800,"maker_amount":"3.54932734","maker_coin":"KMD","maker_coin_start_block":1452970,"maker_payment_confirmations":1,"maker_payment_lock":1563759539,"my_persistent_pub":"031bb83b58ec130e28e0a6d5d2acf2eb01b0d3f1670e021d47d31db8a858219da8","secret":"0000000000000000000000000000000000000000000000000000000000000000","started_at":1563743939,"taker":"101ace6b08605b9424b0582b5cce044b70a3c8d8d10cb2965e039b0967ae92b9","taker_amount":"0.02004833998671660000000000","taker_coin":"ETH","taker_coin_start_block":8196380,"taker_payment_confirmations":1,"uuid":"3447b727-fe93-4357-8e5a-8cf2699b7e86"},"type":"Started"},"timestamp":1563743939211},{"event":{"data":{"taker_payment_locktime":1563751737,"taker_pubkey":"03101ace6b08605b9424b0582b5cce044b70a3c8d8d10cb2965e039b0967ae92b9"},"type":"Negotiated"},"timestamp":1563743979835},{"event":{"data":{"block_height":8196386,"coin":"ETH","fee_details":null,"from":["0x3D6a2f4Dd6085b34EeD6cBc2D3aaABd0D3B697C1"],"internal_id":"00","my_balance_change":0,"received_by_me":0,"spent_by_me":0,"timestamp":1563744052,"to":["0xD8997941Dd1346e9231118D5685d866294f59e5b"],"total_amount":0.0001,"tx_hash":"a59203eb2328827de00bed699a29389792906e4f39fdea145eb40dc6b3821bd6","tx_hex":"f8690284ee6b280082520894d8997941dd1346e9231118d5685d866294f59e5b865af3107a4000801ca0743d2b7c9fad65805d882179062012261be328d7628ae12ee08eff8d7657d993a07eecbd051f49d35279416778faa4664962726d516ce65e18755c9b9406a9c2fd"},"type":"TakerFeeValidated"},"timestamp":1563744052878},{"event":{"data":{"error":"lp_swap:1888] eth:654] RPC error: Error { code: ServerError(-32010), message: \"Transaction with the same hash was already imported.\", data: None }"},"type":"MakerPaymentTransactionFailed"},"timestamp":1563744118577},{"event":{"type":"Finished"},"timestamp":1563763243350}],"success_events":["Started","Negotiated","TakerFeeValidated","MakerPaymentSent","TakerPaymentReceived","TakerPaymentWaitConfirmStarted","TakerPaymentValidatedAndConfirmed","TakerPaymentSpent","Finished"],"uuid":"3447b727-fe93-4357-8e5a-8cf2699b7e86"}"#;
        let maker_saved_swap = get_migrated_swap(maker_saved_json);
        let key_pair = unwrap!(key_pair_from_seed("spice describe gravity federal blast come thank unfair canal monkey style afraid"));
        let ctx = MmCtxBuilder::default().with_secp256k1_key_pair(key_pair).into_mm_arc();

        TestCoin::ticker.mock_safe(|_| MockResult::Return("ticker"));
        static mut MY_PAYMENT_SENT_CALLED: bool = false;
        TestCoin::check_if_my_maker_payment_sent.mock_safe(|_, _, _, _, _, _| {
            unsafe { MY_PAYMENT_SENT_CALLED = true };
            MockResult::Return(Box::new(futures01::future::ok(None)))
        });
        let maker_coin = MmCoinEnum::Test(TestCoin {});
        let taker_coin = MmCoinEnum::Test(TestCoin {});
        let (maker_swap, _) = unwrap!(MakerSwap::load_from_saved(ctx, maker_coin, taker_coin, maker_saved_swap));
        assert!(block_on(maker_swap.recover_funds()).is_err());
        assert!(unsafe { MY_PAYMENT_SENT_CALLED });
    }

    #[test]
    fn test_recover_funds_maker_swap_not_finished() {
        // return error if swap is not finished
        let maker_saved_json = r#"{"error_events":["StartFailed","NegotiateFailed","TakerFeeValidateFailed","MakerPaymentTransactionFailed","MakerPaymentDataSendFailed","TakerPaymentValidateFailed","TakerPaymentSpendFailed","MakerPaymentRefunded","MakerPaymentRefundFailed"],"events":[{"event":{"data":{"lock_duration":7800,"maker_amount":"3.54932734","maker_coin":"KMD","maker_coin_start_block":1452970,"maker_payment_confirmations":1,"maker_payment_lock":1563759539,"my_persistent_pub":"031bb83b58ec130e28e0a6d5d2acf2eb01b0d3f1670e021d47d31db8a858219da8","secret":"0000000000000000000000000000000000000000000000000000000000000000","started_at":1563743939,"taker":"101ace6b08605b9424b0582b5cce044b70a3c8d8d10cb2965e039b0967ae92b9","taker_amount":"0.02004833998671660000000000","taker_coin":"ETH","taker_coin_start_block":8196380,"taker_payment_confirmations":1,"uuid":"3447b727-fe93-4357-8e5a-8cf2699b7e86"},"type":"Started"},"timestamp":1563743939211},{"event":{"data":{"taker_payment_locktime":1563751737,"taker_pubkey":"03101ace6b08605b9424b0582b5cce044b70a3c8d8d10cb2965e039b0967ae92b9"},"type":"Negotiated"},"timestamp":1563743979835},{"event":{"data":{"block_height":8196386,"coin":"ETH","fee_details":null,"from":["0x3D6a2f4Dd6085b34EeD6cBc2D3aaABd0D3B697C1"],"internal_id":"00","my_balance_change":0,"received_by_me":0,"spent_by_me":0,"timestamp":1563744052,"to":["0xD8997941Dd1346e9231118D5685d866294f59e5b"],"total_amount":0.0001,"tx_hash":"a59203eb2328827de00bed699a29389792906e4f39fdea145eb40dc6b3821bd6","tx_hex":"f8690284ee6b280082520894d8997941dd1346e9231118d5685d866294f59e5b865af3107a4000801ca0743d2b7c9fad65805d882179062012261be328d7628ae12ee08eff8d7657d993a07eecbd051f49d35279416778faa4664962726d516ce65e18755c9b9406a9c2fd"},"type":"TakerFeeValidated"},"timestamp":1563744052878}],"success_events":["Started","Negotiated","TakerFeeValidated","MakerPaymentSent","TakerPaymentReceived","TakerPaymentWaitConfirmStarted","TakerPaymentValidatedAndConfirmed","TakerPaymentSpent","Finished"],"uuid":"3447b727-fe93-4357-8e5a-8cf2699b7e86"}"#;
        let maker_saved_swap = get_migrated_swap(maker_saved_json);
        let key_pair = unwrap!(key_pair_from_seed("spice describe gravity federal blast come thank unfair canal monkey style afraid"));
        let ctx = MmCtxBuilder::default().with_secp256k1_key_pair(key_pair).into_mm_arc();

        TestCoin::ticker.mock_safe(|_| MockResult::Return("ticker"));
        let maker_coin = MmCoinEnum::Test(TestCoin {});
        let taker_coin = MmCoinEnum::Test(TestCoin {});
        let (maker_swap, _) = unwrap!(MakerSwap::load_from_saved(ctx, maker_coin, taker_coin, maker_saved_swap));
        assert!(block_on(maker_swap.recover_funds()).is_err());
    }

    #[test]
    fn test_recover_funds_maker_swap_taker_payment_spent() {
        // return error if taker payment was spent
        let maker_saved_json = r#"{"error_events":["StartFailed","NegotiateFailed","TakerFeeValidateFailed","MakerPaymentTransactionFailed","MakerPaymentDataSendFailed","TakerPaymentValidateFailed","TakerPaymentSpendFailed","MakerPaymentRefunded","MakerPaymentRefundFailed"],"events":[{"event":{"data":{"lock_duration":7800,"maker_amount":"1","maker_coin":"BEER","maker_coin_start_block":154892,"maker_payment_confirmations":1,"maker_payment_lock":1563444026,"my_persistent_pub":"02631dcf1d4b1b693aa8c2751afc68e4794b1e5996566cfc701a663f8b7bbbe640","secret":"e1c9bd12a83f810813dc078ac398069b63d56bf1e94657def995c43cd1975302","started_at":1563428426,"taker":"031d4256c4bc9f99ac88bf3dba21773132281f65f9bf23a59928bce08961e2f3","taker_amount":"1","taker_coin":"ETOMIC","taker_coin_start_block":150282,"taker_payment_confirmations":1,"uuid":"983ce732-62a8-4a44-b4ac-7e4271adc977"},"type":"Started"},"timestamp":1563428426510},{"event":{"data":{"taker_payment_locktime":1563436226,"taker_pubkey":"02031d4256c4bc9f99ac88bf3dba21773132281f65f9bf23a59928bce08961e2f3"},"type":"Negotiated"},"timestamp":1563428466880},{"event":{"data":{"block_height":150283,"coin":"ETOMIC","fee_details":{"amount":0.00001},"from":["R9o9xTocqr6CeEDGDH6mEYpwLoMz6jNjMW"],"internal_id":"32f5bec2106dd3778dc32e3d856398ed0fa10b71c688672906a4fa0345cc4135","my_balance_change":0.0,"received_by_me":0.0,"spent_by_me":0.0,"timestamp":1563428493,"to":["R9o9xTocqr6CeEDGDH6mEYpwLoMz6jNjMW","RThtXup6Zo7LZAi8kRWgjAyi1s4u6U9Cpf"],"total_amount":71.81977626,"tx_hash":"32f5bec2106dd3778dc32e3d856398ed0fa10b71c688672906a4fa0345cc4135","tx_hex":"0400008085202f89015ba9c8f0aec5b409bc824bcddc1a5a40148d4bd065c10169249e44ec44d62db2010000006a473044022050a213db7486e34871b9e7ef850845d55e0d53431350c16fa14fb60b81b1858302204f1042761f84e5f8d22948358b3c4103861adf5293d1d9e7f58f3b7491470b19012102031d4256c4bc9f99ac88bf3dba21773132281f65f9bf23a59928bce08961e2f3ffffffff02bcf60100000000001976a914ca1e04745e8ca0c60d8c5881531d51bec470743f88ac764d12ac010000001976a91405aab5342166f8594baf17a7d9bef5d56744332788ac8806305d000000000000000000000000000000"},"type":"TakerFeeValidated"},"timestamp":1563428507723},{"event":{"data":{"block_height":0,"coin":"BEER","fee_details":{"amount":0.00001},"from":["RJTYiYeJ8eVvJ53n2YbrVmxWNNMVZjDGLh"],"internal_id":"1619d10a51925d2f3d0ef92d81cb6449b77d5dbe1f3ef5e7ae6c8bc19080cb5a","my_balance_change":-1.00001,"received_by_me":8250.37174399,"spent_by_me":8251.37175399,"timestamp":0,"to":["RJTYiYeJ8eVvJ53n2YbrVmxWNNMVZjDGLh","bEDXdMNnweUgfuvkNyEkM5qLn2zZWrp6y5"],"total_amount":8251.37175399,"tx_hash":"1619d10a51925d2f3d0ef92d81cb6449b77d5dbe1f3ef5e7ae6c8bc19080cb5a","tx_hex":"0400008085202f890176ead03820bc0c4e92dba39b5d7e7a1e176b165f6cfc7a5e2c000ed62e8a8134010000006b48304502210086ca9a6ea5e787f4c3001c4ddb7b2f4732d8bb2642e9e43d0f39df4b736a4aa402206dbd17753f728d70c9631b6c2d1bba125745a5bc9be6112febf0e0c8ada786b1012102631dcf1d4b1b693aa8c2751afc68e4794b1e5996566cfc701a663f8b7bbbe640ffffffff0200e1f5050000000017a91410503cfea67f03f025c5e1eeb18524464adf77ee877f360c18c00000001976a91464ae8510aac9546d5e7704e31ce177451386455588ac9b06305d000000000000000000000000000000"},"type":"MakerPaymentSent"},"timestamp":1563428512925},{"event":{"data":{"block_height":150285,"coin":"ETOMIC","fee_details":{"amount":0.00001},"from":["R9o9xTocqr6CeEDGDH6mEYpwLoMz6jNjMW"],"internal_id":"ee8b904efdee0d3bf0215d14a236489cde0b0efa92f7fa49faaa5fd97ed38ac0","my_balance_change":0.0,"received_by_me":0.0,"spent_by_me":0.0,"timestamp":1563428548,"to":["R9o9xTocqr6CeEDGDH6mEYpwLoMz6jNjMW","bG6qRgxfXGeBjXsKGSAVMJ5qMZ6oGm6UtX"],"total_amount":71.81847926,"tx_hash":"ee8b904efdee0d3bf0215d14a236489cde0b0efa92f7fa49faaa5fd97ed38ac0","tx_hex":"0400008085202f89013541cc4503faa406296788c6710ba10fed9863853d2ec38d77d36d10c2bef532010000006b483045022100a32e290d3a047ad75a512f9fd581c561c5153aa1b6be2b36915a9dd452cd0d4102204d1838b3cd15698ab424d15651d50983f0196e59b0b34abaad9cb792c97b527a012102031d4256c4bc9f99ac88bf3dba21773132281f65f9bf23a59928bce08961e2f3ffffffff0200e1f5050000000017a91424fc6f967eaa2751adbeb42a97c3497fbd9ddcce878e681ca6010000001976a91405aab5342166f8594baf17a7d9bef5d56744332788acbf06305d000000000000000000000000000000"},"type":"TakerPaymentReceived"},"timestamp":1563428664418},{"event":{"type":"TakerPaymentWaitConfirmStarted"},"timestamp":1563428664420},{"event":{"type":"TakerPaymentValidatedAndConfirmed"},"timestamp":1563428664824},{"event":{"data":{"block_height":0,"coin":"ETOMIC","fee_details":{"amount":0.00001},"from":["bG6qRgxfXGeBjXsKGSAVMJ5qMZ6oGm6UtX"],"internal_id":"8b48d7452a2a1c6b1128aa83ab946e5a624037c5327b527b18c3dcadb404f139","my_balance_change":0.99999,"received_by_me":0.99999,"spent_by_me":0.0,"timestamp":0,"to":["RJTYiYeJ8eVvJ53n2YbrVmxWNNMVZjDGLh"],"total_amount":1.0,"tx_hash":"8b48d7452a2a1c6b1128aa83ab946e5a624037c5327b527b18c3dcadb404f139","tx_hex":"0400008085202f8901c08ad37ed95faafa49faf792fa0e0bde9c4836a2145d21f03b0deefd4e908bee00000000d747304402206ac1f2b5b856b86585b4d2147309e3a7ef9dd4c35ffd85a49c409a4acd11602902204be03e2114888fae460eaf99675bae0c834ff80be8531a5bd30ee14baf0a52e30120e1c9bd12a83f810813dc078ac398069b63d56bf1e94657def995c43cd1975302004c6b6304c224305db1752102031d4256c4bc9f99ac88bf3dba21773132281f65f9bf23a59928bce08961e2f3ac6782012088a9143501575fb9a12a689bb94adad33cc78c13b0688c882102631dcf1d4b1b693aa8c2751afc68e4794b1e5996566cfc701a663f8b7bbbe640ac68ffffffff0118ddf505000000001976a91464ae8510aac9546d5e7704e31ce177451386455588ac28f92f5d000000000000000000000000000000"},"type":"TakerPaymentSpent"},"timestamp":1563428666150},{"event":{"type":"Finished"},"timestamp":1563428666152}],"my_info":{"my_amount":"1","my_coin":"BEER","other_amount":"1","other_coin":"ETOMIC","started_at":1563428426},"success_events":["Started","Negotiated","TakerFeeValidated","MakerPaymentSent","TakerPaymentReceived","TakerPaymentWaitConfirmStarted","TakerPaymentValidatedAndConfirmed","TakerPaymentSpent","Finished"],"type":"Maker","uuid":"983ce732-62a8-4a44-b4ac-7e4271adc977"}"#;
        let maker_saved_swap = get_migrated_swap(maker_saved_json);
        let key_pair = unwrap!(key_pair_from_seed("spice describe gravity federal blast come thank unfair canal monkey style afraid"));
        let ctx = MmCtxBuilder::default().with_secp256k1_key_pair(key_pair).into_mm_arc();

        TestCoin::ticker.mock_safe(|_| MockResult::Return("ticker"));
        let maker_coin = MmCoinEnum::Test(TestCoin {});
        let taker_coin = MmCoinEnum::Test(TestCoin {});
        let (maker_swap, _) = unwrap!(MakerSwap::load_from_saved(ctx, maker_coin, taker_coin, maker_saved_swap));
        assert!(block_on(maker_swap.recover_funds()).is_err());
    }

    #[test]
    fn test_recover_funds_maker_swap_maker_payment_refunded() {
        // return error if maker payment was refunded
        let maker_saved_json = r#"{"error_events":["StartFailed","NegotiateFailed","TakerFeeValidateFailed","MakerPaymentTransactionFailed","MakerPaymentDataSendFailed","TakerPaymentValidateFailed","TakerPaymentSpendFailed","MakerPaymentRefunded","MakerPaymentRefundFailed"],"events":[{"event":{"data":{"lock_duration":7800,"maker_amount":"9.38455187130897","maker_coin":"VRSC","maker_coin_start_block":604407,"maker_payment_confirmations":1,"maker_payment_lock":1564317372,"my_persistent_pub":"03c2e08e48e6541b3265ccd430c5ecec7efc7d0d9fc4e310a9b052f9642673fb0a","secret":"0000000000000000000000000000000000000000000000000000000000000000","started_at":1564301772,"taker":"39c4bcdb1e6bbb29a3b131c2b82eba2552f4f8a804021b2064114ab857f00848","taker_amount":"0.999999999999999880468812552729","taker_coin":"KMD","taker_coin_start_block":1462209,"taker_payment_confirmations":1,"uuid":"8f5b267a-efa8-49d6-a92d-ec0523cca891"},"type":"Started"},"timestamp":1564301773193},{"event":{"data":{"taker_payment_locktime":1564309572,"taker_pubkey":"0339c4bcdb1e6bbb29a3b131c2b82eba2552f4f8a804021b2064114ab857f00848"},"type":"Negotiated"},"timestamp":1564301813664},{"event":{"data":{"block_height":0,"coin":"KMD","fee_details":{"amount":5.68e-05},"from":["RGPTERJVzcNK2n8xrW1yYHp9p715rLWxyn"],"internal_id":"cf54a5f5dfdf2eb404855eaba6a05b41f893a20327d43770c0138bb9ed2cf9eb","my_balance_change":0,"received_by_me":0,"spent_by_me":0,"timestamp":0,"to":["RGPTERJVzcNK2n8xrW1yYHp9p715rLWxyn","RThtXup6Zo7LZAi8kRWgjAyi1s4u6U9Cpf"],"total_amount":14.21857411,"tx_hash":"cf54a5f5dfdf2eb404855eaba6a05b41f893a20327d43770c0138bb9ed2cf9eb","tx_hex":"0400008085202f89018f03a4d46831ec541279d01998be6092a98ee0f103b69ab84697cdc3eea7e93c000000006a473044022046eb76ecf610832ef063a6d210b5d07bc90fd0f3b68550fd2945ce86b317252a02202d3438d2e83df49f1c8ab741553af65a0d97e6edccbb6c4d0c769b05426c637001210339c4bcdb1e6bbb29a3b131c2b82eba2552f4f8a804021b2064114ab857f00848ffffffff0276c40100000000001976a914ca1e04745e8ca0c60d8c5881531d51bec470743f88acddf7bd54000000001976a9144df806990ae0197402aeaa6d9b1ec60078d9eadf88ac01573d5d000000000000000000000000000000"},"type":"TakerFeeValidated"},"timestamp":1564301864738},{"event":{"data":{"block_height":0,"coin":"VRSC","fee_details":{"amount":1e-05},"from":["RXcUjam1KC8mA1hj33vXaX877jf7GgvKzt"],"internal_id":"2252c9929707995aff6dbb03d23b7e7eb786611d26b6ae748ca13007e71d1de6","my_balance_change":-9.38456187,"received_by_me":1243.91076118,"spent_by_me":1253.29532305,"timestamp":0,"to":["RXcUjam1KC8mA1hj33vXaX877jf7GgvKzt","bXAi6mfq2CzC4XvhVUgcTRhS1G5Y2pMf1R"],"total_amount":1253.29532305,"tx_hash":"2252c9929707995aff6dbb03d23b7e7eb786611d26b6ae748ca13007e71d1de6","tx_hex":"0400008085202f8901f63aed15c53b794df1a9446755f452e9fd9db250e1f608636f6172b7d795358c010000006b483045022100b5adb583fbb4b1a628b9c58ec292bb7b1319bb881c2cf018af6fe33b7a182854022020d89a2d6cbf15a117e2e1122046941f95466af7507883c4fa05955f0dfb81f2012103c2e08e48e6541b3265ccd430c5ecec7efc7d0d9fc4e310a9b052f9642673fb0affffffff0293b0ef370000000017a914ca41def369fc07d8aea10ba26cf3e64a12470d4087163149f61c0000001976a914f4f89313803d610fa472a5849d2389ca6df3b90088ac285a3d5d000000000000000000000000000000"},"type":"MakerPaymentSent"},"timestamp":1564301867675},{"event":{"data":{"error":"timeout (2690.6 > 2690.0)"},"type":"TakerPaymentValidateFailed"},"timestamp":1564304558269},{"event":{"data":{"block_height":0,"coin":"VRSC","fee_details":{"amount":1e-05},"from":["bXAi6mfq2CzC4XvhVUgcTRhS1G5Y2pMf1R"],"internal_id":"96d0b50bc2371ab88052bc4d656f1b91b3e3e64eba650eac28ebce9387d234cb","my_balance_change":9.38454187,"received_by_me":9.38454187,"spent_by_me":0,"timestamp":0,"to":["RXcUjam1KC8mA1hj33vXaX877jf7GgvKzt"],"total_amount":9.38455187,"tx_hash":"96d0b50bc2371ab88052bc4d656f1b91b3e3e64eba650eac28ebce9387d234cb","tx_hex":"0400008085202f8901e61d1de70730a18c74aeb6261d6186b77e7e3bd203bb6dff5a99079792c9522200000000b647304402207d36206295eee6c936d0204552cc5a001d4de4bbc0c5ae1c6218cf8548b4f08b02204c2a6470e06a6caf407ea8f2704fdc1b1dee39f89d145f8c0460130cb1875b2b01514c6b6304bc963d5db1752103c2e08e48e6541b3265ccd430c5ecec7efc7d0d9fc4e310a9b052f9642673fb0aac6782012088a9145f5598259da7c0c0beffcc3e9da35e553bac727388210339c4bcdb1e6bbb29a3b131c2b82eba2552f4f8a804021b2064114ab857f00848ac68feffffff01abacef37000000001976a914f4f89313803d610fa472a5849d2389ca6df3b90088ac26973d5d000000000000000000000000000000"},"type":"MakerPaymentRefunded"},"timestamp":1564321080407},{"event":{"type":"Finished"},"timestamp":1564321080409}],"success_events":["Started","Negotiated","TakerFeeValidated","MakerPaymentSent","TakerPaymentReceived","TakerPaymentWaitConfirmStarted","TakerPaymentValidatedAndConfirmed","TakerPaymentSpent","Finished"],"uuid":"8f5b267a-efa8-49d6-a92d-ec0523cca891"}"#;
        let maker_saved_swap = get_migrated_swap(maker_saved_json);
        let key_pair = unwrap!(key_pair_from_seed("spice describe gravity federal blast come thank unfair canal monkey style afraid"));
        let ctx = MmCtxBuilder::default().with_secp256k1_key_pair(key_pair).into_mm_arc();

        TestCoin::ticker.mock_safe(|_| MockResult::Return("ticker"));
        let maker_coin = MmCoinEnum::Test(TestCoin {});
        let taker_coin = MmCoinEnum::Test(TestCoin {});
        let (maker_swap, _) = unwrap!(MakerSwap::load_from_saved(ctx, maker_coin, taker_coin, maker_saved_swap));
        assert!(block_on(maker_swap.recover_funds()).is_err());
    }

    #[test]
    fn swap_must_not_lock_funds_by_default() {
        use crate::mm2::lp_swap::get_locked_amount;

        let maker_saved_json = r#"{"error_events":["StartFailed","NegotiateFailed","TakerFeeValidateFailed","MakerPaymentTransactionFailed","MakerPaymentDataSendFailed","TakerPaymentValidateFailed","TakerPaymentSpendFailed","MakerPaymentRefunded","MakerPaymentRefundFailed"],"events":[{"event":{"data":{"lock_duration":7800,"maker_amount":"3.54932734","maker_coin":"KMD","maker_coin_start_block":1452970,"maker_payment_confirmations":1,"maker_payment_lock":1563759539,"my_persistent_pub":"031bb83b58ec130e28e0a6d5d2acf2eb01b0d3f1670e021d47d31db8a858219da8","secret":"0000000000000000000000000000000000000000000000000000000000000000","started_at":1563743939,"taker":"101ace6b08605b9424b0582b5cce044b70a3c8d8d10cb2965e039b0967ae92b9","taker_amount":"0.02004833998671660000000000","taker_coin":"ETH","taker_coin_start_block":8196380,"taker_payment_confirmations":1,"uuid":"3447b727-fe93-4357-8e5a-8cf2699b7e86"},"type":"Started"},"timestamp":1563743939211},{"event":{"data":{"taker_payment_locktime":1563751737,"taker_pubkey":"03101ace6b08605b9424b0582b5cce044b70a3c8d8d10cb2965e039b0967ae92b9"},"type":"Negotiated"},"timestamp":1563743979835},{"event":{"data":{"block_height":8196386,"coin":"ETH","fee_details":null,"from":["0x3D6a2f4Dd6085b34EeD6cBc2D3aaABd0D3B697C1"],"internal_id":"00","my_balance_change":0,"received_by_me":0,"spent_by_me":0,"timestamp":1563744052,"to":["0xD8997941Dd1346e9231118D5685d866294f59e5b"],"total_amount":0.0001,"tx_hash":"a59203eb2328827de00bed699a29389792906e4f39fdea145eb40dc6b3821bd6","tx_hex":"f8690284ee6b280082520894d8997941dd1346e9231118d5685d866294f59e5b865af3107a4000801ca0743d2b7c9fad65805d882179062012261be328d7628ae12ee08eff8d7657d993a07eecbd051f49d35279416778faa4664962726d516ce65e18755c9b9406a9c2fd"},"type":"TakerFeeValidated"},"timestamp":1563744052878}],"success_events":["Started","Negotiated","TakerFeeValidated","MakerPaymentSent","TakerPaymentReceived","TakerPaymentWaitConfirmStarted","TakerPaymentValidatedAndConfirmed","TakerPaymentSpent","Finished"],"uuid":"3447b727-fe93-4357-8e5a-8cf2699b7e86"}"#;
        let maker_saved_swap = get_migrated_swap(maker_saved_json);
        let key_pair = unwrap!(key_pair_from_seed("spice describe gravity federal blast come thank unfair canal monkey style afraid"));
        let ctx = MmCtxBuilder::default().with_secp256k1_key_pair(key_pair).into_mm_arc();

        TestCoin::ticker.mock_safe(|_| MockResult::Return("ticker"));
        let maker_coin = MmCoinEnum::Test(TestCoin {});
        let taker_coin = MmCoinEnum::Test(TestCoin {});
        let (_maker_swap, _) = unwrap!(MakerSwap::load_from_saved(ctx.clone(), maker_coin, taker_coin, maker_saved_swap));
        assert_eq!(get_locked_amount(&ctx, "ticker"), BigDecimal::from(0));
    }

    #[test]
    fn test_maker_swap_event_should_ban() {
        let event = MakerSwapEvent::TakerPaymentWaitConfirmFailed("err".into());
        assert!(!event.should_ban_taker());

        let event = MakerSwapEvent::MakerPaymentWaitConfirmFailed("err".into());
        assert!(!event.should_ban_taker());

        let event = MakerSwapEvent::NegotiateFailed("err".into());
        assert!(event.should_ban_taker());

        let event = MakerSwapEvent::TakerFeeValidateFailed("err".into());
        assert!(event.should_ban_taker());

        let event = MakerSwapEvent::TakerPaymentValidateFailed("err".into());
        assert!(event.should_ban_taker());
    }
}<|MERGE_RESOLUTION|>--- conflicted
+++ resolved
@@ -539,7 +539,6 @@
             )),
         };
 
-<<<<<<< HEAD
         let tx_hash = self.taker_coin.tx_hash_to_string(&taker_payment.tx_hash());
         log!("Taker payment tx " (tx_hash));
 
@@ -557,27 +556,6 @@
             tx_hash,
             total_amount: 0.into(),
             tx_hex: taker_payment.tx_hex().into(),
-=======
-        let hash = taker_payment.tx_hash();
-        log!({ "Taker payment tx {:02x}", hash });
-        let mut attempts = 0;
-        let tx_details = loop {
-            match self.taker_coin.tx_details_by_hash(&hash).compat().await {
-                Ok(details) => break details,
-                Err(err) => if attempts >= 3 {
-                    return Ok((
-                        Some(MakerSwapCommand::RefundMakerPayment),
-                        vec![
-                            MakerSwapEvent::TakerPaymentValidateFailed(ERRL!("!taker_coin.tx_details_by_hash: {}", err).into()),
-                            MakerSwapEvent::MakerPaymentWaitRefundStarted { wait_until: self.wait_refund_until() },
-                        ]
-                    ))
-                } else {
-                    attempts += 1;
-                    Timer::sleep(10.).await;
-                }
-            };
->>>>>>> fba4fdfe
         };
 
         Ok((
