--- conflicted
+++ resolved
@@ -21,12 +21,8 @@
 gstuff = "0.5"
 hashbrown = {version = "0.1.8", features = ["serde", "nightly"]}
 hex = "0.3.2"
-<<<<<<< HEAD
-lazy_static = "1.3"
-=======
 keys = { git = "https://github.com/artemii235/parity-bitcoin.git" }
 lazy_static = "1.2"
->>>>>>> 78a42d12
 libc = "0.2"
 hyper = "0.12"
 hyper-rustls = "0.15"
