use async_std::future::timeout;
use bytes::Bytes;
use crate::executor::spawn;
use crossbeam::{channel, Sender, Receiver};
<<<<<<< HEAD
use futures::{
    channel::mpsc,
    channel::oneshot,
    prelude::*,
};
=======
use futures::channel::mpsc;
use futures::compat::Compat;
>>>>>>> b1b4c239
use gstuff::Constructible;
#[cfg(not(feature = "native"))]
use http::Response;
use keys::{DisplayLayout, KeyPair, Private};
use primitives::hash::H160;
use rand::Rng;
use serde_bencode::ser::to_bytes as bencode;
use serde_bencode::de::from_bytes as bdecode;
use serde_bytes::ByteBuf;
use serde_json::{self as json, Value as Json};
use std::any::Any;
use std::collections::HashSet;
use std::collections::hash_map::{Entry, HashMap};
use std::fmt;
use std::net::IpAddr;
#[cfg(feature = "native")]
use std::net::SocketAddr;
use std::ops::Deref;
use std::path::{Path, PathBuf};
use std::sync::{Arc, Mutex, Weak};
use std::time::Duration;

use crate::{bits256, small_rng, QueuedCommand};
use crate::log::{self, LogState};
use crate::mm_metrics::{MetricsArc, prometheus};
use crate::executor::Timer;

/// Default interval to export and record metrics to log.
const EXPORT_METRICS_INTERVAL: f64 = 5. * 60.;

pub enum P2PCommand {
    // Topics list and oneshot Receiver to notify the subscribing side
    // whether the topic mesh has at least 1 peer
    Subscribe(String, oneshot::Sender<()>),
    // Publish the message with topic
    Publish(Vec<(String, Vec<u8>)>),
    // Send messages to specific connected peers
    SendToPeers(Vec<(String, Vec<u8>)>, Vec<String>),
}

/// MarketMaker state, shared between the various MarketMaker threads.
///
/// Every MarketMaker has one and only one instance of `MmCtx`.
///
/// Should fully replace `LP_globals`.
///
/// *Not* a singleton: we should be able to run multiple MarketMakers instances in a process.
///
/// Any function directly using `MmCtx` is automatically a stateful function.
/// In the future we might want to replace direct state access with traceable and replayable
/// state modifications
/// (cf. https://github.com/artemii235/SuperNET/blob/mm2-dice/mm2src/README.md#purely-functional-core).
/// 
/// `MmCtx` never moves in memory (and it isn't `Send`), it is created and then destroyed in place
/// (this invariant should make it a bit simpler thinking about aliasing and thread-safety,
/// particularly of the C structures during the gradual port).
/// Only the pointers (`MmArc`, `MmWeak`) can be moved around.
/// 
/// Threads only have the non-`mut` access to `MmCtx`, allowing us to directly share certain fields.
pub struct MmCtx {
    /// MM command-line configuration.
    pub conf: Json,
    /// Human-readable log and status dashboard.
    pub log: log::LogArc,
    /// Tools and methods and to collect and export the MM metrics.
    pub metrics: MetricsArc,
    /// Set to true after `lp_passphrase_init`, indicating that we have a usable state.
    /// 
    /// Should be refactored away in the future. State should always be valid.
    /// If there are things that are loaded in background then they should be separately optional,
    /// without invalidating the entire state.
    pub initialized: Constructible<bool>,
    /// True if the RPC HTTP server was started.
    pub rpc_started: Constructible<bool>,
    /// True if the MarketMaker instance needs to stop.
    pub stop: Constructible<bool>,
    /// Unique context identifier, allowing us to more easily pass the context through the FFI boundaries.  
    /// 0 if the handler ID is allocated yet.
    pub ffi_handle: Constructible<u32>,
    /// Callbacks to invoke from `fn stop`.
    pub stop_listeners: Mutex<Vec<Box<dyn FnMut()->Result<(), String>>>>,
    /// The context belonging to the `portfolio` crate: `PortfolioContext`.
    pub portfolio_ctx: Mutex<Option<Arc<dyn Any + 'static + Send + Sync>>>,
    /// The context belonging to the `ordermatch` mod: `OrdermatchContext`.
    pub ordermatch_ctx: Mutex<Option<Arc<dyn Any + 'static + Send + Sync>>>,
    /// The context belonging to the `peers` crate: `PeersContext`.
    pub peers_ctx: Mutex<Option<Arc<dyn Any + 'static + Send + Sync>>>,
    pub peer_id: Constructible<String>,
    /// The context belonging to the `http_fallback` mod: `HttpFallbackContext`.
    pub http_fallback_ctx: Mutex<Option<Arc<dyn Any + 'static + Send + Sync>>>,
    /// The context belonging to the `coins` crate: `CoinsContext`.
    pub coins_ctx: Mutex<Option<Arc<dyn Any + 'static + Send + Sync>>>,
    /// The context belonging to the `prices` mod: `PricesContext`.
    pub prices_ctx: Mutex<Option<Arc<dyn Any + 'static + Send + Sync>>>,
    /// Seednode P2P message bus channel.
    pub seednode_p2p_channel: (Sender<Vec<u8>>, Receiver<Vec<u8>>),
    /// Standard node P2P message bus channel.
    pub client_p2p_channel: (Sender<Vec<u8>>, Receiver<Vec<u8>>),
    /// `lp_queue_command` shares messages with `lp_command_q_loop` via this channel.  
    /// The messages are usually the JSON broadcasts from the seed nodes.
    pub command_queue: mpsc::UnboundedSender<QueuedCommand>,
    pub gossip_sub_cmd_queue: Constructible<mpsc::UnboundedSender<P2PCommand>>,
    /// The end of the `command_queue` channel taken by `lp_command_q_loop`.
    pub command_queueʳ: Mutex<Option<mpsc::UnboundedReceiver<QueuedCommand>>>,
    /// Broadcast `lp_queue_command` messages saved for WASM.
    pub command_queueʰ: Mutex<Option<Vec<(u64, String)>>>,
    /// RIPEMD160(SHA256(x)) where x is secp256k1 pubkey derived from passphrase.
    /// Replacement of `lp::G.LP_myrmd160`.
    pub rmd160: Constructible<H160>,
    /// Seed node IPs, initialized in `fn lp_initpeers`.
    pub seeds: Mutex<Vec<IpAddr>>,
    /// secp256k1 key pair derived from passphrase.
    /// cf. `key_pair_from_seed`.
    /// Replacement of `lp::G.LP_privkey`.
    pub secp256k1_key_pair: Constructible<KeyPair>,
    /// Coins that should be enabled to kick start the interrupted swaps and orders.
    pub coins_needed_for_kick_start: Mutex<HashSet<String>>,
    /// The context belonging to the `lp_swap` mod: `SwapsContext`.
    pub swaps_ctx: Mutex<Option<Arc<dyn Any + 'static + Send + Sync>>>,
    pub gossipsub_ctx: Mutex<Option<Arc<dyn Any + 'static + Send + Sync>>>,
}
impl MmCtx {
    pub fn with_log_state (log: LogState) -> MmCtx {
        let (command_queue, command_queueʳ) = mpsc::unbounded();
        MmCtx {
            conf: Json::Object (json::Map::new()),
            log: log::LogArc::new(log),
            metrics: MetricsArc::new(),
            initialized: Constructible::default(),
            rpc_started: Constructible::default(),
            stop: Constructible::default(),
            ffi_handle: Constructible::default(),
            stop_listeners: Mutex::new (Vec::new()),
            portfolio_ctx: Mutex::new (None),
            ordermatch_ctx: Mutex::new (None),
            peers_ctx: Mutex::new (None),
            peer_id: Constructible::default(),
            http_fallback_ctx: Mutex::new (None),
            coins_ctx: Mutex::new (None),
            prices_ctx: Mutex::new (None),
            seednode_p2p_channel: channel::unbounded(),
            client_p2p_channel: channel::unbounded(),
            command_queue,
            gossip_sub_cmd_queue: Constructible::default(),
            command_queueʳ: Mutex::new (Some (command_queueʳ)),
            command_queueʰ: Mutex::new (None),
            rmd160: Constructible::default(),
            seeds: Mutex::new (Vec::new()),
            secp256k1_key_pair: Constructible::default(),
            coins_needed_for_kick_start: Mutex::new (HashSet::new()),
            swaps_ctx: Mutex::new (None),
            gossipsub_ctx: Mutex::new (None),
        }
    }

    pub fn rmd160 (&self) -> &H160 {
        lazy_static! {static ref DEFAULT: H160 = [0; 20].into();}
        self.rmd160.or (&|| &*DEFAULT)
    }

    #[cfg(feature = "native")]
    pub fn rpc_ip_port (&self) -> Result<SocketAddr, String> {
        let port = self.conf["rpcport"].as_u64().unwrap_or (7783);
        if port < 1000 {return ERR! ("rpcport < 1000")}
        if port > u16::max_value() as u64 {return ERR! ("rpcport > u16")}

        let rpcip = if !self.conf["rpcip"].is_null() {
            try_s! (self.conf["rpcip"].as_str().ok_or ("rpcip is not a string"))
        } else {
            "127.0.0.1"
        } .to_string();
        let ip: IpAddr = try_s! (rpcip.parse());
        Ok (SocketAddr::new (ip, port as u16))
    }

    /// MM database path.  
    /// Defaults to a relative "DB".
    /// 
    /// Can be changed via the "dbdir" configuration field, for example:
    /// 
    ///     "dbdir": "c:/Users/mm2user/.mm2-db"
    /// 
    /// No checks in this method, the paths should be checked in the `fn fix_directories` instead.
    pub fn dbdir (&self) -> PathBuf {
        let path = if let Some (dbdir) = self.conf["dbdir"].as_str() {
            let dbdir = dbdir.trim();
            if !dbdir.is_empty() {
                Path::new (dbdir)
            } else {
                Path::new ("DB")
            }
        } else {
            Path::new ("DB")
        };
        path.join (hex::encode (&**self.rmd160()))
    }

    pub fn netid (&self) -> u16 {
        let big = self.conf["netid"].as_u64().unwrap_or (0);
        if big > u16::max_value().into() {panic! ("netid {} is too big", big)}
        big as u16
    }

    pub fn stop (&self) {
        if self.stop.pin (true) .is_ok() {
            let mut stop_listeners = unwrap! (self.stop_listeners.lock(), "Can't lock stop_listeners");
            // NB: It is important that we `drain` the `stop_listeners` rather than simply iterating over them
            // because otherwise there might be reference counting instances remaining in a listener
            // that would prevent the contexts from properly `Drop`ping.
            for mut listener in stop_listeners.drain (..) {
                if let Err (err) = listener() {
                    log! ({"MmCtx::stop] Listener error: {}", err})
    }   }   }   }

    /// True if the MarketMaker instance needs to stop.
    pub fn is_stopping (&self) -> bool {
        self.stop.copy_or (false)
    }

    /// Register a callback to be invoked when the MM receives the "stop" request.  
    /// The callback is invoked immediately if the MM is stopped already.
    pub fn on_stop (&self, mut cb: Box<dyn FnMut()->Result<(), String>>) {
        let mut stop_listeners = unwrap! (self.stop_listeners.lock(), "Can't lock stop_listeners");
        if self.stop.copy_or (false) {
            if let Err (err) = cb() {
                log! ({"MmCtx::on_stop] Listener error: {}", err})
            }
        } else {
            stop_listeners.push (cb)
    }   }

    /// Sends the P2P message to a processing thread
    #[cfg(feature = "native")]
    pub fn broadcast_p2p_msg(&self, topic: String, msg: Vec<u8>) {
        let mut tx = self.gossip_sub_cmd_queue.or(&|| panic!()).clone();
        spawn(async move {
            tx.send(P2PCommand::Publish(vec![(topic, msg)])).await.unwrap();
        });
    }

    #[cfg(not(feature = "native"))]
    pub fn broadcast_p2p_msg (&self, msg: &str) {
        use crate::{helperᶜ, BroadcastP2pMessageArgs};
        use crate::executor::spawn;

        let args = BroadcastP2pMessageArgs {ctx: self.ffi_handle.copy_or (0), msg: msg.into()};
        let args = unwrap! (bencode (&args));
        spawn (async move {
            let rc = helperᶜ ("broadcast_p2p_msg", args) .await;
            if let Err (err) = rc {log! ("!broadcast_p2p_msg: " (err))}
        });
    }

    /// Get a reference to the secp256k1 key pair.
    /// Panics if the key pair is not available.
    pub fn secp256k1_key_pair (&self) -> &KeyPair {
        match self.secp256k1_key_pair.as_option() {
            Some (pair) => pair,
            None => panic! ("secp256k1_key_pair not available")
    }   }

    /// This is our public ID, allowing us to be different from other peers.
    /// This should also be our public key which we'd use for message verification.
    pub fn public_id (&self) -> Result<bits256, String> {
        for pair in &self.secp256k1_key_pair {
            let public = pair.public();  // Compressed public key is going to be 33 bytes.
            // First byte is a prefix, https://davidederosa.com/basic-blockchain-programming/elliptic-curve-keys/.
            return Ok (bits256 {bytes: *array_ref! (public, 1, 32)})
        }
        ERR! ("Public ID is not yet available")
    }

    pub fn gui (&self) -> Option<&str> {
        self.conf["gui"].as_str()
    }
}
impl Default for MmCtx {
    fn default() -> Self {
        Self::with_log_state (LogState::in_memory())
}   }

// We don't want to send `MmCtx` across threads, it will only obstruct the normal use case
// (and might result in undefined behavior if there's a C struct or value in the context that is aliased from the various MM threads).
// Only the `MmArc` is `Send`.
// Also, `MmCtx` not being `Send` allows us to easily keep various C pointers on the context,
// which will likely come useful during the gradual port.
//not-implemented-on-stable// impl !Send for MmCtx {}

pub struct MmArc (pub Arc<MmCtx>);
// NB: Explicit `Send` and `Sync` marks here should become unnecessary later,
// after we finish the initial port and replace the C values with the corresponding Rust alternatives.
unsafe impl Send for MmArc {}
unsafe impl Sync for MmArc {}
impl Clone for MmArc {fn clone (&self) -> MmArc {MmArc (self.0.clone())}}
impl Deref for MmArc {type Target = MmCtx; fn deref (&self) -> &MmCtx {&*self.0}}

impl MmArc {
    #[cfg(feature = "native")]
    pub async fn subscribe_to_p2p_topic(&self, topic: String) -> Result<(), String> {
        let mut gossip_sub_tx = self.gossip_sub_cmd_queue.or(&|| panic!()).clone();
        let (tx, rx) = oneshot::channel();
        gossip_sub_tx.send(P2PCommand::Subscribe(topic, tx)).await.unwrap();
        let received = try_s!(timeout(Duration::from_secs(10), rx).await);
        received.map_err(|e| ERRL!("{:?}", e))
    }
}

#[derive(Clone)]
pub struct MmWeak (Weak<MmCtx>);
// Same as `MmArc`.
unsafe impl Send for MmWeak {}
unsafe impl Sync for MmWeak {}

impl MmWeak {
    /// Create a default MmWeak without allocating any memory.
    pub fn new() -> MmWeak {
        MmWeak(Default::default())
    }

    pub fn dropped (&self) -> bool {
        self.0.strong_count() == 0
}   }

impl fmt::Debug for MmWeak {
    fn fmt (&self, ft: &mut fmt::Formatter) -> Result<(), fmt::Error> {
        let ctx = MmArc::from_weak (self);
        wite! (ft, "MmWeak("
            if let Some (ctx) = ctx {
                match ctx.ffi_handle() {
                    Ok (k) => {(k)}
                    Err (err) => {"err " (err)}
                }
            } else {'-'}
        ')')
}   }

lazy_static! {
    /// A map from a unique context ID to the corresponding MM context, facilitating context access across the FFI boundaries.  
    /// NB: The entries are not removed in order to keep the FFI handlers unique.
    pub static ref MM_CTX_FFI: Mutex<HashMap<u32, MmWeak>> = Mutex::new (HashMap::default());
}

/// Portable core sharing its context with the native helpers.
/// 
/// In the integration tests we're using this to create new native contexts.
#[derive (Serialize, Deserialize)]
struct PortableCtx {
    // Sending the `conf` as a string in order for bencode not to mess with JSON, and for wire readability.
    conf: String,
    secp256k1_key_pair: ByteBuf,
    ffi_handle: Option<u32>
}

#[derive (Serialize, Deserialize, Debug)]
struct NativeCtx {
    ffi_handle: u32
}

impl MmArc {
    /// Unique context identifier, allowing us to more easily pass the context through the FFI boundaries.
    pub fn ffi_handle (&self) -> Result<u32, String> {
        let mut mm_ctx_ffi = try_s! (MM_CTX_FFI.lock());
        for &have in &self.ffi_handle {return Ok (have)}
        let mut tries = 0;
        let mut rng = small_rng();
        loop {
            if tries > 999 {panic! ("MmArc] out of RIDs")} else {tries += 1}
            let rid: u32 = rng.gen();
            if rid == 0 {continue}
            match mm_ctx_ffi.entry (rid) {
                Entry::Occupied (_) => continue,  // Try another ID.
                Entry::Vacant (ve) => {
                    ve.insert (self.weak());
                    try_s! (self.ffi_handle.pin (rid));
                    return Ok (rid)
    }   }   }   }

    #[cfg(not(feature = "native"))]
    pub async fn send_to_helpers (&self) -> Result<(), String> {
        use crate::helperᶜ;

        let ctxʷ = PortableCtx {
            conf: try_s! (json::to_string (&self.conf)),
            secp256k1_key_pair: match self.secp256k1_key_pair.as_option() {
                Some (k) => ByteBuf::from (k.private().layout()),
                None => ByteBuf::new()
            },
            ffi_handle: self.ffi_handle.as_option().copied()
        };
        let ctxᵇ = try_s! (bencode (&ctxʷ));
        let hr = try_s! (helperᶜ ("ctx2helpers", ctxᵇ) .await);

        // Remember the context ID used by the native helpers in order to simplify consecutive syncs.
        let ctxⁿ: NativeCtx = try_s! (bdecode (&hr));
        if let Some (ffi_handle) = self.ffi_handle.as_option().copied() {
            if ffi_handle != ctxⁿ.ffi_handle {return ERR! ("ffi_handle mismatch")}
        } else {
            try_s! (self.ffi_handle.pin (ctxⁿ.ffi_handle));
        }

        Ok(())
    }

    /// Tries getting access to the MM context.  
    /// Fails if an invalid MM context handler is passed (no such context or dropped context).
    pub fn from_ffi_handle (ffi_handle: u32) -> Result<MmArc, String> {
        if ffi_handle == 0 {return ERR! ("MmArc] Zeroed ffi_handle")}
        let mm_ctx_ffi = try_s! (MM_CTX_FFI.lock());
        match mm_ctx_ffi.get (&ffi_handle) {
            Some (weak) => match MmArc::from_weak (weak) {
                Some (ctx) => Ok (ctx),
                None => ERR! ("MmArc] ffi_handle {} is dead", ffi_handle)
            },
            None => ERR! ("MmArc] ffi_handle {} does not exists", ffi_handle)
    }   }

    /// Generates a weak link, to track the context without prolonging its life.
    pub fn weak (&self) -> MmWeak {
        MmWeak (Arc::downgrade (&self.0))
    }

    /// Tries to obtain the MM context from the weak link.
    pub fn from_weak (weak: &MmWeak) -> Option<MmArc> {
        weak.0.upgrade().map (|arc| MmArc (arc))
    }

    /// Init metrics with dashboard.
    pub fn init_metrics(&self) -> Result<(), String> {
        let interval = self.conf["metrics_interval"].as_f64().unwrap_or(EXPORT_METRICS_INTERVAL);

        if interval == 0.0 {
            try_s!(self.metrics.init());
        } else {
            try_s!(self.metrics.init_with_dashboard(self.log.weak(), interval));
        }

        let prometheusport = match self.conf["prometheusport"].as_u64() {
            Some(port) => port,
            _ => return Ok(()),
        };

        let address: SocketAddr = try_s!(format!("127.0.0.1:{}", prometheusport).parse());

        let credentials = self.conf["prometheus_credentials"]
            .as_str()
            .map(|userpass| prometheus::PrometheusCredentials { userpass: userpass.into() });

        let ctx = self.weak();

        // Make the callback. When the context will be dropped, the shutdown_detector will be executed.
        let shutdown_detector = async move {
            while !ctx.dropped() {
                Timer::sleep(0.5).await
            }

            Ok::<_, ()>(())
        };
        let shutdown_detector = Compat::new(Box::pin(shutdown_detector));

        prometheus::spawn_prometheus_exporter(self.metrics.weak(), address, shutdown_detector, credentials)
    }
}

/// Receives a subset of a portable context in order to recreate a native copy of it.  
/// Can be invoked with the same context multiple times, synchronizing some of the fields.  
/// As of now we're expecting a one-to-one pairing between the portable and the native versions of MM
/// so the uniqueness of the `ffi_handle` is not a concern yet.
#[cfg(feature = "native")]
pub async fn ctx2helpers (main_ctx: MmArc, req: Bytes) -> Result<Vec<u8>, String> {
    let ctxʷ: PortableCtx = try_s! (bdecode (&req));
    let private = try_s! (Private::from_layout (&ctxʷ.secp256k1_key_pair[..]));
    let main_key = try_s! (main_ctx.secp256k1_key_pair.as_option().ok_or ("No key"));

    if *main_key.private() == private {
        // We have a match with the primary native context, the one configured on the command line.
        let res = try_s! (bencode (&NativeCtx {
            ffi_handle: try_s! (main_ctx.ffi_handle())
        }));
        return Ok (res)
    }

    if let Some (ffi_handle) = ctxʷ.ffi_handle {
        if let Ok (ctx) = MmArc::from_ffi_handle (ffi_handle) {
            let key = try_s! (ctx.secp256k1_key_pair.as_option().ok_or ("No key"));
            if *key.private() != private {return ERR! ("key mismatch")}
            let res = try_s! (bencode (&NativeCtx {
                ffi_handle: try_s! (ctx.ffi_handle())
            }));
            return Ok (res)
    }   }

    // Create a native copy of the portable context.

    let pair: Option<KeyPair> = if ctxʷ.secp256k1_key_pair.is_empty() {None} else {
        let private = try_s! (Private::from_layout (&ctxʷ.secp256k1_key_pair[..]));
        Some (try_s! (KeyPair::from_private (private)))
    };

    let ctx = MmCtx {
        conf: try_s! (json::from_str (&ctxʷ.conf)),
        secp256k1_key_pair: pair.into(),
        ffi_handle: ctxʷ.ffi_handle.into(),
        ..MmCtx::with_log_state (LogState::in_memory())
    };
    let ctx = MmArc (Arc::new (ctx));
    if let Some (ffi_handle) = ctxʷ.ffi_handle {
        let mut ctx_ffi = try_s! (MM_CTX_FFI.lock());
        if ctx_ffi.contains_key (&ffi_handle) {return ERR! ("ID race")}
        ctx_ffi.insert (ffi_handle, ctx.weak());
    }
    let res = try_s! (bencode (&NativeCtx {
        ffi_handle: try_s! (ctx.ffi_handle())
    }));
    Arc::into_raw (ctx.0);  // Leak.

    Ok (res)
}

/// Helps getting a crate context from a corresponding `MmCtx` field.
/// 
/// * `ctx_field` - A dedicated crate context field in `MmCtx`, such as the `MmCtx::portfolio_ctx`.
/// * `constructor` - Generates the initial crate context.
pub fn from_ctx<T, C> (ctx_field: &Mutex<Option<Arc<dyn Any + 'static + Send + Sync>>>, constructor: C) -> Result<Arc<T>, String>
where C: FnOnce()->Result<T, String>, T: 'static + Send + Sync {
    let mut ctx_field = try_s! (ctx_field.lock());
    if let Some (ref ctx) = *ctx_field {
        let ctx: Arc<T> = match ctx.clone().downcast() {
            Ok (p) => p,
            Err (_) => return ERR! ("Error casting the context field")
        };
        return Ok (ctx)
    }
    let arc = Arc::new (try_s! (constructor()));
    *ctx_field = Some (arc.clone());
    return Ok (arc)
}

#[derive(Default)]
pub struct MmCtxBuilder {
    conf: Option<Json>,
    key_pair: Option<KeyPair>
}

impl MmCtxBuilder {
    pub fn new() -> Self {
        MmCtxBuilder::default()
    }

    pub fn with_conf(mut self, conf: Json) -> Self {
        self.conf = Some (conf);
        self
    }

    pub fn with_secp256k1_key_pair(mut self, key_pair: KeyPair) -> Self {
        self.key_pair = Some (key_pair);
        self
    }

    pub fn into_mm_arc(self) -> MmArc {
        // NB: We avoid recreating LogState
        // in order not to interfere with the integration tests checking LogState drop on shutdown.
        let log = if let Some (ref conf) = self.conf {LogState::mm (conf)} else {LogState::in_memory()};
        let mut ctx = MmCtx::with_log_state (log);
        if let Some (conf) = self.conf {
            ctx.conf = conf
        }

        if let Some (key_pair) = self.key_pair {
            unwrap! (ctx.rmd160.pin (key_pair.public().address_hash()));
            unwrap! (ctx.secp256k1_key_pair.pin (key_pair));
        }

        MmArc (Arc::new (ctx))
    }
}<|MERGE_RESOLUTION|>--- conflicted
+++ resolved
@@ -2,16 +2,11 @@
 use bytes::Bytes;
 use crate::executor::spawn;
 use crossbeam::{channel, Sender, Receiver};
-<<<<<<< HEAD
 use futures::{
     channel::mpsc,
     channel::oneshot,
     prelude::*,
 };
-=======
-use futures::channel::mpsc;
-use futures::compat::Compat;
->>>>>>> b1b4c239
 use gstuff::Constructible;
 #[cfg(not(feature = "native"))]
 use http::Response;
