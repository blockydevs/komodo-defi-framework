#[cfg(feature = "track-ctx-pointer")]
use common::executor::Timer;
use common::executor::{abortable_queue::{AbortableQueue, WeakSpawner},
                       graceful_shutdown, AbortSettings, AbortableSystem, SpawnAbortable, SpawnFuture};
use common::log::{self, error, LogLevel, LogOnError, LogState};
use common::{cfg_native, cfg_wasm32, small_rng};
use gstuff::{try_s, Constructible, ERR, ERRL};
use lazy_static::lazy_static;
use mm2_event_stream::{controller::Controller, Event, EventStreamConfiguration};
use mm2_metrics::{MetricsArc, MetricsOps};
use primitives::hash::H160;
use rand::Rng;
use serde_json::{self as json, Value as Json};
use shared_ref_counter::{SharedRc, WeakRc};
use std::any::Any;
use std::collections::hash_map::{Entry, HashMap};
use std::collections::HashSet;
use std::fmt;
use std::future::Future;
use std::ops::Deref;
use std::sync::{Arc, Mutex};

<<<<<<< HEAD
use super::ConnectionManagerPolicy;
=======
use crate::data_asker::DataAsker;
>>>>>>> 74bb53c8

cfg_wasm32! {
    use mm2_rpc::wasm_rpc::WasmRpcSender;
    use crate::DbNamespaceId;
}

cfg_native! {
    use db_common::async_sql_conn::AsyncConnection;
    use db_common::sqlite::rusqlite::Connection;
    use futures::lock::Mutex as AsyncMutex;
    use rustls::ServerName;
    use mm2_metrics::prometheus;
    use mm2_metrics::MmMetricsError;
    use std::net::{IpAddr, SocketAddr, AddrParseError};
    use std::path::{Path, PathBuf};
    use std::sync::MutexGuard;
}

/// Default interval to export and record metrics to log.
const EXPORT_METRICS_INTERVAL: f64 = 5. * 60.;

/// MarketMaker state, shared between the various MarketMaker threads.
///
/// Every MarketMaker has one and only one instance of `MmCtx`.
///
/// Should fully replace `LP_globals`.
///
/// *Not* a singleton: we should be able to run multiple MarketMakers instances in a process.
///
/// Any function directly using `MmCtx` is automatically a stateful function.
/// In the future we might want to replace direct state access with traceable and replayable
/// state modifications
/// (cf. https://github.com/artemii235/SuperNET/blob/mm2-dice/mm2src/README.md#purely-functional-core).
///
/// `MmCtx` never moves in memory (and it isn't `Send`), it is created and then destroyed in place
/// (this invariant should make it a bit simpler thinking about aliasing and thread-safety,
/// particularly of the C structures during the gradual port).
/// Only the pointers (`MmArc`, `MmWeak`) can be moved around.
///
/// Threads only have the non-`mut` access to `MmCtx`, allowing us to directly share certain fields.
pub struct MmCtx {
    /// MM command-line configuration.
    pub conf: Json,
    /// Human-readable log and status dashboard.
    pub log: log::LogArc,
    /// Tools and methods and to collect and export the MM metrics.
    pub metrics: MetricsArc,
    /// Set to true after `lp_passphrase_init`, indicating that we have a usable state.
    ///
    /// Should be refactored away in the future. State should always be valid.
    /// If there are things that are loaded in background then they should be separately optional,
    /// without invalidating the entire state.
    pub initialized: Constructible<bool>,
    /// True if the RPC HTTP server was started.
    pub rpc_started: Constructible<bool>,
    /// Controller for continuously streaming data using streaming channels of `mm2_event_stream`.
    pub stream_channel_controller: Controller<Event>,
    /// Data transfer bridge between server and client where server (which is the mm2 runtime) initiates the request.
    pub(crate) data_asker: DataAsker,
    /// Configuration of event streaming used for SSE.
    pub event_stream_configuration: Option<EventStreamConfiguration>,
    /// True if the MarketMaker instance needs to stop.
    pub stop: Constructible<bool>,
    /// Unique context identifier, allowing us to more easily pass the context through the FFI boundaries.  
    /// 0 if the handler ID is allocated yet.
    pub ffi_handle: Constructible<u32>,
    /// The context belonging to the `ordermatch` mod: `OrdermatchContext`.
    pub ordermatch_ctx: Mutex<Option<Arc<dyn Any + 'static + Send + Sync>>>,
    pub rate_limit_ctx: Mutex<Option<Arc<dyn Any + 'static + Send + Sync>>>,
    pub simple_market_maker_bot_ctx: Mutex<Option<Arc<dyn Any + 'static + Send + Sync>>>,
    pub dispatcher_ctx: Mutex<Option<Arc<dyn Any + 'static + Send + Sync>>>,
    pub message_service_ctx: Mutex<Option<Arc<dyn Any + 'static + Send + Sync>>>,
    pub p2p_ctx: Mutex<Option<Arc<dyn Any + 'static + Send + Sync>>>,
    pub peer_id: Constructible<String>,
    pub account_ctx: Mutex<Option<Arc<dyn Any + 'static + Send + Sync>>>,
    /// The context belonging to the `coins` crate: `CoinsContext`.
    pub coins_ctx: Mutex<Option<Arc<dyn Any + 'static + Send + Sync>>>,
    pub coins_activation_ctx: Mutex<Option<Arc<dyn Any + 'static + Send + Sync>>>,
    pub crypto_ctx: Mutex<Option<Arc<dyn Any + 'static + Send + Sync>>>,
    /// RIPEMD160(SHA256(x)) where x is secp256k1 pubkey derived from passphrase.
    /// This hash is **unique** among Iguana and each HD accounts derived from the same passphrase.
    pub rmd160: Constructible<H160>,
    /// A shared DB identifier - RIPEMD160(SHA256(x)) where x is secp256k1 pubkey derived from (passphrase + magic salt).
    /// This hash is **the same** for Iguana and all HD accounts derived from the same passphrase.
    pub shared_db_id: Constructible<H160>,
    /// Coins that should be enabled to kick start the interrupted swaps and orders.
    pub coins_needed_for_kick_start: Mutex<HashSet<String>>,
    /// The context belonging to the `lp_swap` mod: `SwapsContext`.
    pub swaps_ctx: Mutex<Option<Arc<dyn Any + 'static + Send + Sync>>>,
    /// The context belonging to the `lp_stats` mod: `StatsContext`
    pub stats_ctx: Mutex<Option<Arc<dyn Any + 'static + Send + Sync>>>,
    /// Wallet name for this mm2 instance. Optional for backwards compatibility.
    pub wallet_name: Constructible<Option<String>>,
    /// The context belonging to the `lp_wallet` mod: `WalletsContext`.
    #[cfg(target_arch = "wasm32")]
    pub wallets_ctx: Mutex<Option<Arc<dyn Any + 'static + Send + Sync>>>,
    /// The RPC sender forwarding requests to writing part of underlying stream.
    #[cfg(target_arch = "wasm32")]
    pub wasm_rpc: Constructible<WasmRpcSender>,
    /// Deprecated, please use `async_sqlite_connection` for new implementations.
    #[cfg(not(target_arch = "wasm32"))]
    pub sqlite_connection: Constructible<Arc<Mutex<Connection>>>,
    /// Deprecated, please create `shared_async_sqlite_conn` for new implementations and call db `KOMODEFI-shared.db`.
    #[cfg(not(target_arch = "wasm32"))]
    pub shared_sqlite_conn: Constructible<Arc<Mutex<Connection>>>,
    pub mm_version: String,
    pub datetime: String,
    pub mm_init_ctx: Mutex<Option<Arc<dyn Any + 'static + Send + Sync>>>,
    /// The abortable system is pinned to the `MmCtx` context.
    /// It's used to spawn futures that can be aborted immediately or after a timeout
    /// on the [`MmArc::stop`] function call.
    pub abortable_system: AbortableQueue,
    /// The abortable system is pinned to the `MmCtx` context.
    /// It's used to register listeners that will wait for graceful shutdown.
    pub graceful_shutdown_registry: graceful_shutdown::GracefulShutdownRegistry,
    #[cfg(target_arch = "wasm32")]
    pub db_namespace: DbNamespaceId,
    /// The context belonging to the `nft` mod: `NftCtx`.
    pub nft_ctx: Mutex<Option<Arc<dyn Any + 'static + Send + Sync>>>,
    /// asynchronous handle for rusqlite connection.
    #[cfg(not(target_arch = "wasm32"))]
    pub async_sqlite_connection: Constructible<Arc<AsyncMutex<AsyncConnection>>>,
}

impl MmCtx {
    pub fn with_log_state(log: LogState) -> MmCtx {
        MmCtx {
            conf: Json::Object(json::Map::new()),
            log: log::LogArc::new(log),
            metrics: MetricsArc::new(),
            initialized: Constructible::default(),
            rpc_started: Constructible::default(),
            stream_channel_controller: Controller::new(),
            data_asker: DataAsker::default(),
            event_stream_configuration: None,
            stop: Constructible::default(),
            ffi_handle: Constructible::default(),
            ordermatch_ctx: Mutex::new(None),
            rate_limit_ctx: Mutex::new(None),
            simple_market_maker_bot_ctx: Mutex::new(None),
            dispatcher_ctx: Mutex::new(None),
            message_service_ctx: Mutex::new(None),
            p2p_ctx: Mutex::new(None),
            peer_id: Constructible::default(),
            account_ctx: Mutex::new(None),
            coins_ctx: Mutex::new(None),
            coins_activation_ctx: Mutex::new(None),
            crypto_ctx: Mutex::new(None),
            rmd160: Constructible::default(),
            shared_db_id: Constructible::default(),
            coins_needed_for_kick_start: Mutex::new(HashSet::new()),
            swaps_ctx: Mutex::new(None),
            stats_ctx: Mutex::new(None),
            wallet_name: Constructible::default(),
            #[cfg(target_arch = "wasm32")]
            wallets_ctx: Mutex::new(None),
            #[cfg(target_arch = "wasm32")]
            wasm_rpc: Constructible::default(),
            #[cfg(not(target_arch = "wasm32"))]
            sqlite_connection: Constructible::default(),
            #[cfg(not(target_arch = "wasm32"))]
            shared_sqlite_conn: Constructible::default(),
            mm_version: "".into(),
            datetime: "".into(),
            mm_init_ctx: Mutex::new(None),
            abortable_system: AbortableQueue::default(),
            graceful_shutdown_registry: graceful_shutdown::GracefulShutdownRegistry::default(),
            #[cfg(target_arch = "wasm32")]
            db_namespace: DbNamespaceId::Main,
            nft_ctx: Mutex::new(None),
            #[cfg(not(target_arch = "wasm32"))]
            async_sqlite_connection: Constructible::default(),
        }
    }

    pub fn rmd160(&self) -> &H160 {
        lazy_static! {
            static ref DEFAULT: H160 = [0; 20].into();
        }
        self.rmd160.or(&|| &*DEFAULT)
    }

    pub fn shared_db_id(&self) -> &H160 {
        lazy_static! {
            static ref DEFAULT: H160 = [0; 20].into();
        }
        self.shared_db_id.or(&|| &*DEFAULT)
    }

    #[cfg(not(target_arch = "wasm32"))]
    pub fn rpc_ip_port(&self) -> Result<SocketAddr, String> {
        let port = match self.conf.get("rpcport") {
            Some(rpcport) => {
                // Check if it's a number or a string that can be parsed into a number
                rpcport
                    .as_u64()
                    .or_else(|| rpcport.as_str().and_then(|s| s.parse::<u64>().ok()))
                    .ok_or_else(|| {
                        format!(
                            "Invalid `rpcport` value. Expected a positive integer, but received: {}",
                            rpcport
                        )
                    })?
            },
            None => 7783, // Default port if `rpcport` does not exist in the config
        };
        if port < 1000 {
            return ERR!("rpcport < 1000");
        }
        if port > u16::MAX as u64 {
            return ERR!("rpcport > u16");
        }

        let rpcip = if !self.conf["rpcip"].is_null() {
            try_s!(self.conf["rpcip"].as_str().ok_or("rpcip is not a string"))
        } else {
            "127.0.0.1"
        }
        .to_string();
        let ip: IpAddr = try_s!(rpcip.parse());
        Ok(SocketAddr::new(ip, port as u16))
    }

    /// Whether to use HTTPS for RPC server or not.
    #[cfg(not(target_arch = "wasm32"))]
    pub fn is_https(&self) -> bool { self.conf["https"].as_bool().unwrap_or(false) }

    /// SANs for self-signed certificate generation.
    #[cfg(not(target_arch = "wasm32"))]
    pub fn alt_names(&self) -> Result<Vec<String>, String> {
        // Helper function to validate `alt_names` entries
        fn validate_alt_name(name: &str) -> Result<(), String> {
            match ServerName::try_from(name) {
                Ok(ServerName::IpAddress(ip)) => {
                    if ip.is_unspecified() {
                        return ERR!("IP address {} must be specified", ip);
                    }
                    Ok(())
                },
                Ok(ServerName::DnsName(_)) => Ok(()),
                // NOTE: We need to have this wild card since `ServerName` is a non_exhaustive enum.
                Ok(_) => ERR!("Only IpAddress and DnsName are allowed in `alt_names`"),
                Err(e) => ERR!(
                    "`alt_names` contains {} which is not a valid IP address or DNS name: {}",
                    name,
                    e
                ),
            }
        }

        if self.conf["alt_names"].is_null() {
            // Default SANs
            return Ok(vec!["localhost".to_string(), "127.0.0.1".to_string()]);
        }

        json::from_value(self.conf["alt_names"].clone())
            .map_err(|e| format!("`alt_names` is not a valid JSON array of strings: {}", e))
            .and_then(|names: Vec<String>| {
                if names.is_empty() {
                    return ERR!("alt_names is empty");
                }
                for name in &names {
                    try_s!(validate_alt_name(name));
                }
                Ok(names)
            })
    }

    #[cfg(not(target_arch = "wasm32"))]
    pub fn wallet_file_path(&self, wallet_name: &str) -> PathBuf {
        let db_root = path_to_db_root(self.conf["dbdir"].as_str());
        db_root.join(wallet_name.to_string() + ".dat")
    }

    /// MM database path.  
    /// Defaults to a relative "DB".
    ///
    /// Can be changed via the "dbdir" configuration field, for example:
    ///
    ///     "dbdir": "c:/Users/mm2user/.mm2-db"
    ///
    /// No checks in this method, the paths should be checked in the `fn fix_directories` instead.
    #[cfg(not(target_arch = "wasm32"))]
    pub fn dbdir(&self) -> PathBuf { path_to_dbdir(self.conf["dbdir"].as_str(), self.rmd160()) }

    /// MM shared database path.
    /// Defaults to a relative "DB".
    ///
    /// Can be changed via the "dbdir" configuration field, for example:
    ///
    ///     "dbdir": "c:/Users/mm2user/.mm2-db"
    ///
    /// No checks in this method, the paths should be checked in the `fn fix_directories` instead.
    #[cfg(not(target_arch = "wasm32"))]
    pub fn shared_dbdir(&self) -> PathBuf { path_to_dbdir(self.conf["dbdir"].as_str(), self.shared_db_id()) }

    pub fn is_watcher(&self) -> bool { self.conf["is_watcher"].as_bool().unwrap_or_default() }

    pub fn use_watchers(&self) -> bool { self.conf["use_watchers"].as_bool().unwrap_or(true) }

    pub fn netid(&self) -> u16 {
        let netid = self.conf["netid"].as_u64().unwrap_or(0);
        if netid > u16::MAX.into() {
            panic!("netid {} is too big", netid)
        }
        netid as u16
    }

    pub fn p2p_in_memory(&self) -> bool { self.conf["p2p_in_memory"].as_bool().unwrap_or(false) }

    pub fn p2p_in_memory_port(&self) -> Option<u64> { self.conf["p2p_in_memory_port"].as_u64() }

    /// Returns whether node is configured to use [Upgraded Trading Protocol](https://github.com/KomodoPlatform/komodo-defi-framework/issues/1895)
    pub fn use_trading_proto_v2(&self) -> bool { self.conf["use_trading_proto_v2"].as_bool().unwrap_or_default() }

    /// Returns the cloneable `MmFutSpawner`.
    pub fn spawner(&self) -> MmFutSpawner { MmFutSpawner::new(&self.abortable_system) }

    /// True if the MarketMaker instance needs to stop.
    pub fn is_stopping(&self) -> bool { self.stop.copy_or(false) }

    pub fn gui(&self) -> Option<&str> { self.conf["gui"].as_str() }

    pub fn electrum_connection_manager_policy(&self) -> ConnectionManagerPolicy {
        serde_json::from_value(self.conf["connection_manager_policy"].clone())
            .map_err(|err| {
                error!(
                    "Failed to get connection_manager_policy from the value: {:?}, error: {}",
                    &self.conf["connection_manager_policy"], err
                )
            })
            .unwrap_or_default()
    }

    pub fn mm_version(&self) -> &str { &self.mm_version }

    #[cfg(not(target_arch = "wasm32"))]
    pub fn init_sqlite_connection(&self) -> Result<(), String> {
        let sqlite_file_path = self.dbdir().join("MM2.db");
        log_sqlite_file_open_attempt(&sqlite_file_path);
        let connection = try_s!(Connection::open(sqlite_file_path));
        try_s!(self.sqlite_connection.pin(Arc::new(Mutex::new(connection))));
        Ok(())
    }

    #[cfg(not(target_arch = "wasm32"))]
    pub fn init_shared_sqlite_conn(&self) -> Result<(), String> {
        let sqlite_file_path = self.shared_dbdir().join("MM2-shared.db");
        log_sqlite_file_open_attempt(&sqlite_file_path);
        let connection = try_s!(Connection::open(sqlite_file_path));
        try_s!(self.shared_sqlite_conn.pin(Arc::new(Mutex::new(connection))));
        Ok(())
    }

    #[cfg(not(target_arch = "wasm32"))]
    pub async fn init_async_sqlite_connection(&self) -> Result<(), String> {
        let sqlite_file_path = self.dbdir().join("KOMODEFI.db");
        log_sqlite_file_open_attempt(&sqlite_file_path);
        let async_conn = try_s!(AsyncConnection::open(sqlite_file_path).await);
        try_s!(self.async_sqlite_connection.pin(Arc::new(AsyncMutex::new(async_conn))));
        Ok(())
    }

    #[cfg(not(target_arch = "wasm32"))]
    pub fn sqlite_conn_opt(&self) -> Option<MutexGuard<Connection>> {
        self.sqlite_connection.as_option().map(|conn| conn.lock().unwrap())
    }

    #[cfg(not(target_arch = "wasm32"))]
    pub fn sqlite_connection(&self) -> MutexGuard<Connection> {
        self.sqlite_connection
            .or(&|| panic!("sqlite_connection is not initialized"))
            .lock()
            .unwrap()
    }

    #[cfg(not(target_arch = "wasm32"))]
    pub fn shared_sqlite_conn(&self) -> MutexGuard<Connection> {
        self.shared_sqlite_conn
            .or(&|| panic!("shared_sqlite_conn is not initialized"))
            .lock()
            .unwrap()
    }
}

impl Default for MmCtx {
    fn default() -> Self { Self::with_log_state(LogState::in_memory()) }
}

impl Drop for MmCtx {
    fn drop(&mut self) {
        let ffi_handle = self
            .ffi_handle
            .as_option()
            .map(|handle| handle.to_string())
            .unwrap_or_else(|| "UNKNOWN".to_owned());
        log::info!("MmCtx ({}) has been dropped", ffi_handle)
    }
}

/// Returns the path to the MM database root.
///
/// Path priority:
///  1- From db_root function arg.
///  2- From the current directory where app is called.
///  3- From the root application directory.
#[cfg(not(target_arch = "wasm32"))]
fn path_to_db_root(db_root: Option<&str>) -> PathBuf {
    match db_root {
        Some(dbdir) if !dbdir.is_empty() => PathBuf::from(dbdir),
        _ => {
            const LEAF: &str = "DB";

            let from_current_dir = PathBuf::from(LEAF);
            if from_current_dir.exists() {
                from_current_dir
            } else {
                common::kdf_app_dir().unwrap_or_default().join(LEAF)
            }
        },
    }
}

/// This function can be used later by an FFI function to open a GUI storage.
#[cfg(not(target_arch = "wasm32"))]
pub fn path_to_dbdir(db_root: Option<&str>, db_id: &H160) -> PathBuf {
    let path = path_to_db_root(db_root);

    path.join(hex::encode(db_id.as_slice()))
}

// We don't want to send `MmCtx` across threads, it will only obstruct the normal use case
// (and might result in undefined behaviour if there's a C struct or value in the context that is aliased from the various MM threads).
// Only the `MmArc` is `Send`.
// Also, `MmCtx` not being `Send` allows us to easily keep various C pointers on the context,
// which will likely come useful during the gradual port.
//not-implemented-on-stable// impl !Send for MmCtx {}

pub struct MmArc(pub SharedRc<MmCtx>);

// NB: Explicit `Send` and `Sync` marks here should become unnecessary later,
// after we finish the initial port and replace the C values with the corresponding Rust alternatives.
#[allow(clippy::non_send_fields_in_send_ty)]
unsafe impl Send for MmArc {}
unsafe impl Sync for MmArc {}

impl Clone for MmArc {
    #[track_caller]
    fn clone(&self) -> MmArc { MmArc(self.0.clone()) }
}

impl Deref for MmArc {
    type Target = MmCtx;
    fn deref(&self) -> &MmCtx { &self.0 }
}

#[derive(Clone, Default)]
pub struct MmWeak(WeakRc<MmCtx>);

// Same as `MmArc`.
#[allow(clippy::non_send_fields_in_send_ty)]
unsafe impl Send for MmWeak {}
unsafe impl Sync for MmWeak {}

impl MmWeak {
    /// Create a default MmWeak without allocating any memory.
    pub fn new() -> MmWeak { MmWeak::default() }

    pub fn dropped(&self) -> bool { self.0.strong_count() == 0 }
}

impl fmt::Debug for MmWeak {
    fn fmt(&self, ft: &mut fmt::Formatter) -> Result<(), fmt::Error> {
        match MmArc::from_weak(self) {
            Some(ctx) => match ctx.ffi_handle() {
                Ok(ffi_handle) => write!(ft, "MmWeak({})", ffi_handle),
                Err(err) => write!(ft, "MmWeak(ERROR({}))", err),
            },
            None => write!(ft, "MmWeak(-)"),
        }
    }
}

lazy_static! {
    /// A map from a unique context ID to the corresponding MM context, facilitating context access across the FFI boundaries.
    /// NB: The entries are not removed in order to keep the FFI handlers unique.
    pub static ref MM_CTX_FFI: Mutex<HashMap<u32, MmWeak>> = Mutex::new (HashMap::default());
}

impl MmArc {
    pub fn new(ctx: MmCtx) -> MmArc { MmArc(SharedRc::new(ctx)) }

    pub fn stop(&self) -> Result<(), String> {
        try_s!(self.stop.pin(true));

        // Notify shutdown listeners.
        self.graceful_shutdown_registry.abort_all().warn_log();
        // Abort spawned futures.
        self.abortable_system.abort_all().warn_log();

        #[cfg(feature = "track-ctx-pointer")]
        self.track_ctx_pointer();

        Ok(())
    }

    #[cfg(feature = "track-ctx-pointer")]
    fn track_ctx_pointer(&self) {
        let ctx_weak = self.weak();
        let fut = async move {
            let level = log::log_crate::Level::Info;
            loop {
                Timer::sleep(5.).await;
                match MmArc::from_weak(&ctx_weak) {
                    Some(ctx) => ctx.log_existing_pointers(level),
                    None => {
                        log::info!("MmCtx was dropped. Stop the loop");
                        break;
                    },
                }
            }
        };
        self.spawner().spawn(fut);
    }

    #[cfg(feature = "track-ctx-pointer")]
    pub fn log_existing_pointers(&self, level: log::log_crate::Level) { self.0.log_existing_pointers(level, "MmArc") }

    /// Unique context identifier, allowing us to more easily pass the context through the FFI boundaries.
    pub fn ffi_handle(&self) -> Result<u32, String> {
        let mut mm_ctx_ffi = try_s!(MM_CTX_FFI.lock());
        if let Some(have) = self.ffi_handle.as_option() {
            return Ok(*have);
        }
        let mut tries = 0;
        let mut rng = small_rng();
        loop {
            if tries > 999 {
                panic!("MmArc] out of RIDs")
            } else {
                tries += 1
            }
            let rid: u32 = rng.gen();
            if rid == 0 {
                continue;
            }
            match mm_ctx_ffi.entry(rid) {
                Entry::Occupied(_) => continue, // Try another ID.
                Entry::Vacant(ve) => {
                    ve.insert(self.weak());
                    try_s!(self.ffi_handle.pin(rid));
                    return Ok(rid);
                },
            }
        }
    }

    /// Tries getting access to the MM context.  
    /// Fails if an invalid MM context handler is passed (no such context or dropped context).
    #[track_caller]
    pub fn from_ffi_handle(ffi_handle: u32) -> Result<MmArc, String> {
        if ffi_handle == 0 {
            return ERR!("MmArc] Zeroed ffi_handle");
        }
        let mm_ctx_ffi = try_s!(MM_CTX_FFI.lock());
        match mm_ctx_ffi.get(&ffi_handle) {
            Some(weak) => match MmArc::from_weak(weak) {
                Some(ctx) => Ok(ctx),
                None => ERR!("MmArc] ffi_handle {} is dead", ffi_handle),
            },
            None => ERR!("MmArc] ffi_handle {} does not exists", ffi_handle),
        }
    }

    /// Generates a weak pointer, to track the allocated data without prolonging its life.
    pub fn weak(&self) -> MmWeak { MmWeak(SharedRc::downgrade(&self.0)) }

    /// Tries to obtain the MM context from the weak pointer.
    #[track_caller]
    pub fn from_weak(weak: &MmWeak) -> Option<MmArc> { weak.0.upgrade().map(MmArc) }

    /// Init metrics with dashboard.
    pub fn init_metrics(&self) -> Result<(), String> {
        let interval = self.conf["metrics_interval"]
            .as_f64()
            .unwrap_or(EXPORT_METRICS_INTERVAL);

        if interval == 0.0 {
            self.metrics.init();
        } else {
            try_s!(self
                .metrics
                .init_with_dashboard(&self.spawner(), self.log.weak(), interval));
        }

        #[cfg(not(target_arch = "wasm32"))]
        try_s!(self.spawn_prometheus_exporter());

        Ok(())
    }

    #[cfg(not(target_arch = "wasm32"))]
    fn spawn_prometheus_exporter(&self) -> Result<(), MmMetricsError> {
        let prometheusport = match self.conf["prometheusport"].as_u64() {
            Some(port) => port,
            _ => return Ok(()),
        };

        let address: SocketAddr = format!("127.0.0.1:{}", prometheusport)
            .parse()
            .map_err(|e: AddrParseError| MmMetricsError::PrometheusServerError(e.to_string()))?;

        let credentials =
            self.conf["prometheus_credentials"]
                .as_str()
                .map(|userpass| prometheus::PrometheusCredentials {
                    userpass: userpass.into(),
                });

        let shutdown_detector = self
            .graceful_shutdown_registry
            .register_listener()
            .map_err(|e| MmMetricsError::Internal(e.to_string()))?;
        prometheus::spawn_prometheus_exporter(self.metrics.weak(), address, shutdown_detector, credentials)
    }
}

/// The futures spawner pinned to the `MmCtx` context.
/// It's used to spawn futures that can be aborted immediately or after a timeout
/// on the [`MmArc::stop`] function call.
///
/// # Note
///
/// `MmFutSpawner` doesn't prevent the spawned futures from being aborted.
#[derive(Clone)]
pub struct MmFutSpawner {
    inner: WeakSpawner,
}

impl MmFutSpawner {
    pub fn new(system: &AbortableQueue) -> MmFutSpawner {
        MmFutSpawner {
            inner: system.weak_spawner(),
        }
    }
}

impl SpawnFuture for MmFutSpawner {
    fn spawn<F>(&self, f: F)
    where
        F: Future<Output = ()> + Send + 'static,
    {
        self.inner.spawn(f)
    }
}

impl SpawnAbortable for MmFutSpawner {
    fn spawn_with_settings<F>(&self, fut: F, settings: AbortSettings)
    where
        F: Future<Output = ()> + Send + 'static,
    {
        self.inner.spawn_with_settings(fut, settings)
    }
}

/// Helps getting a crate context from a corresponding `MmCtx` field.
///
/// * `ctx_field` - A dedicated crate context field in `MmCtx`, such as the `MmCtx::portfolio_ctx`.
/// * `constructor` - Generates the initial crate context.
pub fn from_ctx<T, C>(
    ctx_field: &Mutex<Option<Arc<dyn Any + 'static + Send + Sync>>>,
    constructor: C,
) -> Result<Arc<T>, String>
where
    C: FnOnce() -> Result<T, String>,
    T: 'static + Send + Sync,
{
    let mut ctx_field = try_s!(ctx_field.lock());
    if let Some(ref ctx) = *ctx_field {
        let ctx: Arc<T> = match ctx.clone().downcast() {
            Ok(p) => p,
            Err(_) => return ERR!("Error casting the context field"),
        };
        return Ok(ctx);
    }
    let arc = Arc::new(try_s!(constructor()));
    *ctx_field = Some(arc.clone());
    Ok(arc)
}

#[derive(Default)]
pub struct MmCtxBuilder {
    conf: Option<Json>,
    log_level: LogLevel,
    version: String,
    datetime: String,
    #[cfg(target_arch = "wasm32")]
    db_namespace: DbNamespaceId,
}

impl MmCtxBuilder {
    pub fn new() -> Self { MmCtxBuilder::default() }

    pub fn with_conf(mut self, conf: Json) -> Self {
        self.conf = Some(conf);
        self
    }

    pub fn with_log_level(mut self, level: LogLevel) -> Self {
        self.log_level = level;
        self
    }

    pub fn with_version(mut self, version: String) -> Self {
        self.version = version;
        self
    }

    pub fn with_datetime(mut self, datetime: String) -> Self {
        self.datetime = datetime;
        self
    }

    #[cfg(target_arch = "wasm32")]
    pub fn with_test_db_namespace(mut self) -> Self {
        self.db_namespace = DbNamespaceId::for_test();
        self
    }

    pub fn into_mm_arc(self) -> MmArc {
        // NB: We avoid recreating LogState
        // in order not to interfere with the integration tests checking LogState drop on shutdown.
        let mut log = if let Some(ref conf) = self.conf {
            LogState::mm(conf)
        } else {
            LogState::in_memory()
        };
        log.set_level(self.log_level);
        let mut ctx = MmCtx::with_log_state(log);
        ctx.mm_version = self.version;
        ctx.datetime = self.datetime;

        if let Some(conf) = self.conf {
            ctx.conf = conf;

            let event_stream_configuration = &ctx.conf["event_stream_configuration"];
            if !event_stream_configuration.is_null() {
                let event_stream_configuration: EventStreamConfiguration =
                    json::from_value(event_stream_configuration.clone())
                        .expect("Invalid json value in 'event_stream_configuration'.");
                ctx.event_stream_configuration = Some(event_stream_configuration);
            }
        }

        #[cfg(target_arch = "wasm32")]
        {
            ctx.db_namespace = self.db_namespace;
        }

        MmArc::new(ctx)
    }
}

#[cfg(not(target_arch = "wasm32"))]
fn log_sqlite_file_open_attempt(sqlite_file_path: &Path) {
    match sqlite_file_path.canonicalize() {
        Ok(absolute_path) => {
            log::debug!("Trying to open SQLite database file {}", absolute_path.display());
        },
        Err(_) => {
            log::debug!("Trying to open SQLite database file {}", sqlite_file_path.display());
        },
    }
}<|MERGE_RESOLUTION|>--- conflicted
+++ resolved
@@ -20,11 +20,8 @@
 use std::ops::Deref;
 use std::sync::{Arc, Mutex};
 
-<<<<<<< HEAD
 use super::ConnectionManagerPolicy;
-=======
 use crate::data_asker::DataAsker;
->>>>>>> 74bb53c8
 
 cfg_wasm32! {
     use mm2_rpc::wasm_rpc::WasmRpcSender;
