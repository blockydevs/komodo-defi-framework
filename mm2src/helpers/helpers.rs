--- conflicted
+++ resolved
@@ -14,19 +14,15 @@
 extern crate futures;
 #[macro_use]
 extern crate gstuff;
-extern crate hyper;
 #[macro_use]
 extern crate lazy_static;
 extern crate libc;
-<<<<<<< HEAD
 extern crate hyper;
 extern crate hyper_tls;
 extern crate serde;
 extern crate serde_json;
 extern crate futures_cpupool;
-=======
 extern crate tokio_core;
->>>>>>> 0df227f2
 #[macro_use]
 extern crate unwrap;
 
@@ -242,10 +238,10 @@
 }
 
 /// With a shared reactor drives the future `f` to completion.
-/// 
-/// NB: This function is only useful if you need to get the results of the execution.  
+///
+/// NB: This function is only useful if you need to get the results of the execution.
 /// If the results are not necessary then a future can be scheduled directly on the reactor:
-/// 
+///
 ///     CORE.spawn (|_| f);
 pub fn drive<F, R, E> (f: F) -> Receiver<Result<R, E>> where
 F: Future<Item=R, Error=E> + Send + 'static,
@@ -262,7 +258,7 @@
 }
 
 /// With a shared reactor drives the future `f` to completion.
-/// 
+///
 /// Similar to `fn drive`, but returns a stringified error,
 /// allowing us to collapse the `Receiver` and return the `R` directly.
 pub fn drive_s<F, R, E> (f: F) -> impl Future<Item=R, Error=String> where
