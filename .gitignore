--- conflicted
+++ resolved
@@ -74,13 +74,11 @@
 
 # mergetool
 *.orig
-<<<<<<< HEAD
+# Dumpster (files not inteded for tracking)
 hidden
-=======
 
 # Ignore containers runtime directories for dockerized tests
 # This directory contains temporary data used by Docker containers during tests execution.
 # It is recreated from container-state data each time test containers are started,
 # and should not be tracked in version control.
-.docker/container-runtime/
->>>>>>> 932669ae
+.docker/container-runtime/