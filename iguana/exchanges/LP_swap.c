
/******************************************************************************
 * Copyright © 2014-2017 The SuperNET Developers.                             *
 *                                                                            *
 * See the AUTHORS, DEVELOPER-AGREEMENT and LICENSE files at                  *
 * the top-level directory of this distribution for the individual copyright  *
 * holder information and the developer policies on copyright and licensing.  *
 *                                                                            *
 * Unless otherwise agreed in a custom licensing agreement, no part of the    *
 * SuperNET software, including this file may be copied, modified, propagated *
 * or distributed except according to the terms contained in the LICENSE file *
 *                                                                            *
 * Removal or modification of this copyright notice is prohibited.            *
 *                                                                            *
 ******************************************************************************/
//
//  LP_swap.c
//  marketmaker
//

/*
 make sure to broadcast deposit before claiming refund, or to just skip it if neither is done
 */


// included from basilisk.c
/* https://bitcointalk.org/index.php?topic=1340621.msg13828271#msg13828271
 https://bitcointalk.org/index.php?topic=1364951
 Tier Nolan's approach is followed with the following changes:
 a) instead of cutting 1000 keypairs, only INSTANTDEX_DECKSIZE are a
 b) instead of sending the entire 256 bits, it is truncated to 64 bits. With odds of collision being so low, it is dwarfed by the ~0.1% insurance factor.
 c) D is set to ~100x the insurance rate of 1/777 12.87% + BTC amount
 d) insurance is added to Bob's payment, which is after the deposit and bailin
 e) BEFORE Bob broadcasts deposit, Alice broadcasts BTC denominated fee in cltv so if trade isnt done fee is reclaimed
 */

/*
 both fees are standard payments: OP_DUP OP_HASH160 FEE_RMD160 OP_EQUALVERIFY OP_CHECKSIG
 
 
 Bob deposit:
 OP_IF
 <now + LOCKTIME*2> OP_CLTV OP_DROP <alice_pubA0> OP_CHECKSIG
 OP_ELSE
 OP_HASH160 <hash(bob_privN)> OP_EQUALVERIFY <bob_pubB0> OP_CHECKSIG
 OP_ENDIF
 
 Alice altpayment: OP_2 <alice_pubM> <bob_pubN> OP_2 OP_CHECKMULTISIG

 Bob paytx:
 OP_IF
 <now + LOCKTIME> OP_CLTV OP_DROP <bob_pubB1> OP_CHECKSIG
 OP_ELSE
 OP_HASH160 <hash(alice_privM)> OP_EQUALVERIFY <alice_pubA0> OP_CHECKSIG
 OP_ENDIF
 
 Naming convention are pubAi are alice's pubkeys (seems only pubA0 and not pubA1)
 pubBi are Bob's pubkeys
 
 privN is Bob's privkey from the cut and choose deck as selected by Alice
 privM is Alice's counterpart
 pubN and pubM are the corresponding pubkeys for these chosen privkeys
 
 Alice timeout event is triggered if INSTANTDEX_LOCKTIME elapses from the start of a FSM instance. Bob timeout event is triggered after INSTANTDEX_LOCKTIME*2
 
 Based on https://gist.github.com/markblundeberg/7a932c98179de2190049f5823907c016 and to enable bob to spend alicepayment when alice does a claim for bob deposit, the scripts are changed to the following:
 
 Bob deposit:
 OP_IF
 OP_SIZE 32 OP_EQUALVERIFY OP_HASH160 <hash(alice_privM)> OP_EQUALVERIFY <now + INSTANTDEX_LOCKTIME*2> OP_CLTV OP_DROP <alice_pubA0> OP_CHECKSIG
 OP_ELSE
 OP_SIZE 32 OP_EQUALVERIFY OP_HASH160 <hash(bob_privN)> OP_EQUALVERIFY <bob_pubB0> OP_CHECKSIG
 OP_ENDIF
 
 Bob paytx:
 OP_IF
 <now + INSTANTDEX_LOCKTIME> OP_CLTV OP_DROP <bob_pubB1> OP_CHECKSIG
 OP_ELSE
 OP_SIZE 32 OP_EQUALVERIFY OP_HASH160 <hash(alice_privM)> OP_EQUALVERIFY <alice_pubA0> OP_CHECKSIG
 OP_ENDIF

 */

/*
 Bob sends bobdeposit and waits for alicepayment to confirm before sending bobpayment
 Alice waits for bobdeposit to confirm and sends alicepayment
 
 Alice spends bobpayment immediately divulging privAm
 Bob spends alicepayment immediately after getting privAm and divulges privBn
 
 Bob will spend bobdeposit after end of trade or INSTANTDEX_LOCKTIME, divulging privBn
 Alice spends alicepayment as soon as privBn is seen
 
 Bob will spend bobpayment after INSTANTDEX_LOCKTIME
 Alice spends bobdeposit in 2*INSTANTDEX_LOCKTIME
 */

//Bobdeposit includes a covered put option for alicecoin, duration INSTANTDEX_LOCKTIME
//alicepayment includes a covered call option for alicecoin, duration (2*INSTANTDEX_LOCKTIME - elapsed)


/* in case of following states, some funds remain unclaimable, but all identified cases are due to one or both sides not spending when they were the only eligible party:
 
 Bob failed to claim deposit during exclusive period and since alice put in the claim, the alicepayment is unspendable. if alice is nice, she can send privAm to Bob.
 Apaymentspent.(0000000000000000000000000000000000000000000000000000000000000000) alice.0 bob.0
 paymentspent.(f91da4e001360b95276448e7b01904d9ee4d15862c5af7f5c7a918df26030315) alice.0 bob.1
 depositspent.(f34e04ad74e290f63f3d0bccb7d0d50abfa54eea58de38816fdc596a19767add) alice.1 bob.0
 
 */


uint32_t LP_atomic_locktime(char *base,char *rel)
{
    if ( strcmp(base,"BTC") != 0 && strcmp(rel,"BTC") != 0 )
        return(INSTANTDEX_LOCKTIME);
    else return(INSTANTDEX_LOCKTIME * 10);
}

void basilisk_rawtx_purge(struct basilisk_rawtx *rawtx)
{
    if ( rawtx->vins != 0 )
        free_json(rawtx->vins), rawtx->vins = 0;
    //if ( rawtx->txbytes != 0 )
    //    free(rawtx->txbytes), rawtx->txbytes = 0;
}

void basilisk_swap_finished(struct basilisk_swap *swap)
{
    /*int32_t i;
    if ( swap->utxo != 0 && swap->sentflag == 0 )
    {
        LP_availableset(swap->utxo);
        swap->utxo = 0;
        //LP_butxo_swapfields_set(swap->utxo);
    }
    swap->I.finished = (uint32_t)time(NULL);*/
    if ( swap->I.finished == 0 )
    {
        if ( swap->I.iambob != 0 )
        {
            LP_availableset(swap->bobdeposit.utxotxid,swap->bobdeposit.utxovout);
            LP_availableset(swap->bobpayment.utxotxid,swap->bobpayment.utxovout);
        }
        else
        {
            LP_availableset(swap->alicepayment.utxotxid,swap->alicepayment.utxovout);
            LP_availableset(swap->myfee.utxotxid,swap->myfee.utxovout);
        }
    }
    // save to permanent storage
    basilisk_rawtx_purge(&swap->bobdeposit);
    basilisk_rawtx_purge(&swap->bobpayment);
    basilisk_rawtx_purge(&swap->alicepayment);
    basilisk_rawtx_purge(&swap->myfee);
    basilisk_rawtx_purge(&swap->otherfee);
    basilisk_rawtx_purge(&swap->aliceclaim);
    basilisk_rawtx_purge(&swap->alicespend);
    basilisk_rawtx_purge(&swap->bobreclaim);
    basilisk_rawtx_purge(&swap->bobspend);
    basilisk_rawtx_purge(&swap->bobrefund);
    basilisk_rawtx_purge(&swap->alicereclaim);
    /*for (i=0; i<swap->nummessages; i++)
        if ( swap->messages[i].data != 0 )
            free(swap->messages[i].data), swap->messages[i].data = 0;
    free(swap->messages), swap->messages = 0;
    swap->nummessages = 0;*/
    if ( swap->N.pair >= 0 )
        nn_close(swap->N.pair), swap->N.pair = -1;
}

uint32_t basilisk_quoteid(struct basilisk_request *rp)
{
    struct basilisk_request R;
    R = *rp;
    R.unused = R.requestid = R.quoteid = R.DEXselector = 0;
    return(calc_crc32(0,(void *)&R,sizeof(R)));
}

uint32_t basilisk_requestid(struct basilisk_request *rp)
{
    struct basilisk_request R;
    R = *rp;
    R.requestid = R.quoteid = R.quotetime = R.DEXselector = 0;
    R.destamount = R.unused = 0;
    memset(R.desthash.bytes,0,sizeof(R.desthash.bytes));
    if ( 0 )
    {
        int32_t i;
        for (i=0; i<sizeof(R); i++)
            printf("%02x",((uint8_t *)&R)[i]);
        printf(" <- crc.%u\n",calc_crc32(0,(void *)&R,sizeof(R)));
        char str[65],str2[65]; printf("B REQUESTID: t.%u r.%u q.%u %s %.8f %s -> %s %.8f %s crc.%u q%u\n",R.timestamp,R.requestid,R.quoteid,R.src,dstr(R.srcamount),bits256_str(str,R.srchash),R.dest,dstr(R.destamount),bits256_str(str2,R.desthash),calc_crc32(0,(void *)&R,sizeof(R)),basilisk_quoteid(&R));
    }
    return(calc_crc32(0,(void *)&R,sizeof(R)));
}

int32_t LP_pubkeys_data(struct basilisk_swap *swap,uint8_t *data,int32_t maxlen)
{
    int32_t i,datalen = 0;
    datalen += iguana_rwnum(1,&data[datalen],sizeof(swap->I.req.requestid),&swap->I.req.requestid);
    datalen += iguana_rwnum(1,&data[datalen],sizeof(swap->I.req.quoteid),&swap->I.req.quoteid);
    data[datalen++] = swap->I.aliceconfirms;
    data[datalen++] = swap->I.bobconfirms;
    data[datalen++] = swap->I.alicemaxconfirms;
    data[datalen++] = swap->I.bobmaxconfirms;
    data[datalen++] = swap->I.otheristrusted;
    for (i=0; i<33; i++)
        data[datalen++] = swap->persistent_pubkey33[i];
    for (i=0; i<sizeof(swap->deck)/sizeof(swap->deck[0][0]); i++)
        datalen += iguana_rwnum(1,&data[datalen],sizeof(swap->deck[i>>1][i&1]),&swap->deck[i>>1][i&1]);
    //printf("send >>>>>>>>> r.%u q.%u datalen.%d\n",swap->I.req.requestid,swap->I.req.quoteid,datalen);
    return(datalen);
}

int32_t LP_pubkeys_verify(struct basilisk_swap *swap,uint8_t *data,int32_t datalen)
{
    uint32_t requestid,quoteid; int32_t i,nonz=0,alicemaxconfirms,bobmaxconfirms,aliceconfirms,bobconfirms,len = 0; uint8_t other33[33];
    if ( datalen == sizeof(swap->otherdeck)+38+sizeof(uint32_t)*2 )
    {
        len += iguana_rwnum(0,&data[len],sizeof(requestid),&requestid);
        len += iguana_rwnum(0,&data[len],sizeof(quoteid),&quoteid);
        if ( requestid != swap->I.req.requestid || quoteid != swap->I.req.quoteid )
        {
            printf("SWAP requestid.%u quoteid.%u mismatch received r.%u q.%u\n",swap->I.req.requestid,swap->I.req.quoteid,requestid,quoteid);
            return(-1);
        }
        aliceconfirms = data[len++];
        bobconfirms = data[len++];
        alicemaxconfirms = data[len++];
        bobmaxconfirms = data[len++];
        if ( aliceconfirms != swap->I.aliceconfirms || bobconfirms != swap->I.bobconfirms )
        {
            printf("MISMATCHED required confirms me.(%d %d) vs (%d %d) max.(%d %d) othermax.(%d %d)\n",swap->I.aliceconfirms,swap->I.bobconfirms,aliceconfirms,bobconfirms,swap->I.alicemaxconfirms,swap->I.bobmaxconfirms,alicemaxconfirms,bobmaxconfirms);
            if ( alicemaxconfirms > swap->I.alicemaxconfirms )
                alicemaxconfirms = swap->I.alicemaxconfirms;
            if ( bobmaxconfirms > swap->I.bobmaxconfirms )
                bobmaxconfirms = swap->I.bobmaxconfirms;
            if ( swap->I.aliceconfirms < aliceconfirms )
                swap->I.aliceconfirms = aliceconfirms;
            if ( swap->I.bobconfirms < bobconfirms )
                swap->I.bobconfirms = bobconfirms;
            if ( swap->I.aliceconfirms > swap->I.alicemaxconfirms || swap->I.bobconfirms > swap->I.bobmaxconfirms )
            {
                printf("numconfirms (%d %d) exceeds max (%d %d)\n",swap->I.aliceconfirms,swap->I.bobconfirms,swap->I.alicemaxconfirms,swap->I.bobmaxconfirms);
                return(-1);
            }
        }
        if ( (swap->I.otherstrust= data[len++]) != 0 )
        {
            if ( swap->I.otheristrusted != 0 )
            {
                swap->I.aliceconfirms = swap->I.bobconfirms = 0;
                printf("mutually trusted swap, adjust required confirms to: alice.%d bob.%d\n",swap->I.aliceconfirms,swap->I.bobconfirms);
            }
        }
        printf("NUMCONFIRMS for SWAP alice.%d bob.%d, otheristrusted.%d othertrusts.%d\n",swap->I.aliceconfirms,swap->I.bobconfirms,swap->I.otheristrusted,swap->I.otherstrust);
        for (i=0; i<33; i++)
            if ( (other33[i]= data[len++]) != 0 )
                nonz++;
        if ( nonz > 8 )
            memcpy(swap->persistent_other33,other33,33);
        for (i=0; i<sizeof(swap->otherdeck)/sizeof(swap->otherdeck[0][0]); i++)
            len += iguana_rwnum(0,&data[len],sizeof(swap->otherdeck[i>>1][i&1]),&swap->otherdeck[i>>1][i&1]);
        return(0);
    }
    printf("pubkeys verify size mismatch %d != %d\n",datalen,(int32_t)(sizeof(swap->otherdeck)+38+sizeof(uint32_t)*2));
    return(-1);
}

int32_t LP_choosei_data(struct basilisk_swap *swap,uint8_t *data,int32_t maxlen)
{
    int32_t i,datalen; //char str[65];
    datalen = iguana_rwnum(1,data,sizeof(swap->I.choosei),&swap->I.choosei);
    if ( swap->I.iambob != 0 )
    {
        for (i=0; i<32; i++)
            data[datalen++] = swap->I.pubB0.bytes[i];
        for (i=0; i<32; i++)
            data[datalen++] = swap->I.pubB1.bytes[i];
        //printf("SEND pubB0/1 %s\n",bits256_str(str,swap->I.pubB0));
    }
    else
    {
        for (i=0; i<32; i++)
            data[datalen++] = swap->I.pubA0.bytes[i];
        for (i=0; i<32; i++)
            data[datalen++] = swap->I.pubA1.bytes[i];
        //printf("SEND pubA0/1 %s\n",bits256_str(str,swap->I.pubA0));
    }
    return(datalen);
}

int32_t LP_choosei_verify(struct basilisk_swap *swap,uint8_t *data,int32_t datalen)
{
    int32_t otherchoosei=-1,i,len = 0; uint8_t pubkey33[33];
    if ( datalen == sizeof(otherchoosei)+sizeof(bits256)*2 )
    {
        len += iguana_rwnum(0,data,sizeof(otherchoosei),&otherchoosei);
        if ( otherchoosei >= 0 && otherchoosei < INSTANTDEX_DECKSIZE )
        {
            swap->I.otherchoosei = otherchoosei;
            if ( swap->I.iambob != 0 )
            {
                for (i=0; i<32; i++)
                    swap->I.pubA0.bytes[i] = data[len++];
                for (i=0; i<32; i++)
                    swap->I.pubA1.bytes[i] = data[len++];
                //printf("GOT pubA0/1 %s\n",bits256_str(str,swap->I.pubA0));
                swap->I.privBn = swap->privkeys[swap->I.otherchoosei];
                memset(&swap->privkeys[swap->I.otherchoosei],0,sizeof(swap->privkeys[swap->I.otherchoosei]));
                revcalc_rmd160_sha256(swap->I.secretBn,swap->I.privBn);//.bytes,sizeof(swap->privBn));
                vcalc_sha256(0,swap->I.secretBn256,swap->I.privBn.bytes,sizeof(swap->I.privBn));
                swap->I.pubBn = bitcoin_pubkey33(swap->ctx,pubkey33,swap->I.privBn);
                //printf("set privBn.%s %s\n",bits256_str(str,swap->I.privBn),bits256_str(str2,*(bits256 *)swap->I.secretBn256));
                //basilisk_bobscripts_set(swap,1,1);
            }
            else
            {
                for (i=0; i<32; i++)
                    swap->I.pubB0.bytes[i] = data[len++];
                for (i=0; i<32; i++)
                    swap->I.pubB1.bytes[i] = data[len++];
                //printf("GOT pubB0/1 %s\n",bits256_str(str,swap->I.pubB0));
                swap->I.privAm = swap->privkeys[swap->I.otherchoosei];
                memset(&swap->privkeys[swap->I.otherchoosei],0,sizeof(swap->privkeys[swap->I.otherchoosei]));
                revcalc_rmd160_sha256(swap->I.secretAm,swap->I.privAm);//.bytes,sizeof(swap->privAm));
                vcalc_sha256(0,swap->I.secretAm256,swap->I.privAm.bytes,sizeof(swap->I.privAm));
                swap->I.pubAm = bitcoin_pubkey33(swap->ctx,pubkey33,swap->I.privAm);
                //printf("set privAm.%s %s\n",bits256_str(str,swap->I.privAm),bits256_str(str2,*(bits256 *)swap->I.secretAm256));
                swap->bobdeposit.I.pubkey33[0] = 2;
                swap->bobpayment.I.pubkey33[0] = 2;
                for (i=0; i<32; i++)
                    swap->bobpayment.I.pubkey33[i+1] = swap->bobdeposit.I.pubkey33[i+1] = swap->I.pubA0.bytes[i];
                //printf("SET bobdeposit pubkey33.(02%s)\n",bits256_str(str,swap->I.pubA0));
                //basilisk_bobscripts_set(swap,0);
            }
            return(0);
        }
    }
    printf("illegal otherchoosei.%d datalen.%d vs %d\n",otherchoosei,datalen,(int32_t)(sizeof(otherchoosei)+sizeof(bits256)*2));
    return(-1);
}

int32_t LP_mostprivs_data(struct basilisk_swap *swap,uint8_t *data,int32_t maxlen)
{
    int32_t i,j,datalen;
    datalen = 0;
    for (i=0; i<sizeof(swap->privkeys)/sizeof(*swap->privkeys); i++)
    {
        for (j=0; j<32; j++)
            data[datalen++] = (i == swap->I.otherchoosei) ? 0 : swap->privkeys[i].bytes[j];
    }
    if ( swap->I.iambob != 0 )
    {
        for (i=0; i<32; i++)
            data[datalen++] = swap->I.pubBn.bytes[i];
        for (i=0; i<20; i++)
            data[datalen++] = swap->I.secretBn[i];
        for (i=0; i<32; i++)
            data[datalen++] = swap->I.secretBn256[i];
    }
    else
    {
        for (i=0; i<32; i++)
            data[datalen++] = swap->I.pubAm.bytes[i];
        for (i=0; i<20; i++)
            data[datalen++] = swap->I.secretAm[i];
        for (i=0; i<32; i++)
            data[datalen++] = swap->I.secretAm256[i];
    }
    return(datalen);
}

int32_t basilisk_verify_pubpair(int32_t *wrongfirstbytep,struct basilisk_swap *swap,int32_t ind,uint8_t pub0,bits256 pubi,uint64_t txid)
{
    if ( pub0 != (swap->I.iambob ^ 1) + 0x02 )
    {
        (*wrongfirstbytep)++;
        printf("wrongfirstbyte[%d] %02x\n",ind,pub0);
        return(-1);
    }
    else if ( swap->otherdeck[ind][1] != pubi.txid )
    {
        printf("otherdeck[%d] priv ->pub mismatch %llx != %llx\n",ind,(long long)swap->otherdeck[ind][1],(long long)pubi.txid);
        return(-1);
    }
    else if ( swap->otherdeck[ind][0] != txid )
    {
        printf("otherdeck[%d] priv mismatch %llx != %llx\n",ind,(long long)swap->otherdeck[ind][0],(long long)txid);
        return(-1);
    }
    return(0);
}

int32_t basilisk_verify_privi(void *ptr,uint8_t *data,int32_t datalen)
{
    int32_t j,wrongfirstbyte,len = 0; bits256 privkey,pubi; char str[65],str2[65]; uint8_t secret160[20],pubkey33[33]; uint64_t txid; struct basilisk_swap *swap = ptr;
    memset(privkey.bytes,0,sizeof(privkey));
    if ( datalen == sizeof(bits256) )
    {
        for (j=0; j<32; j++)
            privkey.bytes[j] = data[len++];
        revcalc_rmd160_sha256(secret160,privkey);//.bytes,sizeof(privkey));
        memcpy(&txid,secret160,sizeof(txid));
        pubi = bitcoin_pubkey33(swap->ctx,pubkey33,privkey);
        if ( basilisk_verify_pubpair(&wrongfirstbyte,swap,swap->I.choosei,pubkey33[0],pubi,txid) == 0 )
        {
            if ( swap->I.iambob != 0 )
            {
                swap->I.privAm = privkey;
                vcalc_sha256(0,swap->I.secretAm256,privkey.bytes,sizeof(privkey));
                printf("set privAm.%s %s\n",bits256_str(str,swap->I.privAm),bits256_str(str2,*(bits256 *)swap->I.secretAm256));
                basilisk_bobscripts_set(swap,0,1);
            }
            else
            {
                swap->I.privBn = privkey;
                vcalc_sha256(0,swap->I.secretBn256,privkey.bytes,sizeof(privkey));
                printf("set privBn.%s %s\n",bits256_str(str,swap->I.privBn),bits256_str(str2,*(bits256 *)swap->I.secretBn256));
            }
            basilisk_dontforget_update(swap,0);
            char str[65]; printf("privi verified.(%s)\n",bits256_str(str,privkey));
            return(0);
        } else printf("pubpair doesnt verify privi\n");
    } else printf("verify privi size mismatch %d != %d\n",datalen,(int32_t)sizeof(bits256));
    return(-1);
}

int32_t LP_mostprivs_verify(struct basilisk_swap *swap,uint8_t *data,int32_t datalen)
{
    int32_t i,j,wrongfirstbyte=0,errs=0,len = 0; bits256 otherpriv,pubi; uint8_t secret160[20],otherpubkey[33]; uint64_t txid;
    //printf("verify privkeys choosei.%d otherchoosei.%d datalen.%d vs %d\n",swap->choosei,swap->otherchoosei,datalen,(int32_t)sizeof(swap->privkeys)+20+32);
    memset(otherpriv.bytes,0,sizeof(otherpriv));
    if ( swap->I.cutverified == 0 && swap->I.otherchoosei >= 0 && datalen == sizeof(swap->privkeys)+20+2*32 )
    {
        for (i=errs=0; i<sizeof(swap->privkeys)/sizeof(*swap->privkeys); i++)
        {
            for (j=0; j<32; j++)
                otherpriv.bytes[j] = data[len++];
            if ( i != swap->I.choosei )
            {
                pubi = bitcoin_pubkey33(swap->ctx,otherpubkey,otherpriv);
                revcalc_rmd160_sha256(secret160,otherpriv);//.bytes,sizeof(otherpriv));
                memcpy(&txid,secret160,sizeof(txid));
                errs += basilisk_verify_pubpair(&wrongfirstbyte,swap,i,otherpubkey[0],pubi,txid);
            }
        }
        if ( errs == 0 && wrongfirstbyte == 0 )
        {
            swap->I.cutverified = 1, printf("CUT VERIFIED\n");
            if ( swap->I.iambob != 0 )
            {
                for (i=0; i<32; i++)
                    swap->I.pubAm.bytes[i] = data[len++];
                for (i=0; i<20; i++)
                    swap->I.secretAm[i] = data[len++];
                for (i=0; i<32; i++)
                    swap->I.secretAm256[i] = data[len++];
                //basilisk_bobscripts_set(swap,1,1);
            }
            else
            {
                for (i=0; i<32; i++)
                    swap->I.pubBn.bytes[i] = data[len++];
                for (i=0; i<20; i++)
                    swap->I.secretBn[i] = data[len++];
                for (i=0; i<32; i++)
                    swap->I.secretBn256[i] = data[len++];
                //basilisk_bobscripts_set(swap,0);
            }
        } else printf("failed verification: wrong firstbyte.%d errs.%d\n",wrongfirstbyte,errs);
    }
    //printf("privkeys errs.%d wrongfirstbyte.%d\n",errs,wrongfirstbyte);
    return(errs);
}

int32_t LP_waitfor(int32_t pairsock,struct basilisk_swap *swap,int32_t timeout,int32_t (*verify)(struct basilisk_swap *swap,uint8_t *data,int32_t datalen))
{
    struct nn_pollfd pfd; void *data; int32_t datalen,retval = -1; uint32_t expiration = (uint32_t)time(NULL) + timeout;
    while ( time(NULL) < expiration )
    {
        memset(&pfd,0,sizeof(pfd));
        pfd.fd = pairsock;
        pfd.events = NN_POLLIN;
        if ( nn_poll(&pfd,1,1) > 0 )
        {
            //printf("start wait\n");
            if ( (datalen= nn_recv(pairsock,&data,NN_MSG,0)) >= 0 )
            {
                //printf("wait for got.%d\n",datalen);
                retval = (*verify)(swap,data,datalen);
                swap->received = (uint32_t)time(NULL);
                nn_freemsg(data);
                //printf("retval.%d\n",retval);
                return(retval);
            } // else printf("error nn_recv\n");
        }
    }
    printf("waitfor timedout aliceid.%llu requestid.%u quoteid.%u\n",(long long)swap->aliceid,swap->I.req.requestid,swap->I.req.quoteid);
    return(retval);
}

int32_t swap_nn_send(int32_t sock,uint8_t *data,int32_t datalen,uint32_t flags,int32_t timeout)
{
    struct nn_pollfd pfd; int32_t i;
    for (i=0; i<timeout*1000; i++)
    {
        memset(&pfd,0,sizeof(pfd));
        pfd.fd = sock;
        pfd.events = NN_POLLOUT;
        if ( nn_poll(&pfd,1,1) > 0 )
            return(nn_send(sock,data,datalen,flags));
        usleep(1000);
    }
    return(-1);
}

int32_t LP_waitsend(char *statename,int32_t timeout,int32_t pairsock,struct basilisk_swap *swap,uint8_t *data,int32_t maxlen,int32_t (*verify)(struct basilisk_swap *swap,uint8_t *data,int32_t datalen),int32_t (*datagen)(struct basilisk_swap *swap,uint8_t *data,int32_t maxlen))
{
    int32_t datalen,sendlen,retval = -1;
    //printf("waitsend.%s timeout.%d\n",statename,timeout);
    if ( LP_waitfor(pairsock,swap,timeout,verify) == 0 )
    {
        //printf("waited for %s\n",statename);
        if ( (datalen= (*datagen)(swap,data,maxlen)) > 0 )
        {
            if ( (sendlen= swap_nn_send(pairsock,data,datalen,0,timeout)) == datalen )
            {
                //printf("sent.%d after waitfor.%s\n",sendlen,statename);
                retval = 0;
            } else printf("send %s error\n",statename);
        } else printf("%s datagen no data\n",statename);
    } else printf("didnt get valid data after %d\n",timeout);
    return(retval);
}

int32_t LP_sendwait(char *statename,int32_t timeout,int32_t pairsock,struct basilisk_swap *swap,uint8_t *data,int32_t maxlen,int32_t (*verify)(struct basilisk_swap *swap,uint8_t *data,int32_t datalen),int32_t (*datagen)(struct basilisk_swap *swap,uint8_t *data,int32_t maxlen))
{
    int32_t datalen,sendlen,retval = -1;
    //printf("sendwait.%s\n",statename);
    if ( (datalen= (*datagen)(swap,data,maxlen)) > 0 )
    {
        //printf("generated %d for %s, timeout.%d\n",datalen,statename,timeout);
        if ( (sendlen= swap_nn_send(pairsock,data,datalen,0,timeout)) == datalen )
        {
            //printf("sendwait.%s sent %d\n",statename,sendlen);
            if ( LP_waitfor(pairsock,swap,timeout,verify) == 0 )
            {
                //printf("waited! sendwait.%s sent %d\n",statename,sendlen);
                retval = 0;
            } else printf("didnt get %s\n",statename);
        } else printf("send %s error\n",statename);
    } else printf("no datagen for %s\n",statename);
    return(retval);
}

void LP_swapsfp_update(uint32_t requestid,uint32_t quoteid)
{
    static FILE *swapsfp;
    portable_mutex_lock(&LP_listmutex);
    if ( swapsfp == 0 )
    {
        char fname[512];
        sprintf(fname,"%s/SWAPS/list",GLOBAL_DBDIR), OS_compatible_path(fname);
        if ( (swapsfp= fopen(fname,"rb+")) == 0 )
            swapsfp = fopen(fname,"wb+");
        else fseek(swapsfp,0,SEEK_END);
        //printf("LIST fp.%p\n",swapsfp);
    }
    if ( swapsfp != 0 )
    {
        fwrite(&requestid,1,sizeof(requestid),swapsfp);
        fwrite(&quoteid,1,sizeof(quoteid),swapsfp);
        fflush(swapsfp);
    }
    portable_mutex_unlock(&LP_listmutex);
}

struct basilisk_rawtx *LP_swapdata_rawtx(struct basilisk_swap *swap,uint8_t *data,int32_t maxlen,struct basilisk_rawtx *rawtx)
{
    if ( rawtx->I.datalen != 0 && rawtx->I.datalen <= maxlen )
    {
        memcpy(data,rawtx->txbytes,rawtx->I.datalen);
        return(rawtx);
    }
    printf("swapdata rawtx has null txbytes\n");
    return(0);
}

int32_t LP_rawtx_spendscript(struct basilisk_swap *swap,int32_t height,struct basilisk_rawtx *rawtx,int32_t v,uint8_t *recvbuf,int32_t recvlen,int32_t suppress_pubkeys)
{
    bits256 otherhash,myhash,txid; int64_t txfee,val; int32_t i,offset=0,datalen=0,retval=-1,hexlen,n; uint8_t *data; cJSON *txobj,*skey,*vouts,*vout; char *hexstr,bobstr[65],alicestr[65],redeemaddr[64],checkaddr[64]; uint32_t quoteid,msgbits; struct iguana_info *coin;
    LP_etomicsymbol(bobstr,swap->I.bobtomic,swap->I.bobstr);
    LP_etomicsymbol(alicestr,swap->I.alicetomic,swap->I.alicestr);
    if ( (coin= LP_coinfind(rawtx->symbol)) == 0 )
    {
        printf("LP_rawtx_spendscript couldnt find coin.(%s)\n",rawtx->symbol);
        return(-1);
    }
    for (i=0; i<32; i++)
        otherhash.bytes[i] = recvbuf[offset++];
    for (i=0; i<32; i++)
        myhash.bytes[i] = recvbuf[offset++];

    offset += iguana_rwnum(0,&recvbuf[offset],sizeof(quoteid),&quoteid);
    offset += iguana_rwnum(0,&recvbuf[offset],sizeof(msgbits),&msgbits);
    datalen = recvbuf[offset++];
    datalen += (int32_t)recvbuf[offset++] << 8;
    if ( datalen > 1024 )
    {
        printf("LP_rawtx_spendscript %s datalen.%d too big\n",rawtx->name,datalen);
        return(-1);
    }
    rawtx->I.redeemlen = recvbuf[offset++];
#ifndef NOTETOMIC
    uint8arrayToHex(rawtx->I.ethTxid, &recvbuf[offset], 32);
    printf("ETH txid received: %s\n", rawtx->I.ethTxid);
#endif
    offset += 32;
    data = &recvbuf[offset];
    if ( rawtx->I.redeemlen > 0 && rawtx->I.redeemlen < 0x100 )
    {
        memcpy(rawtx->redeemscript,&data[datalen],rawtx->I.redeemlen);
        //for (i=0; i<rawtx->I.redeemlen; i++)
        //    printf("%02x",rawtx->redeemscript[i]);
        bitcoin_address(coin->symbol,redeemaddr,coin->taddr,coin->p2shtype,rawtx->redeemscript,rawtx->I.redeemlen);
        //printf(" received redeemscript.(%s) %s taddr.%d\n",redeemaddr,coin->symbol,coin->taddr);
        LP_swap_coinaddr(coin,checkaddr,0,data,datalen,0);
        if ( strcmp(redeemaddr,checkaddr) != 0 )
        {
            printf("REDEEMADDR MISMATCH??? %s != %s\n",redeemaddr,checkaddr);
            return(-1);
        }
    }
    //printf("recvlen.%d datalen.%d redeemlen.%d\n",recvlen,datalen,rawtx->redeemlen);
    if ( rawtx->I.datalen == 0 )
    {
        //for (i=0; i<datalen; i++)
        //    printf("%02x",data[i]);
        //printf(" <- received\n");
        memcpy(rawtx->txbytes,data,datalen);
        rawtx->I.datalen = datalen;
    }
    else if ( datalen != rawtx->I.datalen || memcmp(rawtx->txbytes,data,datalen) != 0 )
    {
        for (i=0; i<rawtx->I.datalen; i++)
            printf("%02x",rawtx->txbytes[i]);
        printf(" <- rawtx\n");
        printf("%s rawtx data compare error, len %d vs %d <<<<<<<<<< warning\n",rawtx->name,rawtx->I.datalen,datalen);
        return(-1);
    }


    if ( recvlen != datalen+rawtx->I.redeemlen + 107 )
        printf("RECVLEN %d != %d + %d\n",recvlen,datalen,rawtx->I.redeemlen);
    txid = bits256_calctxid(coin->symbol,data,datalen);
    //char str[65]; printf("rawtx.%s txid %s\n",rawtx->name,bits256_str(str,txid));
    if ( bits256_cmp(txid,rawtx->I.actualtxid) != 0 && bits256_nonz(rawtx->I.actualtxid) == 0 )
        rawtx->I.actualtxid = txid;
    if ( (txobj= bitcoin_data2json(coin->symbol,coin->taddr,coin->pubtype,coin->p2shtype,coin->isPoS,height,&rawtx->I.signedtxid,&rawtx->msgtx,rawtx->extraspace,sizeof(rawtx->extraspace),data,datalen,0,suppress_pubkeys,coin->zcash)) != 0 )
    {
        rawtx->I.actualtxid = rawtx->I.signedtxid;
        rawtx->I.locktime = rawtx->msgtx.lock_time;
        if ( (vouts= jarray(&n,txobj,"vout")) != 0 && v < n )
        {
            vout = jitem(vouts,v);
            if ( strcmp("BTC",coin->symbol) == 0 && rawtx == &swap->otherfee )
                txfee = LP_MIN_TXFEE;
            else
            {
                if ( strcmp(coin->symbol,bobstr) == 0 )
                    txfee = swap->I.Btxfee;
                else if ( strcmp(coin->symbol,alicestr) == 0 )
                    txfee = swap->I.Atxfee;
                else txfee = LP_MIN_TXFEE;
            }
            if ( rawtx->I.amount > 2*txfee)
                val = rawtx->I.amount-2*txfee;
            else val = 1;
            if ( j64bits(vout,"satoshis") >= val && (skey= jobj(vout,"scriptPubKey")) != 0 && (hexstr= jstr(skey,"hex")) != 0 )
            {
                if ( (hexlen= (int32_t)strlen(hexstr) >> 1) < sizeof(rawtx->spendscript) )
                {
                    decode_hex(rawtx->spendscript,hexlen,hexstr);
                    rawtx->I.spendlen = hexlen;
                    //if ( swap != 0 )
                    //    basilisk_txlog(swap->myinfoptr,swap,rawtx,-1); // bobdeposit, bobpayment or alicepayment
                    retval = 0;
                    if ( rawtx == &swap->otherfee )
                    {
                        LP_swap_coinaddr(coin,rawtx->p2shaddr,0,data,datalen,0);
                        //printf("got %s txid.%s (%s) -> %s\n",rawtx->name,bits256_str(str,rawtx->I.signedtxid),jprint(txobj,0),rawtx->p2shaddr);
                    } else bitcoin_address(coin->symbol,rawtx->p2shaddr,coin->taddr,coin->p2shtype,rawtx->spendscript,hexlen);
                }
            } else printf("%s satoshis %.8f ERROR.(%s) txfees.[%.8f %.8f: %.8f] amount.%.8f -> %.8f\n",rawtx->name,dstr(j64bits(vout,"satoshis")),jprint(txobj,0),dstr(swap->I.Atxfee),dstr(swap->I.Btxfee),dstr(txfee),dstr(rawtx->I.amount),dstr(rawtx->I.amount)-dstr(txfee));
        }
        free_json(txobj);
    }
    return(retval);
}

uint32_t LP_swapdata_rawtxsend(int32_t pairsock,struct basilisk_swap *swap,uint32_t msgbits,uint8_t *data,int32_t maxlen,struct basilisk_rawtx *rawtx,uint32_t nextbits,int32_t suppress_swapsend)
{
    uint8_t sendbuf[32768]; int32_t sendlen,retval = -1;
    if ( LP_swapdata_rawtx(swap,data,maxlen,rawtx) != 0 )
    {
        if ( bits256_nonz(rawtx->I.signedtxid) != 0 && bits256_nonz(rawtx->I.actualtxid) == 0 )
        {
            rawtx->I.actualtxid = LP_broadcast_tx(rawtx->name,rawtx->symbol,rawtx->txbytes,rawtx->I.datalen);
            if ( bits256_cmp(rawtx->I.actualtxid,rawtx->I.signedtxid) != 0 )
            {
                char str[65],str2[65];
                printf("%s rawtxsend.[%d] %s vs %s\n",rawtx->name,rawtx->I.datalen,bits256_str(str,rawtx->I.signedtxid),bits256_str(str2,rawtx->I.actualtxid));
                if ( bits256_nonz(rawtx->I.signedtxid) != 0 )
                    rawtx->I.actualtxid = rawtx->I.signedtxid;
                else rawtx->I.signedtxid = rawtx->I.actualtxid;
            }
            if ( bits256_nonz(rawtx->I.actualtxid) != 0 && msgbits != 0 )
            {
#ifndef NOTETOMIC
                if ( swap->I.bobtomic[0] != 0 || swap->I.alicetomic[0] != 0 )
                {
                    char *ethTxId = sendEthTx(swap, rawtx);
                    strcpy(rawtx->I.ethTxid, ethTxId);
                    free(ethTxId);
                }
#endif
                sendlen = 0;
                sendbuf[sendlen++] = rawtx->I.datalen & 0xff;
                sendbuf[sendlen++] = (rawtx->I.datalen >> 8) & 0xff;
                sendbuf[sendlen++] = rawtx->I.redeemlen;
                if ( rawtx->I.ethTxid[0] != 0 && strlen(rawtx->I.ethTxid) == 66 )
                {
                    uint8_t ethTxidBytes[32];
                    // ETH txid always starts with 0x
                    decode_hex(ethTxidBytes, 32, rawtx->I.ethTxid + 2);
                    memcpy(&sendbuf[sendlen], ethTxidBytes, 32);
                }
                else
                {
                    // fill with zero bytes to always have fixed message size
                    memset(&sendbuf[sendlen], 0, 32);
                }
                sendlen += 32;
                //int32_t z; for (z=0; z<rawtx->I.datalen; z++) printf("%02x",rawtx->txbytes[z]); printf(" >>>>>>> send.%d %s\n",rawtx->I.datalen,rawtx->name);
                //printf("datalen.%d redeemlen.%d\n",rawtx->I.datalen,rawtx->I.redeemlen);
                memcpy(&sendbuf[sendlen],rawtx->txbytes,rawtx->I.datalen), sendlen += rawtx->I.datalen;
                if ( rawtx->I.redeemlen > 0 && rawtx->I.redeemlen < 0x100 )
                {
                    memcpy(&sendbuf[sendlen],rawtx->redeemscript,rawtx->I.redeemlen);
                    sendlen += rawtx->I.redeemlen;
                }

                basilisk_dontforget_update(swap,rawtx);
                //printf("sendlen.%d datalen.%d redeemlen.%d\n",sendlen,rawtx->datalen,rawtx->redeemlen);
                if ( suppress_swapsend == 0 )
                {
                    retval = LP_swapsend(pairsock,swap,msgbits,sendbuf,sendlen,nextbits,rawtx->I.crcs);
                    if ( LP_waitmempool(rawtx->symbol,rawtx->I.destaddr,rawtx->I.signedtxid,0,LP_SWAPSTEP_TIMEOUT*10) < 0 )
                    {
                        char str[65]; printf("failed to find %s %s %s in the mempool?\n",rawtx->name,rawtx->I.destaddr,bits256_str(str,rawtx->I.actualtxid));
                        retval = -1;
                    }
                    return(retval);
                }
                else
                {
                    printf("suppress swapsend %x\n",msgbits);
                    return(0);
                }
            }
        }
        return(nextbits);
    } //else if ( swap->I.iambob == 0 )
        printf("error from basilisk_swapdata_rawtx.%s %p len.%d\n",rawtx->name,rawtx->txbytes,rawtx->I.datalen);
    return(0);
}

uint32_t LP_swapwait(uint32_t expiration,uint32_t requestid,uint32_t quoteid,int32_t duration,int32_t sleeptime)
{
    char *retstr; uint32_t finished = 0; cJSON *retjson=0;
    if ( sleeptime != 0 )
    {
        printf("wait %d:%d for SWAP.(r%u/q%u) to complete\n",duration,sleeptime,requestid,quoteid);
        sleep(sleeptime/3);
    }
    while ( expiration == 0 || time(NULL) < expiration )
    {
        if ( (retstr= basilisk_swapentry(0,requestid,quoteid,1)) != 0 )
        {
            if ( (retjson= cJSON_Parse(retstr)) != 0 )
            {
                if ( jstr(retjson,"status") != 0 && strcmp(jstr(retjson,"status"),"finished") == 0 )
                {
                    finished = (uint32_t)time(NULL);
                    free(retstr), retstr = 0;
                    break;
                }
                else if ( expiration != 0 && time(NULL) > expiration )
                    printf("NOT FINISHED.(%s)\n",jprint(retjson,0));
                free_json(retjson), retjson = 0;
            }
            free(retstr);
        }
        if ( sleeptime != 0 )
            sleep(sleeptime);
        if ( duration < 0 )
            break;
    }
    if ( retjson != 0 )
    {
        free_json(retjson);
        if ( (retstr= basilisk_swapentry(0,requestid,quoteid,1)) != 0 )
        {
            printf("\n>>>>>>>>>>>>>>>>>>>>>>>>>\nSWAP completed! %u-%u %s\n",requestid,quoteid,retstr);
            free(retstr);
        }
        return(finished);
    }
    else
    {
        if ( expiration != 0 && time(NULL) > expiration )
            printf("\nSWAP did not complete! %u-%u %s\n",requestid,quoteid,jprint(retjson,0));
        if ( duration > 0 )
            LP_pendswap_add(expiration,requestid,quoteid);
        return(0);
    }
}

void LP_bobloop(void *_swap)
{
    uint8_t *data; char bobstr[65],alicestr[65]; int32_t maxlen,m,n,err=0; uint32_t expiration; struct basilisk_swap *swap = _swap;
    G.LP_pendingswaps++;
    //printf("start swap iambob\n");
    LP_etomicsymbol(bobstr,swap->I.bobtomic,swap->I.bobstr);
    LP_etomicsymbol(alicestr,swap->I.alicetomic,swap->I.alicestr);
    maxlen = 1024*1024 + sizeof(*swap);
    data = malloc(maxlen);
    expiration = (uint32_t)time(NULL) + LP_SWAPSTEP_TIMEOUT;
    if ( swap != 0 )
    {
        if ( LP_waitsend("pubkeys",120,swap->N.pair,swap,data,maxlen,LP_pubkeys_verify,LP_pubkeys_data) < 0 )
            err = -2000, printf("error waitsend pubkeys\n");
        else if ( LP_waitsend("choosei",LP_SWAPSTEP_TIMEOUT,swap->N.pair,swap,data,maxlen,LP_choosei_verify,LP_choosei_data) < 0 )
            err = -2001, printf("error waitsend choosei\n");
        else if ( LP_waitsend("mostprivs",LP_SWAPSTEP_TIMEOUT,swap->N.pair,swap,data,maxlen,LP_mostprivs_verify,LP_mostprivs_data) < 0 )
            err = -2002, printf("error waitsend mostprivs\n");
        else if ( basilisk_bobscripts_set(swap,1,1) < 0 )
            err = -2003, printf("error bobscripts deposit\n");
        else
        {
            uint8_t error = 0;
            swap->bobrefund.utxovout = 0;
            swap->bobrefund.utxotxid = swap->bobdeposit.I.signedtxid;
            basilisk_bobdeposit_refund(swap,swap->I.putduration);
            //printf("depositlen.%d\n",swap->bobdeposit.I.datalen);
            //LP_swapsfp_update(&swap->I.req);
            LP_swap_critical = (uint32_t)time(NULL);
            LP_unavailableset(swap->bobdeposit.utxotxid,swap->bobdeposit.utxovout,(uint32_t)time(NULL)+60,swap->I.otherhash);
            if ( LP_waitfor(swap->N.pair,swap,LP_SWAPSTEP_TIMEOUT*10,LP_verify_otherfee) < 0 )
            {
                error = 1;
                err = -2004, printf("error waiting for alicefee\n");
            }
            if ( error == 0 )
            {
                if ( LP_swapdata_rawtxsend(swap->N.pair,swap,0x200,data,maxlen,&swap->bobdeposit,0x100,0) == 0 )
                {
                    error = 1;
                    err = -2005, printf("error sending bobdeposit\n");
                }
            }
            LP_unavailableset(swap->bobpayment.utxotxid,swap->bobpayment.utxovout,(uint32_t)time(NULL)+60,swap->I.otherhash);
            if ( error == 0 && LP_waitfor(swap->N.pair,swap,1800,LP_verify_alicepayment) < 0 )
            {
                error = 1;
                err = -2006, printf("error waiting for alicepayment\n");
            }
            if (error == 0)
            {
                LP_swap_critical = (uint32_t)time(NULL);
                if ( basilisk_bobscripts_set(swap,0,1) < 0 )
                    err = -2007, printf("error bobscripts payment\n");
                else
                {
                    m = swap->I.aliceconfirms;
                    while ( (n= LP_numconfirms(alicestr,swap->alicepayment.I.destaddr,swap->alicepayment.I.signedtxid,0,1)) < m ) // sync with alice
                    {
                        LP_unavailableset(swap->bobpayment.utxotxid,swap->bobpayment.utxovout,(uint32_t)time(NULL)+60,swap->I.otherhash);
                        LP_swap_critical = (uint32_t)time(NULL);
                        char str[65];printf("%d wait for alicepayment %s numconfs.%d %s %s\n",n,swap->alicepayment.I.destaddr,m,alicestr,bits256_str(str,swap->alicepayment.I.signedtxid));
                        sleep(10);
                    }
                    LP_swap_critical = (uint32_t)time(NULL);
                    if ( LP_swapdata_rawtxsend(swap->N.pair,swap,0x8000,data,maxlen,&swap->bobpayment,0x4000,0) == 0 ) {
                        err = -2008, printf("error sending bobpayment\n");
                    }
                    //if ( LP_waitfor(swap->N.pair,swap,10,LP_verify_alicespend) < 0 )
                    //    printf("error waiting for alicespend\n");
                    //swap->sentflag = 1;
                    swap->bobreclaim.utxovout = 0;
                    swap->bobreclaim.utxotxid = swap->bobpayment.I.signedtxid;
                    basilisk_bobpayment_reclaim(swap,swap->I.callduration);
                    if ( swap->N.pair >= 0 )
                        nn_close(swap->N.pair), swap->N.pair = -1;
                }
            }
        }
    } else printf("swap timed out\n");
    LP_swap_endcritical = (uint32_t)time(NULL);
    if ( err < 0 )
        LP_failedmsg(swap->I.req.requestid,swap->I.req.quoteid,err);
    sleep(13);
    LP_pendswap_add(swap->I.expiration,swap->I.req.requestid,swap->I.req.quoteid);
    //swap->I.finished = LP_swapwait(swap->I.expiration,swap->I.req.requestid,swap->I.req.quoteid,LP_atomic_locktime(swap->I.bobstr,swap->I.alicestr)*3,swap->I.aliceconfirms == 0 ? 3 : 30);
    basilisk_swap_finished(swap);
    free(swap);
    free(data);
    G.LP_pendingswaps--;
}

void LP_aliceloop(void *_swap)
{
    uint8_t *data; char bobstr[65],alicestr[65]; int32_t maxlen,n,m,err=0; uint32_t expiration; struct basilisk_swap *swap = _swap;
    G.LP_pendingswaps++;
    LP_etomicsymbol(bobstr,swap->I.bobtomic,swap->I.bobstr);
    LP_etomicsymbol(alicestr,swap->I.alicetomic,swap->I.alicestr);
    maxlen = 1024*1024 + sizeof(*swap);
    data = malloc(maxlen);
    expiration = (uint32_t)time(NULL) + LP_SWAPSTEP_TIMEOUT;
    if ( swap != 0 )
    {
        printf("start swap iamalice pair.%d\n",swap->N.pair);
        if ( LP_sendwait("pubkeys",120,swap->N.pair,swap,data,maxlen,LP_pubkeys_verify,LP_pubkeys_data) < 0 )
            err = -1000, printf("error LP_sendwait pubkeys\n");
        else if ( LP_sendwait("choosei",LP_SWAPSTEP_TIMEOUT,swap->N.pair,swap,data,maxlen,LP_choosei_verify,LP_choosei_data) < 0 )
            err = -1001, printf("error LP_sendwait choosei\n");
        else if ( LP_sendwait("mostprivs",LP_SWAPSTEP_TIMEOUT,swap->N.pair,swap,data,maxlen,LP_mostprivs_verify,LP_mostprivs_data) < 0 )
            err = -1002, printf("error LP_sendwait mostprivs\n");
        else if ( basilisk_alicetxs(swap->N.pair,swap,data,maxlen) != 0 )
            err = -1003, printf("basilisk_alicetxs error\n");
        else
        {
            //LP_swapsfp_update(&swap->I.req);
            LP_swap_critical = (uint32_t)time(NULL);
            if ( LP_swapdata_rawtxsend(swap->N.pair,swap,0x80,data,maxlen,&swap->myfee,0x40,0) == 0 )
                err = -1004, printf("error sending alicefee\n");
            else if ( LP_waitfor(swap->N.pair,swap,1800,LP_verify_bobdeposit) < 0 )
                err = -1005, printf("error waiting for bobdeposit\n");
            else
            {
                m = swap->I.bobconfirms;
                LP_unavailableset(swap->alicepayment.utxotxid,swap->alicepayment.utxovout,(uint32_t)time(NULL)+60,swap->I.otherhash);
                while ( (n= LP_numconfirms(bobstr,swap->bobdeposit.I.destaddr,swap->bobdeposit.I.signedtxid,0,1)) < m )
                {
                    LP_swap_critical = (uint32_t)time(NULL);
                    char str[65];printf("%d wait for bobdeposit %s numconfs.%d %s %s\n",n,swap->bobdeposit.I.destaddr,m,bobstr,bits256_str(str,swap->bobdeposit.I.signedtxid));
                    sleep(10);
                }
                if ( LP_swapdata_rawtxsend(swap->N.pair,swap,0x1000,data,maxlen,&swap->alicepayment,0x800,0) == 0 )
                    err = -1006, printf("error sending alicepayment\n");
                else
                {
                    m = swap->I.aliceconfirms;
                    while ( (n= LP_numconfirms(alicestr,swap->alicepayment.I.destaddr,swap->alicepayment.I.signedtxid,0,1)) < m )
                    {
                        LP_swap_critical = (uint32_t)time(NULL);
                        char str[65];printf("%d wait for alicepayment %s numconfs.%d %s %s\n",n,swap->alicepayment.I.destaddr,m,alicestr,bits256_str(str,swap->alicepayment.I.signedtxid));
                        sleep(10);
                    }
                    //swap->sentflag = 1;
                    LP_swap_critical = (uint32_t)time(NULL);
                    if ( LP_waitfor(swap->N.pair,swap,1800,LP_verify_bobpayment) < 0 )
                        err = -1007, printf("error waiting for bobpayment\n");
                    else
                    {
                        LP_swap_endcritical = (uint32_t)time(NULL);
                        while ( (n= LP_numconfirms(bobstr,swap->bobpayment.I.destaddr,swap->bobpayment.I.signedtxid,0,1)) < swap->I.bobconfirms )
                        {
                            char str[65];printf("%d wait for bobpayment %s numconfs.%d %s %s\n",n,swap->bobpayment.I.destaddr,swap->I.bobconfirms,bobstr,bits256_str(str,swap->bobpayment.I.signedtxid));
                            sleep(10);
                        }
                        if ( swap->N.pair >= 0 )
                            nn_close(swap->N.pair), swap->N.pair = -1;
                    }
                }
            }
        }
    }
    LP_swap_endcritical = (uint32_t)time(NULL);
    if ( err < 0 )
        LP_failedmsg(swap->I.req.requestid,swap->I.req.quoteid,err);
    sleep(13);
    LP_pendswap_add(swap->I.expiration,swap->I.req.requestid,swap->I.req.quoteid);
    //swap->I.finished = LP_swapwait(swap->I.expiration,swap->I.req.requestid,swap->I.req.quoteid,LP_atomic_locktime(swap->I.bobstr,swap->I.alicestr)*3,swap->I.aliceconfirms == 0 ? 3 : 30);
    basilisk_swap_finished(swap);
    free(swap);
    free(data);
    G.LP_pendingswaps--;
}

bits256 instantdex_derivekeypair(void *ctx,bits256 *newprivp,uint8_t pubkey[33],bits256 privkey,bits256 orderhash)
{
    bits256 sharedsecret;
    sharedsecret = curve25519_shared(privkey,orderhash);
    vcalc_sha256cat(newprivp->bytes,orderhash.bytes,sizeof(orderhash),sharedsecret.bytes,sizeof(sharedsecret));
    return(bitcoin_pubkey33(ctx,pubkey,*newprivp));
}

bits256 basilisk_revealkey(bits256 privkey,bits256 pubkey)
{
    return(pubkey);
}

int32_t instantdex_pubkeyargs(struct basilisk_swap *swap,int32_t numpubs,bits256 privkey,bits256 hash,int32_t firstbyte)
{
    char buf[3]; int32_t i,n,m,len=0; bits256 pubi,reveal; uint64_t txid; uint8_t secret160[20],pubkey[33];
    sprintf(buf,"%c0",'A' - 0x02 + firstbyte);
    if ( numpubs > 2 )
    {
        if ( swap->I.numpubs+2 >= numpubs )
            return(numpubs);
        //printf(">>>>>> start generating %s\n",buf);
    }
    for (i=n=m=0; i<numpubs*100 && n<numpubs; i++)
    {
        pubi = instantdex_derivekeypair(swap->ctx,&privkey,pubkey,privkey,hash);
        //printf("i.%d n.%d numpubs.%d %02x vs %02x\n",i,n,numpubs,pubkey[0],firstbyte);
        if ( pubkey[0] != firstbyte )
            continue;
        if ( n < 2 )
        {
            if ( bits256_nonz(swap->I.mypubs[n]) == 0 )
            {
                swap->I.myprivs[n] = privkey;
                memcpy(swap->I.mypubs[n].bytes,pubkey+1,sizeof(bits256));
                reveal = basilisk_revealkey(privkey,swap->I.mypubs[n]);
                if ( swap->I.iambob != 0 )
                {
                    if ( n == 0 )
                        swap->I.pubB0 = reveal;
                    else if ( n == 1 )
                        swap->I.pubB1 = reveal;
                }
                else if ( swap->I.iambob == 0 )
                {
                    if ( n == 0 )
                        swap->I.pubA0 = reveal;
                    else if ( n == 1 )
                        swap->I.pubA1 = reveal;
                }
            }
        }
        if ( m < INSTANTDEX_DECKSIZE )
        {
            swap->privkeys[m] = privkey;
            revcalc_rmd160_sha256(secret160,privkey);//.bytes,sizeof(privkey));
            memcpy(&txid,secret160,sizeof(txid));
            len += iguana_rwnum(1,(uint8_t *)&swap->deck[m][0],sizeof(txid),&txid);
            len += iguana_rwnum(1,(uint8_t *)&swap->deck[m][1],sizeof(pubi.txid),&pubi.txid);
            m++;
            if ( m > swap->I.numpubs )
                swap->I.numpubs = m;
        }
        n++;
    }
    //if ( n > 2 || m > 2 )
    //    printf("n.%d m.%d len.%d numpubs.%d\n",n,m,len,swap->I.numpubs);
    return(n);
}

void basilisk_rawtx_setparms(char *name,uint32_t quoteid,struct basilisk_rawtx *rawtx,struct iguana_info *coin,int32_t numconfirms,int32_t vintype,uint64_t satoshis,int32_t vouttype,uint8_t *pubkey33,int32_t jumblrflag)
{
#ifdef BASILISK_DISABLEWAITTX
    numconfirms = 0;
#endif
    strcpy(rawtx->name,name);
    //printf("set coin.%s %s -> %s\n",coin->symbol,coin->smartaddr,name);
    strcpy(rawtx->symbol,coin->symbol);
    rawtx->I.numconfirms = numconfirms;
    if ( (rawtx->I.amount= satoshis) < LP_MIN_TXFEE )
        rawtx->I.amount = LP_MIN_TXFEE;
    rawtx->I.vintype = vintype; // 0 -> std, 2 -> 2of2, 3 -> spend bobpayment, 4 -> spend bobdeposit
    rawtx->I.vouttype = vouttype; // 0 -> fee, 1 -> std, 2 -> 2of2, 3 -> bobpayment, 4 -> bobdeposit
    if ( rawtx->I.vouttype == 0 )
    {
        if ( strcmp(coin->symbol,"BTC") == 0 && (quoteid % 10) == 0 )
            decode_hex(rawtx->I.rmd160,20,TIERNOLAN_RMD160);
        else decode_hex(rawtx->I.rmd160,20,INSTANTDEX_RMD160);
        bitcoin_address(coin->symbol,rawtx->I.destaddr,coin->taddr,coin->pubtype,rawtx->I.rmd160,20);
    }
    if ( pubkey33 != 0 )
    {
        memcpy(rawtx->I.pubkey33,pubkey33,33);
        bitcoin_address(coin->symbol,rawtx->I.destaddr,coin->taddr,coin->pubtype,rawtx->I.pubkey33,33);
        bitcoin_addr2rmd160(coin->symbol,coin->taddr,&rawtx->I.addrtype,rawtx->I.rmd160,rawtx->I.destaddr);
    }
    if ( rawtx->I.vouttype <= 1 && rawtx->I.destaddr[0] != 0 )
    {
        rawtx->I.spendlen = bitcoin_standardspend(rawtx->spendscript,0,rawtx->I.rmd160);
        //printf("%s spendlen.%d %s <- %.8f\n",name,rawtx->I.spendlen,rawtx->I.destaddr,dstr(rawtx->I.amount));
    } //else printf("%s vouttype.%d destaddr.(%s)\n",name,rawtx->I.vouttype,rawtx->I.destaddr);
}

struct basilisk_swap *bitcoin_swapinit(bits256 privkey,uint8_t *pubkey33,bits256 pubkey25519,struct basilisk_swap *swap,int32_t optionduration,uint32_t statebits,struct LP_quoteinfo *qp,int32_t dynamictrust)
{
    //FILE *fp; char fname[512];
    uint8_t *alicepub33=0,*bobpub33=0; int32_t jumblrflag=-2,x = -1; struct iguana_info *bobcoin,*alicecoin; char bobstr[65],alicestr[65];
    strcpy(swap->I.etomicsrc,qp->etomicsrc);
    strcpy(swap->I.etomicdest,qp->etomicdest);
    strcpy(swap->I.bobstr,swap->I.req.src);
    strcpy(swap->I.alicestr,swap->I.req.dest);
    LP_etomicsymbol(bobstr,swap->I.bobtomic,swap->I.bobstr);
    LP_etomicsymbol(alicestr,swap->I.alicetomic,swap->I.alicestr);
    if ( (alicecoin= LP_coinfind(alicestr)) == 0 )
    {
        printf("missing alicecoin src.%p dest.%p\n",LP_coinfind(alicestr),LP_coinfind(bobstr));
        free(swap);
        return(0);
    }
    if ( (bobcoin= LP_coinfind(bobstr)) == 0 )
    {
        printf("missing bobcoin src.%p dest.%p\n",LP_coinfind(swap->I.req.src),LP_coinfind(swap->I.req.dest));
        free(swap);
        return(0);
    }
    if ( alicecoin == 0 || bobcoin == 0 )
    {
        printf("couldnt find ETOMIC\n");
        free(swap);
        return(0);
    }
    if ( (swap->I.Atxfee= qp->desttxfee) < 0 )
    {
        printf("bitcoin_swapinit %s Atxfee %.8f rejected\n",swap->I.req.dest,dstr(swap->I.Atxfee));
        free(swap);
        return(0);
    }
    if ( (swap->I.Btxfee= qp->txfee) < 0 )
    {
        printf("bitcoin_swapinit %s Btxfee %.8f rejected\n",swap->I.req.src,dstr(swap->I.Btxfee));
        free(swap);
        return(0);
    }
    swap->I.putduration = swap->I.callduration = LP_atomic_locktime(bobstr,alicestr);
    if ( optionduration < 0 )
        swap->I.putduration -= optionduration;
    else if ( optionduration > 0 )
        swap->I.callduration += optionduration;
    if ( (swap->I.bobsatoshis= swap->I.req.srcamount) <= 0 )
    {
        printf("bitcoin_swapinit %s bobsatoshis %.8f rejected\n",swap->I.req.src,dstr(swap->I.bobsatoshis));
        free(swap);
        return(0);
    }
    if ( (swap->I.alicesatoshis= swap->I.req.destamount) <= 0 )
    {
        printf("bitcoin_swapinit %s alicesatoshis %.8f rejected\n",swap->I.req.dest,dstr(swap->I.alicesatoshis));
        free(swap);
        return(0);
    }
    if ( (swap->I.bobinsurance= (swap->I.bobsatoshis / INSTANTDEX_INSURANCEDIV)) < LP_MIN_TXFEE )
        swap->I.bobinsurance = LP_MIN_TXFEE;
    if ( (swap->I.aliceinsurance= (swap->I.alicesatoshis / INSTANTDEX_INSURANCEDIV)) < LP_MIN_TXFEE )
        swap->I.aliceinsurance = LP_MIN_TXFEE;
    swap->I.started = qp->timestamp;//(uint32_t)time(NULL);
    swap->I.expiration = swap->I.req.timestamp + swap->I.putduration + swap->I.callduration;
    OS_randombytes((uint8_t *)&swap->I.choosei,sizeof(swap->I.choosei));
    if ( swap->I.choosei < 0 )
        swap->I.choosei = -swap->I.choosei;
    swap->I.choosei %= INSTANTDEX_DECKSIZE;
    swap->I.otherchoosei = -1;
    swap->I.myhash = pubkey25519;
    if ( statebits != 0 )
    {
        swap->I.iambob = 0;
        swap->I.otherhash = swap->I.req.desthash;
        swap->I.aliceistrusted = 1;
        if ( dynamictrust == 0 && LP_pubkey_istrusted(swap->I.req.srchash) != 0 )
            dynamictrust = 1;
        swap->I.otheristrusted = swap->I.bobistrusted = dynamictrust;
    }
    else
    {
        swap->I.iambob = 1;
        swap->I.otherhash = swap->I.req.srchash;
        swap->I.bobistrusted = 1;
        if ( dynamictrust == 0 && LP_pubkey_istrusted(swap->I.req.desthash) != 0 )
            dynamictrust = 1;
        swap->I.otheristrusted = swap->I.aliceistrusted = dynamictrust;
    }
    if ( bits256_nonz(privkey) == 0 || (x= instantdex_pubkeyargs(swap,2 + INSTANTDEX_DECKSIZE,privkey,swap->I.orderhash,0x02+swap->I.iambob)) != 2 + INSTANTDEX_DECKSIZE )
    {
        char str[65]; printf("couldnt generate privkeys %d %s\n",x,bits256_str(str,privkey));
        free(swap);
        return(0);
    }
    if ( strcmp("BTC",bobstr) == 0 )
    {
        swap->I.bobconfirms = 1;//(1 + sqrt(dstr(swap->I.bobsatoshis) * .1));
        swap->I.aliceconfirms = BASILISK_DEFAULT_NUMCONFIRMS;
    }
    else if ( strcmp("BTC",alicestr) == 0 )
    {
        swap->I.aliceconfirms = 1;//(1 + sqrt(dstr(swap->I.alicesatoshis) * .1));
        swap->I.bobconfirms = BASILISK_DEFAULT_NUMCONFIRMS;
    }
    else
    {
        swap->I.bobconfirms = BASILISK_DEFAULT_NUMCONFIRMS;
        swap->I.aliceconfirms = BASILISK_DEFAULT_NUMCONFIRMS;
    }
    if ( bobcoin->userconfirms > 0 )
        swap->I.bobconfirms = bobcoin->userconfirms;
    if ( alicecoin->userconfirms > 0 )
        swap->I.aliceconfirms = alicecoin->userconfirms;
    if ( (swap->I.bobmaxconfirms= bobcoin->maxconfirms) == 0 )
        swap->I.bobmaxconfirms = BASILISK_DEFAULT_MAXCONFIRMS;
    if ( (swap->I.alicemaxconfirms= alicecoin->maxconfirms) == 0 )
        swap->I.alicemaxconfirms = BASILISK_DEFAULT_MAXCONFIRMS;
    if ( swap->I.bobconfirms > swap->I.bobmaxconfirms )
        swap->I.bobconfirms = swap->I.bobmaxconfirms;
    if ( swap->I.aliceconfirms > swap->I.alicemaxconfirms )
        swap->I.aliceconfirms = swap->I.alicemaxconfirms;
    if ( bobcoin->isassetchain != 0 )
<<<<<<< HEAD
        swap->I.bobconfirms = 1;
    if ( alicecoin->isassetchain != 0 )
        swap->I.aliceconfirms = 1;
=======
        swap->I.bobconfirms = BASILISK_DEFAULT_MAXCONFIRMS/2;
    if ( alicecoin->isassetchain != 0 )
        swap->I.aliceconfirms = BASILISK_DEFAULT_MAXCONFIRMS/2;
>>>>>>> 9be8519f
    if ( strcmp("BAY",swap->I.req.src) != 0 && strcmp("BAY",swap->I.req.dest) != 0 )
    {
        swap->I.bobconfirms *= !swap->I.bobistrusted;
        swap->I.aliceconfirms *= !swap->I.aliceistrusted;
    }
    printf(">>>>>>>>>> jumblrflag.%d <<<<<<<<< r.%u q.%u, %.8f bobconfs.%d, %.8f aliceconfs.%d taddr.%d %d\n",jumblrflag,swap->I.req.requestid,swap->I.req.quoteid,dstr(swap->I.bobsatoshis),swap->I.bobconfirms,dstr(swap->I.alicesatoshis),swap->I.aliceconfirms,bobcoin->taddr,alicecoin->taddr);
    if ( swap->I.etomicsrc[0] != 0 || swap->I.etomicdest[0] != 0 )
        printf("etomic src (%s %s) dest (%s %s)\n",swap->I.bobtomic,swap->I.etomicsrc,swap->I.alicetomic,swap->I.etomicdest);
    if ( swap->I.iambob != 0 )
    {
        basilisk_rawtx_setparms("myfee",swap->I.req.quoteid,&swap->myfee,bobcoin,0,0,LP_DEXFEE(swap->I.bobsatoshis) + 0*bobcoin->txfee,0,0,jumblrflag);
        basilisk_rawtx_setparms("otherfee",swap->I.req.quoteid,&swap->otherfee,alicecoin,0,0,LP_DEXFEE(swap->I.alicesatoshis) + 0*alicecoin->txfee,0,0,jumblrflag);
        bobpub33 = pubkey33;
    }
    else
    {
        basilisk_rawtx_setparms("otherfee",swap->I.req.quoteid,&swap->otherfee,bobcoin,0,0,LP_DEXFEE(swap->I.bobsatoshis) + 0*bobcoin->txfee,0,0,jumblrflag);
        basilisk_rawtx_setparms("myfee",swap->I.req.quoteid,&swap->myfee,alicecoin,0,0,LP_DEXFEE(swap->I.alicesatoshis) + 0*alicecoin->txfee,0,0,jumblrflag);
        alicepub33 = pubkey33;
    }
    swap->myfee.I.locktime = swap->I.started + 1;
    swap->otherfee.I.locktime = swap->I.started + 1;
    basilisk_rawtx_setparms("bobdeposit",swap->I.req.quoteid,&swap->bobdeposit,bobcoin,swap->I.bobconfirms,0,LP_DEPOSITSATOSHIS(swap->I.bobsatoshis) + 2*bobcoin->txfee,4,0,jumblrflag);
    basilisk_rawtx_setparms("bobrefund",swap->I.req.quoteid,&swap->bobrefund,bobcoin,1,4,LP_DEPOSITSATOSHIS(swap->I.bobsatoshis),1,bobpub33,jumblrflag);
    swap->bobrefund.I.suppress_pubkeys = 1;
    basilisk_rawtx_setparms("aliceclaim",swap->I.req.quoteid,&swap->aliceclaim,bobcoin,1,4,LP_DEPOSITSATOSHIS(swap->I.bobsatoshis),1,alicepub33,jumblrflag);
    swap->aliceclaim.I.suppress_pubkeys = 1;
    swap->aliceclaim.I.locktime = swap->I.started + swap->I.putduration+swap->I.callduration + 1;
    
    basilisk_rawtx_setparms("bobpayment",swap->I.req.quoteid,&swap->bobpayment,bobcoin,swap->I.bobconfirms,0,swap->I.bobsatoshis + 2*bobcoin->txfee,3,0,jumblrflag);
    basilisk_rawtx_setparms("alicespend",swap->I.req.quoteid,&swap->alicespend,bobcoin,swap->I.bobconfirms,3,swap->I.bobsatoshis,1,alicepub33,jumblrflag);
    swap->alicespend.I.suppress_pubkeys = 1;
    basilisk_rawtx_setparms("bobreclaim",swap->I.req.quoteid,&swap->bobreclaim,bobcoin,swap->I.bobconfirms,3,swap->I.bobsatoshis,1,bobpub33,jumblrflag);
    swap->bobreclaim.I.suppress_pubkeys = 1;
    swap->bobreclaim.I.locktime = swap->I.started + swap->I.putduration + 1;
    basilisk_rawtx_setparms("alicepayment",swap->I.req.quoteid,&swap->alicepayment,alicecoin,swap->I.aliceconfirms,0,swap->I.alicesatoshis + 2*alicecoin->txfee,2,0,jumblrflag);
    basilisk_rawtx_setparms("bobspend",swap->I.req.quoteid,&swap->bobspend,alicecoin,swap->I.aliceconfirms,2,swap->I.alicesatoshis,1,bobpub33,jumblrflag);
    swap->bobspend.I.suppress_pubkeys = 1;
    basilisk_rawtx_setparms("alicereclaim",swap->I.req.quoteid,&swap->alicereclaim,alicecoin,swap->I.aliceconfirms,2,swap->I.alicesatoshis,1,alicepub33,jumblrflag);
    swap->alicereclaim.I.suppress_pubkeys = 1;
    swap->bobpayment.utxotxid = qp->txid, swap->bobpayment.utxovout = qp->vout;
    swap->bobdeposit.utxotxid = qp->txid2, swap->bobdeposit.utxovout = qp->vout2;
    swap->alicepayment.utxotxid = qp->desttxid, swap->alicepayment.utxovout = qp->destvout;
    LP_mark_spent(bobstr,qp->txid,qp->vout);
    LP_mark_spent(bobstr,qp->txid2,qp->vout2);
    LP_mark_spent(alicestr,qp->desttxid,qp->destvout);
    if ( swap->I.iambob != 0 )
        swap->otherfee.utxotxid = qp->feetxid, swap->otherfee.utxovout = qp->feevout;
    else
    {
        swap->myfee.utxotxid = qp->feetxid, swap->myfee.utxovout = qp->feevout;
        LP_mark_spent(swap->I.alicestr,qp->feetxid,qp->feevout);
    }
    //char str[65],str2[65],str3[65]; printf("IAMBOB.%d %s %s %s [%s %s]\n",swap->I.iambob,bits256_str(str,qp->txid),bits256_str(str2,qp->txid2),bits256_str(str3,qp->feetxid),bobstr,alicestr);
    return(swap);
}

struct basilisk_swap *LP_swapinit(int32_t iambob,int32_t optionduration,bits256 privkey,struct basilisk_request *rp,struct LP_quoteinfo *qp,int32_t dynamictrust)
{
    static void *ctx;
    struct basilisk_swap *swap; bits256 pubkey25519; uint8_t pubkey33[33];
    if ( ctx == 0 )
        ctx = bitcoin_ctx();
    swap = calloc(1,sizeof(*swap));
    swap->aliceid = LP_aliceid_calc(qp->desttxid,qp->destvout,qp->feetxid,qp->feevout);
    swap->I.req.quoteid = rp->quoteid;
    swap->ctx = ctx;
    vcalc_sha256(0,swap->I.orderhash.bytes,(uint8_t *)rp,sizeof(*rp));
    swap->I.req = *rp;
    G.LP_skipstatus[G.LP_numskips] = ((uint64_t)rp->requestid << 32) | rp->quoteid;
    if ( G.LP_numskips < sizeof(G.LP_skipstatus)/sizeof(*G.LP_skipstatus) )
        G.LP_numskips++;
    //printf("LP_swapinit request.%u iambob.%d (%s/%s) quoteid.%u\n",rp->requestid,iambob,rp->src,rp->dest,rp->quoteid);
    bitcoin_pubkey33(swap->ctx,pubkey33,privkey);
    pubkey25519 = curve25519(privkey,curve25519_basepoint9());
    swap->persistent_pubkey = pubkey25519;
    swap->persistent_privkey = privkey;
    memcpy(swap->persistent_pubkey33,pubkey33,33);
    calc_rmd160_sha256(swap->changermd160,pubkey33,33);
    if ( bitcoin_swapinit(privkey,pubkey33,pubkey25519,swap,optionduration,!iambob,qp,dynamictrust) == 0 )
    {
        printf("error doing swapinit\n");
        free(swap);
        swap = 0;
    }
    return(swap);
}
<|MERGE_RESOLUTION|>--- conflicted
+++ resolved
@@ -1223,15 +1223,9 @@
     if ( swap->I.aliceconfirms > swap->I.alicemaxconfirms )
         swap->I.aliceconfirms = swap->I.alicemaxconfirms;
     if ( bobcoin->isassetchain != 0 )
-<<<<<<< HEAD
-        swap->I.bobconfirms = 1;
-    if ( alicecoin->isassetchain != 0 )
-        swap->I.aliceconfirms = 1;
-=======
         swap->I.bobconfirms = BASILISK_DEFAULT_MAXCONFIRMS/2;
     if ( alicecoin->isassetchain != 0 )
         swap->I.aliceconfirms = BASILISK_DEFAULT_MAXCONFIRMS/2;
->>>>>>> 9be8519f
     if ( strcmp("BAY",swap->I.req.src) != 0 && strcmp("BAY",swap->I.req.dest) != 0 )
     {
         swap->I.bobconfirms *= !swap->I.bobistrusted;
