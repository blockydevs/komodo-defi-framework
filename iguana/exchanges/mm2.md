--- conflicted
+++ resolved
@@ -24,10 +24,17 @@
 
 And we have some of these:
 
-<<<<<<< HEAD
-* We *need to change* the MarketMaker: A more approachable and reliable API. Ability to embed the MarketMaker in the GUI applications. Ways to more easily deploy it at home by running it from small computers like on a spare mobile phone or on a Raspberry Pi 3.
+* We *need to change* the MarketMaker:
+A more approachable and reliable API.
+Ability to embed the MarketMaker in the GUI applications.
+Ways to more easily deploy it at home by running it from small computers like on a spare mobile phone or on a Raspberry Pi 3.
+Ability to process multiple API calls in parallel.
+A faster version of the `swapstatus` API call.
 
-* The MarketMaker *crashes a lot*, to quote hyperDEX: "The biggest issue with the MM right now, is bobs crash or does not have the orders in users orderbook, or when users try to do a order it doesnt work or goes unmatched or other random stuff". And we want it to be stable and reliable instead.
+* The MarketMaker *crashes a lot*,
+to quote hyperDEX: "The biggest issue with the MM right now, is bobs crash or does not have the orders in users orderbook, or when users try to do a order it doesnt work or goes unmatched or other random stuff"
+and lukechilds: "We've frequently experienced crashes while querying all swaps with swapstatus".
+We want it to be stable and reliable instead.
 
 ## Purely functional core
 
@@ -58,17 +65,4 @@
 Plus users will more easily share their problems when it's quick, automatic and doesn't pose a monetary risk.
 
 The feasibility of this approach is yet to be evaluated, but we can move gradually towards it
-by separating the code into the stateful and stateless layers while working on the basic Rust port.
-=======
-* We *need to change* the MarketMaker:
-A more approachable and reliable API.
-Ability to embed the MarketMaker in the GUI applications.
-Ways to more easily deploy it at home by running it from small computers like on a spare mobile phone or on a Raspberry Pi 3.
-Ability to process multiple API calls in parallel.
-A faster version of the `swapstatus` API call.
-
-* The MarketMaker *crashes a lot*,
-to quote hyperDEX: "The biggest issue with the MM right now, is bobs crash or does not have the orders in users orderbook, or when users try to do a order it doesnt work or goes unmatched or other random stuff"
-and lukechilds: "We've frequently experienced crashes while querying all swaps with swapstatus".
-We want it to be stable and reliable instead.
->>>>>>> 565f447b
+by separating the code into the stateful and stateless layers while working on the basic Rust port.